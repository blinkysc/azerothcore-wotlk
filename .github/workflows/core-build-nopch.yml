--- conflicted
+++ resolved
@@ -32,15 +32,8 @@
               CC: gcc-14
               CXX: g++-14
     runs-on: ${{ matrix.os }}
-<<<<<<< HEAD
-    name: ${{ matrix.os }}-${{ matrix.compiler }}-nopch
-    env:
-      COMPILER: ${{ matrix.compiler }}
-    if: github.repository == 'liyunfan1223/azerothcore-wotlk'
-=======
     name: ${{ matrix.os }}-${{ matrix.compiler.CC }}-nopch
-    if: github.repository == 'azerothcore/azerothcore-wotlk' && !github.event.pull_request.draft
->>>>>>> d7189cf8
+    if: github.repository == 'liyunfan1223/azerothcore-wotlk' && !github.event.pull_request.draft
     steps:
       - uses: actions/checkout@v4
       - uses: ./.github/actions/linux-build
