--- conflicted
+++ resolved
@@ -33,15 +33,10 @@
               CC: gcc-13
               CXX: g++-13
     runs-on: ${{ matrix.os }}
-<<<<<<< HEAD
     name: ${{ matrix.os }}-${{ matrix.compiler }}-pch
     env:
       COMPILER: ${{ matrix.compiler }}
     if: github.repository == 'liyunfan1223/azerothcore-wotlk' && !github.event.pull_request.draft
-=======
-    name: ${{ matrix.os }}-${{ matrix.compiler.CC }}-nopch
-    if: github.repository == 'azerothcore/azerothcore-wotlk' && !github.event.pull_request.draft
->>>>>>> 3ff8de20
     steps:
       - uses: actions/checkout@v4
       - uses: ./.github/actions/linux-build
