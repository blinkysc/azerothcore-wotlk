--- conflicted
+++ resolved
@@ -36,13 +36,9 @@
 
 enum SKCreatures
 {
-<<<<<<< HEAD
-    NPC_DND_CRAZED_APOTHECARY_GENERATOR = 36212
-=======
     NPC_DND_CRAZED_APOTHECARY_GENERATOR = 36212,
     NPC_APOTHECARY_HUMMEL               = 36296,
     NPC_CRAZED_APOTHECARY               = 36568
->>>>>>> 9f4f8243
 };
 
 enum GameObjects
