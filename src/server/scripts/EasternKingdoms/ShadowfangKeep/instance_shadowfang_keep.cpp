--- conflicted
+++ resolved
@@ -51,8 +51,6 @@
                 case NPC_DND_CRAZED_APOTHECARY_GENERATOR:
                     _crazedApothecaryGeneratorGUIDs.push_back(creature->GetGUID());
                     break;
-<<<<<<< HEAD
-=======
                 case NPC_APOTHECARY_HUMMEL:
                     _apothecaryHummel = creature->GetGUID();
                     break;
@@ -62,7 +60,6 @@
                         hummel->AI()->JustSummoned(creature);
                     }
                     break;
->>>>>>> 9f4f8243
                 default:
                     break;
             }
@@ -144,10 +141,7 @@
     private:
         uint32 _encounters[MAX_ENCOUNTERS];
         GuidVector _crazedApothecaryGeneratorGUIDs;
-<<<<<<< HEAD
-=======
         ObjectGuid _apothecaryHummel;
->>>>>>> 9f4f8243
     };
 };
 
