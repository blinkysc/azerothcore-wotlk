--- conflicted
+++ resolved
@@ -21,383 +21,8 @@
 #include "naxxramas.h"
 #include "SpellInfo.h"
 
-<<<<<<< HEAD
+
 using namespace Razuvious;
-=======
-enum Says
-{
-    SAY_AGGRO                       = 0,
-    SAY_SLAY                        = 1,
-    SAY_TAUNTED                     = 2,
-    SAY_DEATH                       = 3,
-    SAY_PATHETIC                    = 4,
-    SAY_TARGET_DUMMY                = 5,
-    SAY_DEATH_KNIGHT_UNDERSTUDY     = 0,
-};
-
-enum Spells
-{
-    SPELL_UNBALANCING_STRIKE        = 26613,
-    SPELL_DISRUPTING_SHOUT_10       = 55543,
-    SPELL_DISRUPTING_SHOUT_25       = 29107,
-    SPELL_JAGGED_KNIFE              = 55550,
-    SPELL_HOPELESS                  = 29125,
-    SPELL_TAUNT                     = 29060
-};
-
-enum Events
-{
-    EVENT_UNBALANCING_STRIKE        = 1,
-    EVENT_DISRUPTING_SHOUT          = 2,
-    EVENT_JAGGED_KNIFE              = 3
-};
-
-enum NPCs
-{
-    NPC_DEATH_KNIGHT_UNDERSTUDY     = 16803,
-    NPC_TARGET_DUMMY                = 16211,
-};
-
-enum Actions
-{
-    ACTION_FACE_ME                 = 0,
-    ACTION_TALK                    = 1,
-    ACTION_EMOTE                   = 2,
-    ACTION_SALUTE                  = 3,
-    ACTION_BACK_TO_TRAINING        = 4,
-};
-
-enum Misc
-{
-    GROUP_OOC_RP                    = 0,
-    POINT_DEATH_KNIGHT              = 0,
-};
-
-class boss_razuvious : public CreatureScript
-{
-public:
-    boss_razuvious() : CreatureScript("boss_razuvious") { }
-
-    CreatureAI* GetAI(Creature* pCreature) const override
-    {
-        return GetNaxxramasAI<boss_razuviousAI>(pCreature);
-    }
-
-    struct boss_razuviousAI : public BossAI
-    {
-        explicit boss_razuviousAI(Creature* c) : BossAI(c, BOSS_RAZUVIOUS), summons(me)
-        {
-            pInstance = me->GetInstanceScript();
-        }
-
-        EventMap events;
-        SummonList summons;
-        InstanceScript* pInstance;
-
-        void SpawnHelpers()
-        {
-            me->SummonCreature(NPC_DEATH_KNIGHT_UNDERSTUDY, 2762.23f, -3085.07f, 267.685f, 1.95f);
-            me->SummonCreature(NPC_DEATH_KNIGHT_UNDERSTUDY, 2758.24f, -3110.97f, 267.685f, 3.94f);
-            if (Is25ManRaid())
-            {
-                me->SummonCreature(NPC_DEATH_KNIGHT_UNDERSTUDY, 2782.45f, -3088.03f, 267.685f, 0.75f);
-                me->SummonCreature(NPC_DEATH_KNIGHT_UNDERSTUDY, 2778.56f, -3113.74f, 267.685f, 5.28f);
-            }
-        }
-
-        void JustSummoned(Creature* cr) override
-        {
-            summons.Summon(cr);
-        }
-
-        void Reset() override
-        {
-            BossAI::Reset();
-            summons.DespawnAll();
-            events.Reset();
-            SpawnHelpers();
-            ScheduleRP();
-        }
-
-        void ScheduleInteractWithDeathKnight()
-        {
-            if (_rpBuddyGUID)
-                if (Creature* understudy = ObjectAccessor::GetCreature(*me, _rpBuddyGUID))
-                    me->SetFacingToObject(understudy);
-
-            scheduler.Schedule(2s, GROUP_OOC_RP, [this](TaskContext /*context*/)
-            {
-                if (roll_chance_i(75))
-                {
-                    bool longText = roll_chance_i(50);
-                    Talk(longText ? SAY_TARGET_DUMMY : SAY_PATHETIC);
-                    scheduler.Schedule(4s, GROUP_OOC_RP, [this](TaskContext /*context*/)
-                    {
-                        if (_rpBuddyGUID)
-                            if (Creature* understudy = ObjectAccessor::GetCreature(*me, _rpBuddyGUID))
-                                understudy->AI()->DoAction(ACTION_TALK);
-                    });
-                    if (longText)
-                        scheduler.DelayGroup(GROUP_OOC_RP, 5s);
-                }
-                else
-                {
-                    me->HandleEmoteCommand(EMOTE_ONESHOT_EXCLAMATION);
-                    scheduler.Schedule(4s, GROUP_OOC_RP, [this](TaskContext /*context*/)
-                    {
-                        if (_rpBuddyGUID)
-                            if (Creature* understudy = ObjectAccessor::GetCreature(*me, _rpBuddyGUID))
-                            {
-                                if (roll_chance_i(25))
-                                    understudy->AI()->DoAction(ACTION_EMOTE);
-                                else
-                                    understudy->AI()->DoAction(ACTION_TALK);
-                            }
-                    });
-                }
-            }).Schedule(4s, GROUP_OOC_RP, [this](TaskContext /*context*/)
-            {
-                if (_rpBuddyGUID)
-                    if (Creature* understudy = ObjectAccessor::GetCreature(*me, _rpBuddyGUID))
-                        understudy->AI()->DoAction(ACTION_FACE_ME);
-            }).Schedule(10s, GROUP_OOC_RP, [this](TaskContext /*context*/)
-            {
-                if (_rpBuddyGUID)
-                    if (Creature* understudy = ObjectAccessor::GetCreature(*me, _rpBuddyGUID))
-                        understudy->AI()->DoAction(ACTION_SALUTE);
-            }).Schedule(13s, GROUP_OOC_RP, [this](TaskContext /*context*/)
-            {
-                me->ResumeMovement();
-            }).Schedule(16s, GROUP_OOC_RP, [this](TaskContext /*context*/)
-            {
-                if (_rpBuddyGUID)
-                    if (Creature* understudy = ObjectAccessor::GetCreature(*me, _rpBuddyGUID))
-                        understudy->AI()->DoAction(ACTION_BACK_TO_TRAINING);
-                ScheduleRP();
-            });
-        }
-
-        void MovementInform(uint32 type, uint32 id) override
-        {
-            if (type == POINT_MOTION_TYPE && id == POINT_DEATH_KNIGHT)
-            {
-                ScheduleInteractWithDeathKnight();
-            }
-        }
-
-        void ScheduleRP()
-        {
-            _rpBuddyGUID = Acore::Containers::SelectRandomContainerElement(summons);
-            scheduler.Schedule(60s, 80s, GROUP_OOC_RP, [this](TaskContext context)
-            {
-                if (_rpBuddyGUID)
-                {
-                    if (Creature* understudy = ObjectAccessor::GetCreature(*me, _rpBuddyGUID))
-                    {
-                        if (me->GetDistance2d(understudy) <= 6.0f)
-                        {
-                            me->PauseMovement();
-                            scheduler.Schedule(500ms, GROUP_OOC_RP, [this](TaskContext /*context*/)
-                            {
-                                if (_rpBuddyGUID)
-                                    if (Creature* understudy = ObjectAccessor::GetCreature(*me, _rpBuddyGUID))
-                                        me->GetMotionMaster()->MovePoint(POINT_DEATH_KNIGHT, understudy->GetNearPosition(3.2f, understudy->GetRelativeAngle(me)));
-                            });
-                            return;
-                        }
-                    }
-                }
-                context.Repeat(2s);
-            });
-        }
-
-        void KilledUnit(Unit* who) override
-        {
-            if (roll_chance_i(30))
-            {
-                Talk(SAY_SLAY);
-            }
-            if (who->IsPlayer() && pInstance)
-            {
-                pInstance->SetData(DATA_IMMORTAL_FAIL, 0);
-            }
-        }
-
-        void DamageTaken(Unit* who, uint32& damage, DamageEffectType, SpellSchoolMask) override
-        {
-            // Damage done by the controlled Death Knight understudies should also count toward damage done by players
-            if(who && who->IsCreature() && who->GetEntry() == NPC_DEATH_KNIGHT_UNDERSTUDY)
-            {
-                me->LowerPlayerDamageReq(damage);
-            }
-        }
-
-        void JustDied(Unit*  killer) override
-        {
-            BossAI::JustDied(killer);
-            Talk(SAY_DEATH);
-            me->CastSpell(me, SPELL_HOPELESS, true);
-        }
-
-        void SpellHit(Unit* caster, SpellInfo const* spell) override
-        {
-            if (spell->Id == SPELL_TAUNT)
-            {
-                Talk(SAY_TAUNTED, caster);
-            }
-        }
-
-        void JustEngagedWith(Unit* who) override
-        {
-            BossAI::JustEngagedWith(who);
-            scheduler.CancelGroup(GROUP_OOC_RP);
-            Talk(SAY_AGGRO);
-            events.ScheduleEvent(EVENT_UNBALANCING_STRIKE, 20s);
-            events.ScheduleEvent(EVENT_DISRUPTING_SHOUT, 15s);
-            events.ScheduleEvent(EVENT_JAGGED_KNIFE, 10s);
-            summons.DoZoneInCombat();
-        }
-
-        void UpdateAI(uint32 diff) override
-        {
-            if (!me->IsInCombat())
-                scheduler.Update(diff);
-
-            if (!UpdateVictim())
-                return;
-
-            events.Update(diff);
-            if (me->HasUnitState(UNIT_STATE_CASTING))
-                return;
-
-            switch (events.ExecuteEvent())
-            {
-                case EVENT_UNBALANCING_STRIKE:
-                    me->CastSpell(me->GetVictim(), SPELL_UNBALANCING_STRIKE, false);
-                    events.Repeat(20s);
-                    break;
-                case EVENT_DISRUPTING_SHOUT:
-                    me->CastSpell(me, RAID_MODE(SPELL_DISRUPTING_SHOUT_10, SPELL_DISRUPTING_SHOUT_25), false);
-                    events.Repeat(15s);
-                    break;
-                case EVENT_JAGGED_KNIFE:
-                    if (Unit* target = SelectTarget(SelectTargetMethod::Random, 0, 45.0f))
-                    {
-                        me->CastSpell(target, SPELL_JAGGED_KNIFE, false);
-                    }
-                    events.Repeat(10s);
-                    break;
-            }
-            DoMeleeAttackIfReady();
-        }
-
-    private:
-        ObjectGuid _rpBuddyGUID;
-    };
-};
-
-class boss_razuvious_minion : public CreatureScript
-{
-public:
-    boss_razuvious_minion() : CreatureScript("boss_razuvious_minion") { }
-
-    CreatureAI* GetAI(Creature* creature) const override
-    {
-        return GetNaxxramasAI<boss_razuvious_minionAI>(creature);
-    }
-
-    struct boss_razuvious_minionAI : public ScriptedAI
-    {
-        explicit boss_razuvious_minionAI(Creature* creature) : ScriptedAI(creature) { }
-
-        void Reset() override
-        {
-            scheduler.CancelAll();
-            ScheduleAttackDummy();
-        }
-
-        void ScheduleAttackDummy()
-        {
-            me->SetUInt32Value(UNIT_NPC_EMOTESTATE, EMOTE_STATE_READY1H);
-            if (Creature* targetDummy = me->FindNearestCreature(NPC_TARGET_DUMMY, 10.0f))
-            {
-                me->SetFacingToObject(targetDummy);
-            }
-            scheduler.Schedule(6s, 9s, GROUP_OOC_RP, [this](TaskContext context)
-            {
-                me->HandleEmoteCommand(EMOTE_ONESHOT_ATTACK1H);
-                context.Repeat(6s, 9s);
-            });
-        }
-
-        void DoAction(int32 action) override
-        {
-            switch (action)
-            {
-                case ACTION_FACE_ME:
-                    scheduler.CancelGroup(GROUP_OOC_RP);
-                    me->SetSheath(SHEATH_STATE_UNARMED);
-                    me->SetUInt32Value(UNIT_NPC_EMOTESTATE, EMOTE_STATE_NONE);
-                    if (InstanceScript* instance = me->GetInstanceScript())
-                    {
-                        if (Creature* creature = instance->GetCreature(DATA_RAZUVIOUS))
-                        {
-                            me->SetFacingToObject(creature);
-                        }
-                    }
-                    break;
-                case ACTION_TALK:
-                    Talk(SAY_DEATH_KNIGHT_UNDERSTUDY);
-                    break;
-                case ACTION_EMOTE:
-                    me->HandleEmoteCommand(EMOTE_ONESHOT_TALK);
-                    break;
-                case ACTION_SALUTE:
-                    me->HandleEmoteCommand(EMOTE_ONESHOT_SALUTE);
-                    break;
-                case ACTION_BACK_TO_TRAINING:
-                    me->SetSheath(SHEATH_STATE_MELEE);
-                    ScheduleAttackDummy();
-                    break;
-            }
-        }
-
-        void KilledUnit(Unit* who) override
-        {
-            if (who->IsPlayer() && me->GetInstanceScript())
-            {
-                me->GetInstanceScript()->SetData(DATA_IMMORTAL_FAIL, 0);
-            }
-        }
-
-        void JustEngagedWith(Unit* who) override
-        {
-            scheduler.CancelGroup(GROUP_OOC_RP);
-            if (InstanceScript* instance = me->GetInstanceScript())
-            {
-                if (Creature* creature = instance->GetCreature(DATA_RAZUVIOUS))
-                {
-                    creature->SetInCombatWithZone();
-                    creature->AI()->AttackStart(who);
-                }
-            }
-        }
-
-        void UpdateAI(uint32 diff) override
-        {
-            scheduler.Update(diff);
-
-            if (UpdateVictim())
-            {
-                if (!me->HasUnitState(UNIT_STATE_CASTING) || !me->IsCharmed())
-                {
-                    DoMeleeAttackIfReady();
-                }
-            }
-        }
-    };
-};
->>>>>>> e5e514bb
 
 void AddSC_boss_razuvious()
 {
