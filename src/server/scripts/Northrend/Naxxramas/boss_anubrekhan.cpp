/*
 * This file is part of the AzerothCore Project. See AUTHORS file for Copyright information
 *
 * This program is free software; you can redistribute it and/or modify it
 * under the terms of the GNU Affero General Public License as published by the
 * Free Software Foundation; either version 3 of the License, or (at your
 * option) any later version.
 *
 * This program is distributed in the hope that it will be useful, but WITHOUT
 * ANY WARRANTY; without even the implied warranty of MERCHANTABILITY or
 * FITNESS FOR A PARTICULAR PURPOSE. See the GNU Affero General Public License for
 * more details.
 *
 * You should have received a copy of the GNU General Public License along
 * with this program. If not, see <http://www.gnu.org/licenses/>.
 */

<<<<<<< HEAD
#include "boss_anubrekhan.h"
=======
#include "CreatureScript.h"
#include "ScriptedCreature.h"
#include "naxxramas.h"
>>>>>>> c3c64428


void AddSC_boss_anubrekhan()
{
    new boss_anubrekhan();
}<|MERGE_RESOLUTION|>--- conflicted
+++ resolved
@@ -15,13 +15,10 @@
  * with this program. If not, see <http://www.gnu.org/licenses/>.
  */
 
-<<<<<<< HEAD
 #include "boss_anubrekhan.h"
-=======
 #include "CreatureScript.h"
 #include "ScriptedCreature.h"
 #include "naxxramas.h"
->>>>>>> c3c64428
 
 
 void AddSC_boss_anubrekhan()
