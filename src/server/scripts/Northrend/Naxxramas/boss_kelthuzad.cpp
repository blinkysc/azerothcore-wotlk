/*
 * This file is part of the AzerothCore Project. See AUTHORS file for Copyright information
 *
 * This program is free software; you can redistribute it and/or modify it
 * under the terms of the GNU Affero General Public License as published by the
 * Free Software Foundation; either version 3 of the License, or (at your
 * option) any later version.
 *
 * This program is distributed in the hope that it will be useful, but WITHOUT
 * ANY WARRANTY; without even the implied warranty of MERCHANTABILITY or
 * FITNESS FOR A PARTICULAR PURPOSE. See the GNU Affero General Public License for
 * more details.
 *
 * You should have received a copy of the GNU General Public License along
 * with this program. If not, see <http://www.gnu.org/licenses/>.
 */

<<<<<<< HEAD
#include "boss_kelthuzad.h"
=======
#include "CreatureScript.h"
#include "Player.h"
#include "ScriptedCreature.h"
#include "SpellScript.h"
#include "SpellScriptLoader.h"
#include "naxxramas.h"

enum Yells
{
    SAY_ANSWER_REQUEST                      = 3,
    SAY_TAUNT                               = 6,
    SAY_AGGRO                               = 7,
    SAY_SLAY                                = 8,
    SAY_DEATH                               = 9,
    SAY_CHAIN                               = 10,
    SAY_FROST_BLAST                         = 11,
    SAY_REQUEST_AID                         = 12,
    EMOTE_PHASE_TWO                         = 13,
    SAY_SUMMON_MINIONS                      = 14,
    SAY_SPECIAL                             = 15,

    EMOTE_GUARDIAN_FLEE                     = 0,
    EMOTE_GUARDIAN_APPEAR                   = 1
};

enum Spells
{
    // Kel'Thzuad
    SPELL_FROST_BOLT_SINGLE_10              = 28478,
    SPELL_FROST_BOLT_SINGLE_25              = 55802,
    SPELL_FROST_BOLT_MULTI_10               = 28479,
    SPELL_FROST_BOLT_MULTI_25               = 55807,
    SPELL_SHADOW_FISURE                     = 27810,
    SPELL_VOID_BLAST                        = 27812,
    SPELL_DETONATE_MANA                     = 27819,
    SPELL_MANA_DETONATION_DAMAGE            = 27820,
    SPELL_FROST_BLAST                       = 27808,
    SPELL_CHAINS_OF_KELTHUZAD               = 28410, // 28408 script effect
    SPELL_BERSERK                           = 28498,
    SPELL_KELTHUZAD_CHANNEL                 = 29423,

    // Minions
    SPELL_FRENZY                            = 28468,
    SPELL_MORTAL_WOUND                      = 28467,
    SPELL_BLOOD_TAP                         = 28470
};

enum Misc
{
    NPC_SOLDIER_OF_THE_FROZEN_WASTES        = 16427,
    NPC_UNSTOPPABLE_ABOMINATION             = 16428,
    NPC_SOUL_WEAVER                         = 16429,
    NPC_GUARDIAN_OF_ICECROWN                = 16441,

    ACTION_CALL_HELP_ON                     = 1,
    ACTION_CALL_HELP_OFF                    = 2,
    ACTION_SECOND_PHASE                     = 3,
    ACTION_GUARDIANS_OFF                    = 4
};

enum Event
{
    // Kel'Thuzad
    EVENT_SUMMON_SOLDIER                    = 1,
    EVENT_SUMMON_UNSTOPPABLE_ABOMINATION    = 2,
    EVENT_SUMMON_SOUL_WEAVER                = 3,
    EVENT_PHASE_2                           = 4,
    EVENT_FROST_BOLT_SINGLE                 = 5,
    EVENT_FROST_BOLT_MULTI                  = 6,
    EVENT_DETONATE_MANA                     = 7,
    EVENT_PHASE_3                           = 8,
    EVENT_P3_LICH_KING_SAY                  = 9,
    EVENT_SHADOW_FISSURE                    = 10,
    EVENT_FROST_BLAST                       = 11,
    EVENT_CHAINS                            = 12,
    EVENT_SUMMON_GUARDIAN_OF_ICECROWN       = 13,
    EVENT_FLOOR_CHANGE                      = 14,
    EVENT_ENRAGE                            = 15,
    EVENT_SPAWN_POOL                        = 16,

    // Minions
    EVENT_MINION_FRENZY                     = 17,
    EVENT_MINION_MORTAL_WOUND               = 18,
    EVENT_MINION_BLOOD_TAP                  = 19
};

const Position SummonGroups[12] =
{
    // Portals
    {3783.272705f, -5062.697266f, 143.711203f, 3.617599f}, // LEFT_FAR
    {3730.291260f, -5027.239258f, 143.956909f, 4.461900f}, // LEFT_MIDDLE
    {3683.868652f, -5057.281250f, 143.183884f, 5.237086f}, // LEFT_NEAR
    {3759.355225f, -5174.128418f, 143.802383f, 2.170104f}, // RIGHT_FAR
    {3700.724365f, -5185.123047f, 143.928024f, 1.309310f}, // RIGHT_MIDDLE
    {3665.121094f, -5138.679199f, 143.183212f, 0.604023f}, // RIGHT_NEAR

    // Middle
    {3769.34f, -5071.80f, 143.2082f, 3.658f},
    {3729.78f, -5043.56f, 143.3867f, 4.475f},
    {3682.75f, -5055.26f, 143.1848f, 5.295f},
    {3752.58f, -5161.82f, 143.2944f, 2.126f},
    {3702.83f, -5171.70f, 143.4356f, 1.305f},
    {3665.30f, -5141.55f, 143.1846f, 0.566f}
};

const Position SpawnPool[7] =
{
    // Portals
    {3783.272705f, -5062.697266f, 143.711203f, 3.617599f}, // LEFT_FAR
    {3730.291260f, -5027.239258f, 143.956909f, 4.461900f}, // LEFT_MIDDLE
    {3683.868652f, -5057.281250f, 143.183884f, 5.237086f}, // LEFT_NEAR
    {3759.355225f, -5174.128418f, 143.802383f, 2.170104f}, // RIGHT_FAR
    {3700.724365f, -5185.123047f, 143.928024f, 1.309310f}, // RIGHT_MIDDLE
    {3665.121094f, -5138.679199f, 143.183212f, 0.604023f}, // RIGHT_NEAR
    {3651.729980f, -5092.620117f, 143.380005f, 6.050000f} // GATE
};

class boss_kelthuzad : public CreatureScript
{
public:
    boss_kelthuzad() : CreatureScript("boss_kelthuzad") { }

    CreatureAI* GetAI(Creature* pCreature) const override
    {
        return GetNaxxramasAI<boss_kelthuzadAI>(pCreature);
    }

    struct boss_kelthuzadAI : public BossAI
    {
        explicit boss_kelthuzadAI(Creature* c) : BossAI(c, BOSS_KELTHUZAD), summons(me)
        {
            pInstance = me->GetInstanceScript();
            _justSpawned = true;
        }

        EventMap events;
        SummonList summons;
        InstanceScript* pInstance;
        bool _justSpawned;

        float NormalizeOrientation(float o)
        {
            return std::fmod(o, 2.0f * static_cast<float>(M_PI)); // Only positive values will be passed
        }

        void SpawnHelpers()
        {
            // spawn at gate
            me->SummonCreature(NPC_UNSTOPPABLE_ABOMINATION, 3656.19f, -5093.78f, 143.33f, 6.08, TEMPSUMMON_CORPSE_TIMED_DESPAWN, 2000);// abo center
            me->SummonCreature(NPC_UNSTOPPABLE_ABOMINATION, 3657.94f, -5087.68f, 143.60f, 6.08, TEMPSUMMON_CORPSE_TIMED_DESPAWN, 2000);// abo left
            me->SummonCreature(NPC_UNSTOPPABLE_ABOMINATION, 3655.48f, -5100.05f, 143.53f, 6.08, TEMPSUMMON_CORPSE_TIMED_DESPAWN, 2000);// abo right
            me->SummonCreature(NPC_SOUL_WEAVER, 3651.73f, -5092.62f, 143.38f, 6.05, TEMPSUMMON_CORPSE_TIMED_DESPAWN, 2000); // soul behind
            me->SummonCreature(NPC_SOLDIER_OF_THE_FROZEN_WASTES, 3660.17f, -5092.45f, 143.37f, 6.07, TEMPSUMMON_CORPSE_TIMED_DESPAWN, 2000); // ske front left
            me->SummonCreature(NPC_SOLDIER_OF_THE_FROZEN_WASTES, 3659.39f, -5096.21f, 143.29f, 6.07, TEMPSUMMON_CORPSE_TIMED_DESPAWN, 2000); // ske front right
            me->SummonCreature(NPC_SOLDIER_OF_THE_FROZEN_WASTES, 3659.29f, -5090.19f, 143.48f, 6.07, TEMPSUMMON_CORPSE_TIMED_DESPAWN, 2000); // ske left left
            me->SummonCreature(NPC_SOLDIER_OF_THE_FROZEN_WASTES, 3657.43f, -5098.03f, 143.41f, 6.07, TEMPSUMMON_CORPSE_TIMED_DESPAWN, 2000); // ske right right
            me->SummonCreature(NPC_SOLDIER_OF_THE_FROZEN_WASTES, 3654.36f, -5090.51f, 143.48f, 6.09, TEMPSUMMON_CORPSE_TIMED_DESPAWN, 2000); // ske behind left
            me->SummonCreature(NPC_SOLDIER_OF_THE_FROZEN_WASTES, 3653.35f, -5095.91f, 143.41f, 6.09, TEMPSUMMON_CORPSE_TIMED_DESPAWN, 2000); // ske right right

            // 6 rooms, 8 soldiers, 3 abominations and 1 weaver in each room | middle positions in table starts from 6
            for (uint8 i = 6; i < 12; ++i)
            {
                for (uint8 j = 0; j < 8; ++j)
                {
                    float angle = M_PI * 2 / 8 * j;
                    me->SummonCreature(NPC_SOLDIER_OF_THE_FROZEN_WASTES, SummonGroups[i].GetPositionX() + 6 * cos(angle), SummonGroups[i].GetPositionY() + 6 * std::sin(angle), SummonGroups[i].GetPositionZ(), SummonGroups[i].GetOrientation(), TEMPSUMMON_CORPSE_TIMED_DESPAWN, 20000);
                }
            }
            for (uint8 i = 6; i < 12; ++i)
            {
                for (uint8 j = 1; j < 4; ++j)
                {
                    float dist = j == 2 ? 0.0f : 8.0f; // second in middle
                    float angle = SummonGroups[i].GetOrientation() + M_PI * 2 / 4 * j;
                    me->SummonCreature(NPC_UNSTOPPABLE_ABOMINATION, SummonGroups[i].GetPositionX() + dist * cos(angle), SummonGroups[i].GetPositionY() + dist * std::sin(angle), SummonGroups[i].GetPositionZ(), SummonGroups[i].GetOrientation(), TEMPSUMMON_CORPSE_TIMED_DESPAWN, 20000);
                }
            }
            for (uint8 i = 6; i < 12; ++i)
            {
                for (uint8 j = 0; j < 1; ++j)
                {
                    float angle = SummonGroups[i].GetOrientation() + M_PI;
                    me->SummonCreature(NPC_SOUL_WEAVER, SummonGroups[i].GetPositionX() + 6 * cos(angle), SummonGroups[i].GetPositionY() + 6 * std::sin(angle), SummonGroups[i].GetPositionZ() + 0.5f, SummonGroups[i].GetOrientation(), TEMPSUMMON_CORPSE_TIMED_DESPAWN, 20000);
                }
            }
        }

        void SummonHelper(uint32 entry, uint32 count)
        {
            for (uint8 i = 0; i < count; ++i)
            {
                if (Creature* cr = me->SummonCreature(entry, SpawnPool[urand(0, 6)], TEMPSUMMON_CORPSE_TIMED_DESPAWN, 20000))
                {
                    if (Unit* target = SelectTargetFromPlayerList(100.0f))
                    {
                        cr->AI()->DoAction(ACTION_CALL_HELP_OFF);
                        cr->AI()->AttackStart(target);
                    }
                }
            }
        }

        void Reset() override
        {
            BossAI::Reset();
            events.Reset();
            summons.DespawnAll();
            me->RemoveUnitFlag(UNIT_FLAG_NON_ATTACKABLE | UNIT_FLAG_DISABLE_MOVE);
            me->SetReactState(REACT_AGGRESSIVE);
            if (GameObject* go = me->GetMap()->GetGameObject(pInstance->GetGuidData(DATA_KELTHUZAD_FLOOR)))
            {
                go->SetPhaseMask(1, true);
                go->SetGoState(GO_STATE_READY);
            }
            if (GameObject* go = me->GetMap()->GetGameObject(pInstance->GetGuidData(DATA_KELTHUZAD_GATE)))
            {
                if(!_justSpawned) // Don't open the door if we just spawned and are still doing the conversation
                {
                    go->SetGoState(GO_STATE_ACTIVE);
                }
            }
            _justSpawned = false;
            if (GameObject* go = me->GetMap()->GetGameObject(pInstance->GetGuidData(DATA_KELTHUZAD_PORTAL_1)))
            {
                go->SetGoState(GO_STATE_READY);
            }
            if (GameObject* go = me->GetMap()->GetGameObject(pInstance->GetGuidData(DATA_KELTHUZAD_PORTAL_2)))
            {
                go->SetGoState(GO_STATE_READY);
            }
            if (GameObject* go = me->GetMap()->GetGameObject(pInstance->GetGuidData(DATA_KELTHUZAD_PORTAL_3)))
            {
                go->SetGoState(GO_STATE_READY);
            }
            if (GameObject* go = me->GetMap()->GetGameObject(pInstance->GetGuidData(DATA_KELTHUZAD_PORTAL_4)))
            {
                go->SetGoState(GO_STATE_READY);
            }
        }

        void EnterEvadeMode(EvadeReason why) override
        {
            me->RemoveUnitFlag(UNIT_FLAG_NON_ATTACKABLE | UNIT_FLAG_DISABLE_MOVE);
            ScriptedAI::EnterEvadeMode(why);
        }

        void KilledUnit(Unit* who) override
        {
            if (who->GetTypeId() != TYPEID_PLAYER)
                return;

            Talk(SAY_SLAY);
            if (pInstance)
            {
                pInstance->SetData(DATA_IMMORTAL_FAIL, 0);
            }
        }

        void JustDied(Unit*  killer) override
        {
            BossAI::JustDied(killer);
            summons.DoAction(ACTION_GUARDIANS_OFF);
            if (Creature* guardian = summons.GetCreatureWithEntry(NPC_GUARDIAN_OF_ICECROWN))
            {
                guardian->AI()->Talk(EMOTE_GUARDIAN_FLEE);
            }
            Talk(SAY_DEATH);
            if (pInstance)
            {
                if (GameObject* go = me->GetMap()->GetGameObject(pInstance->GetGuidData(DATA_KELTHUZAD_GATE)))
                {
                    go->SetGoState(GO_STATE_ACTIVE);
                }
            }
        }

        void MoveInLineOfSight(Unit* who) override
        {
            if (!me->IsInCombat() && who->GetTypeId() == TYPEID_PLAYER && who->IsAlive() && me->GetDistance(who) <= 50.0f)
                AttackStart(who);
        }

        void JustEngagedWith(Unit* who) override
        {
            BossAI::JustEngagedWith(who);
            Talk(SAY_SUMMON_MINIONS);
            me->SetUnitFlag(UNIT_FLAG_NON_ATTACKABLE | UNIT_FLAG_DISABLE_MOVE);
            me->RemoveAllAttackers();
            me->SetTarget();
            me->SetReactState(REACT_PASSIVE);
            me->CastSpell(me, SPELL_KELTHUZAD_CHANNEL, false);
            events.ScheduleEvent(EVENT_SPAWN_POOL, 5s);
            events.ScheduleEvent(EVENT_SUMMON_SOLDIER, 6400ms);
            events.ScheduleEvent(EVENT_SUMMON_UNSTOPPABLE_ABOMINATION, 10s);
            events.ScheduleEvent(EVENT_SUMMON_SOUL_WEAVER, 12s);
            events.ScheduleEvent(EVENT_PHASE_2, 228s);
            events.ScheduleEvent(EVENT_ENRAGE, 15min);
            if (pInstance)
            {
                if (GameObject* go = me->GetMap()->GetGameObject(pInstance->GetGuidData(DATA_KELTHUZAD_FLOOR)))
                {
                    events.ScheduleEvent(EVENT_FLOOR_CHANGE, 15s);
                    go->SetGoState(GO_STATE_ACTIVE);
                }
            }
            if (GameObject* go = me->GetMap()->GetGameObject(pInstance->GetGuidData(DATA_KELTHUZAD_GATE)))
            {
                go->SetGoState(GO_STATE_READY);
            }
        }

        void JustSummoned(Creature* cr) override
        {
            summons.Summon(cr);
            if (!cr->IsInCombat())
            {
                cr->GetMotionMaster()->MoveRandom(5);
            }
            if (cr->GetEntry() == NPC_GUARDIAN_OF_ICECROWN)
            {
                cr->SetHomePosition(cr->GetPositionX(), cr->GetPositionY(), cr->GetPositionZ(), cr->GetOrientation());
            }
        }

        void UpdateAI(uint32 diff) override
        {
            if (!UpdateVictim())
                return;

            events.Update(diff);
            if (!me->HasAura(SPELL_KELTHUZAD_CHANNEL))
            {
                if (me->HasUnitState(UNIT_STATE_CASTING))
                    return;
            }

            switch (events.ExecuteEvent())
            {
                case EVENT_FLOOR_CHANGE:
                    if (pInstance)
                    {
                        if (GameObject* go = me->GetMap()->GetGameObject(pInstance->GetGuidData(DATA_KELTHUZAD_FLOOR)))
                        {
                            events.ScheduleEvent(EVENT_FLOOR_CHANGE, 15s);
                            go->SetGoState(GO_STATE_READY);
                            go->SetPhaseMask(2, true);
                        }
                    }
                    break;
                case EVENT_SPAWN_POOL:
                    SpawnHelpers();
                    break;
                case EVENT_SUMMON_SOLDIER:
                    SummonHelper(NPC_SOLDIER_OF_THE_FROZEN_WASTES, 1);
                    events.Repeat(3100ms);
                    break;
                case EVENT_SUMMON_UNSTOPPABLE_ABOMINATION:
                    SummonHelper(NPC_UNSTOPPABLE_ABOMINATION, 1);
                    events.Repeat(18s + 500ms);
                    break;
                case EVENT_SUMMON_SOUL_WEAVER:
                    SummonHelper(NPC_SOUL_WEAVER, 1);
                    events.Repeat(30s);
                    break;
                case EVENT_PHASE_2:
                    Talk(EMOTE_PHASE_TWO);
                    Talk(SAY_AGGRO);
                    events.Reset();
                    summons.DoAction(ACTION_SECOND_PHASE);
                    me->RemoveUnitFlag(UNIT_FLAG_NON_ATTACKABLE | UNIT_FLAG_DISABLE_MOVE);
                    me->GetMotionMaster()->MoveChase(me->GetVictim());
                    me->RemoveAura(SPELL_KELTHUZAD_CHANNEL);
                    me->SetReactState(REACT_AGGRESSIVE);
                    events.ScheduleEvent(EVENT_FROST_BOLT_SINGLE, 2s, 10s);
                    events.ScheduleEvent(EVENT_FROST_BOLT_MULTI, 15s, 30s);
                    events.ScheduleEvent(EVENT_DETONATE_MANA, 30s);
                    events.ScheduleEvent(EVENT_PHASE_3, 1s);
                    events.ScheduleEvent(EVENT_SHADOW_FISSURE, 25s);
                    events.ScheduleEvent(EVENT_FROST_BLAST, 45s);
                    if (Is25ManRaid())
                    {
                        events.ScheduleEvent(EVENT_CHAINS, 90s);
                    }
                    break;
                case EVENT_ENRAGE:
                    me->CastSpell(me, SPELL_BERSERK, true);
                    break;
                case EVENT_FROST_BOLT_SINGLE:
                    me->CastSpell(me->GetVictim(), RAID_MODE(SPELL_FROST_BOLT_SINGLE_10, SPELL_FROST_BOLT_SINGLE_25), false);
                    events.Repeat(2s, 10s);
                    break;
                case EVENT_FROST_BOLT_MULTI:
                    me->CastSpell(me, RAID_MODE(SPELL_FROST_BOLT_MULTI_10, SPELL_FROST_BOLT_MULTI_25), false);
                    events.Repeat(15s, 30s);
                    break;
                case EVENT_SHADOW_FISSURE:
                    if (Unit* target = SelectTarget(SelectTargetMethod::Random, 0, 100.0f, true))
                    {
                        me->CastSpell(target, SPELL_SHADOW_FISURE, false);
                    }
                    events.Repeat(25s);
                    break;
                case EVENT_FROST_BLAST:
                    if (Unit* target = SelectTarget(SelectTargetMethod::Random, RAID_MODE(1, 0), 0, true))
                    {
                        me->CastSpell(target, SPELL_FROST_BLAST, false);
                    }
                    Talk(SAY_FROST_BLAST);
                    events.Repeat(45s);
                    break;
                case EVENT_CHAINS:
                    for (uint8 i = 0; i < 3; ++i)
                    {
                        if (Unit* target = SelectTarget(SelectTargetMethod::Random, 1, 200, true, true, -SPELL_CHAINS_OF_KELTHUZAD))
                        {
                            me->CastSpell(target, SPELL_CHAINS_OF_KELTHUZAD, true);
                        }
                    }
                    Talk(SAY_CHAIN);
                    events.Repeat(90s);
                    break;
                case EVENT_DETONATE_MANA:
                    {
                        std::vector<Unit*> unitList;
                        ThreatContainer::StorageType const& threatList = me->GetThreatMgr().GetThreatList();
                        for (auto itr : threatList)
                        {
                            if (itr->getTarget()->GetTypeId() == TYPEID_PLAYER
                                    && itr->getTarget()->getPowerType() == POWER_MANA
                                    && itr->getTarget()->GetPower(POWER_MANA))
                                    {
                                        unitList.push_back(itr->getTarget());
                                    }
                        }
                        if (!unitList.empty())
                        {
                            auto itr = unitList.begin();
                            advance(itr, urand(0, unitList.size() - 1));
                            me->CastSpell(*itr, SPELL_DETONATE_MANA, false);
                            Talk(SAY_SPECIAL);
                        }
                        events.Repeat(30s);
                        break;
                    }
                case EVENT_PHASE_3:
                    if (me->HealthBelowPct(45))
                    {
                        Talk(SAY_REQUEST_AID);
                        events.DelayEvents(5500ms);
                        events.ScheduleEvent(EVENT_P3_LICH_KING_SAY, 5s);
                        if (GameObject* go = me->GetMap()->GetGameObject(pInstance->GetGuidData(DATA_KELTHUZAD_PORTAL_1)))
                        {
                            go->SetGoState(GO_STATE_ACTIVE);
                        }
                        if (GameObject* go = me->GetMap()->GetGameObject(pInstance->GetGuidData(DATA_KELTHUZAD_PORTAL_2)))
                        {
                            go->SetGoState(GO_STATE_ACTIVE);
                        }
                        if (GameObject* go = me->GetMap()->GetGameObject(pInstance->GetGuidData(DATA_KELTHUZAD_PORTAL_3)))
                        {
                            go->SetGoState(GO_STATE_ACTIVE);
                        }
                        if (GameObject* go = me->GetMap()->GetGameObject(pInstance->GetGuidData(DATA_KELTHUZAD_PORTAL_4)))
                        {
                            go->SetGoState(GO_STATE_ACTIVE);
                        }
                        break;
                    }
                    events.Repeat(1s);
                    break;
                case EVENT_P3_LICH_KING_SAY:
                    if (pInstance)
                    {
                        if (Creature* cr = ObjectAccessor::GetCreature(*me, pInstance->GetGuidData(DATA_LICH_KING_BOSS)))
                        {
                            cr->AI()->Talk(SAY_ANSWER_REQUEST);
                        }
                    }
                    for (uint8 i = 0 ; i < RAID_MODE(2, 4); ++i)
                    {
                        events.ScheduleEvent(EVENT_SUMMON_GUARDIAN_OF_ICECROWN, 10000 + (i * 5000));
                    }
                    break;
                case EVENT_SUMMON_GUARDIAN_OF_ICECROWN:
                    if (Creature* cr = me->SummonCreature(NPC_GUARDIAN_OF_ICECROWN, SpawnPool[RAND(0, 1, 3, 4)]))
                    {
                        cr->AI()->Talk(EMOTE_GUARDIAN_APPEAR);
                        cr->AI()->AttackStart(me->GetVictim());
                    }
                    break;
            }
            if (!me->HasUnitFlag(UNIT_FLAG_DISABLE_MOVE))
                DoMeleeAttackIfReady();
        }
    };
};

class boss_kelthuzad_minion : public CreatureScript
{
public:
    boss_kelthuzad_minion() : CreatureScript("boss_kelthuzad_minion") { }

    CreatureAI* GetAI(Creature* pCreature) const override
    {
        return GetNaxxramasAI<boss_kelthuzad_minionAI>(pCreature);
    }

    struct boss_kelthuzad_minionAI : public ScriptedAI
    {
        explicit boss_kelthuzad_minionAI(Creature* c) : ScriptedAI(c) { }

        EventMap events;
        bool callHelp{};

        void Reset() override
        {
            me->SetNoCallAssistance(true);
            callHelp = true;
            events.Reset();
        }

        void DoAction(int32 param) override
        {
            if (param == ACTION_CALL_HELP_ON)
            {
                callHelp = true;
            }
            else if (param == ACTION_CALL_HELP_OFF)
            {
                callHelp = false;
            }
            else if (param == ACTION_SECOND_PHASE)
            {
                if (!me->IsInCombat())
                {
                    me->DespawnOrUnsummon(500);
                }
            }
            if (param == ACTION_GUARDIANS_OFF)
            {
                me->SetUnitFlag(UNIT_FLAG_NON_ATTACKABLE);
                me->SetUnitFlag(UNIT_FLAG_NOT_SELECTABLE);
                me->RemoveAllAuras();
                EnterEvadeMode();
                me->SetPosition(me->GetHomePosition());
            }
        }

        void MoveInLineOfSight(Unit* who) override
        {
            if (who->GetTypeId() != TYPEID_PLAYER && !who->IsPet())
                return;

            ScriptedAI::MoveInLineOfSight(who);
        }

        void JustDied(Unit* /*killer*/) override
        {
            if (me->GetEntry() == NPC_UNSTOPPABLE_ABOMINATION && me->GetInstanceScript())
            {
                me->GetInstanceScript()->SetData(DATA_ABOMINATION_KILLED, 0);
            }
        }

        void AttackStart(Unit* who) override
        {
            ScriptedAI::AttackStart(who);
            if (callHelp)
            {
                std::list<Creature*> targets;
                me->GetCreaturesWithEntryInRange(targets, 15.0f, me->GetEntry());
                for (std::list<Creature*>::const_iterator itr = targets.begin(); itr != targets.end(); ++itr)
                {
                    if ((*itr)->GetGUID() != me->GetGUID())
                    {
                        (*itr)->ToCreature()->AI()->DoAction(ACTION_CALL_HELP_OFF);
                        (*itr)->ToCreature()->AI()->AttackStart(who);
                    }
                }
            }

            if (me->GetEntry() != NPC_UNSTOPPABLE_ABOMINATION && me->GetEntry() != NPC_GUARDIAN_OF_ICECROWN)
            {
                me->AddThreat(who, 1000000.0f);
            }
        }

        void JustEngagedWith(Unit*  /*who*/) override
        {
            me->SetInCombatWithZone();
            if (me->GetEntry() == NPC_UNSTOPPABLE_ABOMINATION)
            {
                events.ScheduleEvent(EVENT_MINION_FRENZY, 1s);
                events.ScheduleEvent(EVENT_MINION_MORTAL_WOUND, 5s);
            }
            else if (me->GetEntry() == NPC_GUARDIAN_OF_ICECROWN)
            {
                events.ScheduleEvent(EVENT_MINION_BLOOD_TAP, 15s);
            }
        }

        void KilledUnit(Unit* who) override
        {
            if (who->GetTypeId() == TYPEID_PLAYER && me->GetInstanceScript())
            {
                me->GetInstanceScript()->SetData(DATA_IMMORTAL_FAIL, 0);
            }
        }

        void JustReachedHome() override
        {
            if (me->GetEntry() == NPC_GUARDIAN_OF_ICECROWN)
            {
                me->DespawnOrUnsummon();
            }
        }

        void UpdateAI(uint32 diff) override
        {
            if (!UpdateVictim())
                return;

            events.Update(diff);
            if (me->HasUnitState(UNIT_STATE_CASTING))
                return;

            switch (events.ExecuteEvent())
            {
                case EVENT_MINION_MORTAL_WOUND:
                    me->CastSpell(me->GetVictim(), SPELL_MORTAL_WOUND, false);
                    events.Repeat(15s);
                    break;
                case EVENT_MINION_FRENZY:
                    if (me->HealthBelowPct(35))
                    {
                        me->CastSpell(me, SPELL_FRENZY, true);
                        break;
                    }
                    events.Repeat(1s);
                    break;
                case EVENT_MINION_BLOOD_TAP:
                    me->CastSpell(me->GetVictim(), SPELL_BLOOD_TAP, false);
                    events.Repeat(15s);
                    break;
            }
            DoMeleeAttackIfReady();
        }
    };
};

class spell_kelthuzad_frost_blast : public SpellScriptLoader
{
public:
    spell_kelthuzad_frost_blast() : SpellScriptLoader("spell_kelthuzad_frost_blast") { }

    class spell_kelthuzad_frost_blast_SpellScript : public SpellScript
    {
        PrepareSpellScript(spell_kelthuzad_frost_blast_SpellScript);

        void FilterTargets(std::list<WorldObject*>& targets)
        {
            Unit* caster = GetCaster();
            if (!caster || !caster->ToCreature())
                return;

            std::list<WorldObject*> tmplist;
            for (auto& target : targets)
            {
                if (!target->ToUnit()->HasAura(SPELL_FROST_BLAST))
                {
                    tmplist.push_back(target);
                }
            }
            targets.clear();
            for (auto& itr : tmplist)
            {
                targets.push_back(itr);
            }
        }

        void Register() override
        {
            OnObjectAreaTargetSelect += SpellObjectAreaTargetSelectFn(spell_kelthuzad_frost_blast_SpellScript::FilterTargets, EFFECT_ALL, TARGET_UNIT_DEST_AREA_ENEMY);
        }
    };

    SpellScript* GetSpellScript() const override
    {
        return new spell_kelthuzad_frost_blast_SpellScript();
    }
};

class spell_kelthuzad_detonate_mana : public SpellScriptLoader
{
public:
    spell_kelthuzad_detonate_mana() : SpellScriptLoader("spell_kelthuzad_detonate_mana") { }

    class spell_kelthuzad_detonate_mana_AuraScript : public AuraScript
    {
        PrepareAuraScript(spell_kelthuzad_detonate_mana_AuraScript);

        bool Validate(SpellInfo const* /*spell*/) override
        {
            return ValidateSpellInfo({ SPELL_MANA_DETONATION_DAMAGE });
        }

        void HandleScript(AuraEffect const* aurEff)
        {
            PreventDefaultAction();
            Unit* target = GetTarget();
            if (auto mana = int32(target->GetMaxPower(POWER_MANA) / 10))
            {
                mana = target->ModifyPower(POWER_MANA, -mana);
                target->CastCustomSpell(SPELL_MANA_DETONATION_DAMAGE, SPELLVALUE_BASE_POINT0, -mana * 10, target, true, nullptr, aurEff);
            }
        }

        void Register() override
        {
            OnEffectPeriodic += AuraEffectPeriodicFn(spell_kelthuzad_detonate_mana_AuraScript::HandleScript, EFFECT_0, SPELL_AURA_PERIODIC_TRIGGER_SPELL);
        }
    };

    AuraScript* GetAuraScript() const override
    {
        return new spell_kelthuzad_detonate_mana_AuraScript();
    }
};
>>>>>>> c3c64428

void AddSC_boss_kelthuzad()
{
    new boss_kelthuzad();
    new boss_kelthuzad_minion();
    new spell_kelthuzad_frost_blast();
    new spell_kelthuzad_detonate_mana();
}
<|MERGE_RESOLUTION|>--- conflicted
+++ resolved
@@ -15,738 +15,13 @@
  * with this program. If not, see <http://www.gnu.org/licenses/>.
  */
 
-<<<<<<< HEAD
 #include "boss_kelthuzad.h"
-=======
 #include "CreatureScript.h"
 #include "Player.h"
 #include "ScriptedCreature.h"
 #include "SpellScript.h"
 #include "SpellScriptLoader.h"
 #include "naxxramas.h"
-
-enum Yells
-{
-    SAY_ANSWER_REQUEST                      = 3,
-    SAY_TAUNT                               = 6,
-    SAY_AGGRO                               = 7,
-    SAY_SLAY                                = 8,
-    SAY_DEATH                               = 9,
-    SAY_CHAIN                               = 10,
-    SAY_FROST_BLAST                         = 11,
-    SAY_REQUEST_AID                         = 12,
-    EMOTE_PHASE_TWO                         = 13,
-    SAY_SUMMON_MINIONS                      = 14,
-    SAY_SPECIAL                             = 15,
-
-    EMOTE_GUARDIAN_FLEE                     = 0,
-    EMOTE_GUARDIAN_APPEAR                   = 1
-};
-
-enum Spells
-{
-    // Kel'Thzuad
-    SPELL_FROST_BOLT_SINGLE_10              = 28478,
-    SPELL_FROST_BOLT_SINGLE_25              = 55802,
-    SPELL_FROST_BOLT_MULTI_10               = 28479,
-    SPELL_FROST_BOLT_MULTI_25               = 55807,
-    SPELL_SHADOW_FISURE                     = 27810,
-    SPELL_VOID_BLAST                        = 27812,
-    SPELL_DETONATE_MANA                     = 27819,
-    SPELL_MANA_DETONATION_DAMAGE            = 27820,
-    SPELL_FROST_BLAST                       = 27808,
-    SPELL_CHAINS_OF_KELTHUZAD               = 28410, // 28408 script effect
-    SPELL_BERSERK                           = 28498,
-    SPELL_KELTHUZAD_CHANNEL                 = 29423,
-
-    // Minions
-    SPELL_FRENZY                            = 28468,
-    SPELL_MORTAL_WOUND                      = 28467,
-    SPELL_BLOOD_TAP                         = 28470
-};
-
-enum Misc
-{
-    NPC_SOLDIER_OF_THE_FROZEN_WASTES        = 16427,
-    NPC_UNSTOPPABLE_ABOMINATION             = 16428,
-    NPC_SOUL_WEAVER                         = 16429,
-    NPC_GUARDIAN_OF_ICECROWN                = 16441,
-
-    ACTION_CALL_HELP_ON                     = 1,
-    ACTION_CALL_HELP_OFF                    = 2,
-    ACTION_SECOND_PHASE                     = 3,
-    ACTION_GUARDIANS_OFF                    = 4
-};
-
-enum Event
-{
-    // Kel'Thuzad
-    EVENT_SUMMON_SOLDIER                    = 1,
-    EVENT_SUMMON_UNSTOPPABLE_ABOMINATION    = 2,
-    EVENT_SUMMON_SOUL_WEAVER                = 3,
-    EVENT_PHASE_2                           = 4,
-    EVENT_FROST_BOLT_SINGLE                 = 5,
-    EVENT_FROST_BOLT_MULTI                  = 6,
-    EVENT_DETONATE_MANA                     = 7,
-    EVENT_PHASE_3                           = 8,
-    EVENT_P3_LICH_KING_SAY                  = 9,
-    EVENT_SHADOW_FISSURE                    = 10,
-    EVENT_FROST_BLAST                       = 11,
-    EVENT_CHAINS                            = 12,
-    EVENT_SUMMON_GUARDIAN_OF_ICECROWN       = 13,
-    EVENT_FLOOR_CHANGE                      = 14,
-    EVENT_ENRAGE                            = 15,
-    EVENT_SPAWN_POOL                        = 16,
-
-    // Minions
-    EVENT_MINION_FRENZY                     = 17,
-    EVENT_MINION_MORTAL_WOUND               = 18,
-    EVENT_MINION_BLOOD_TAP                  = 19
-};
-
-const Position SummonGroups[12] =
-{
-    // Portals
-    {3783.272705f, -5062.697266f, 143.711203f, 3.617599f}, // LEFT_FAR
-    {3730.291260f, -5027.239258f, 143.956909f, 4.461900f}, // LEFT_MIDDLE
-    {3683.868652f, -5057.281250f, 143.183884f, 5.237086f}, // LEFT_NEAR
-    {3759.355225f, -5174.128418f, 143.802383f, 2.170104f}, // RIGHT_FAR
-    {3700.724365f, -5185.123047f, 143.928024f, 1.309310f}, // RIGHT_MIDDLE
-    {3665.121094f, -5138.679199f, 143.183212f, 0.604023f}, // RIGHT_NEAR
-
-    // Middle
-    {3769.34f, -5071.80f, 143.2082f, 3.658f},
-    {3729.78f, -5043.56f, 143.3867f, 4.475f},
-    {3682.75f, -5055.26f, 143.1848f, 5.295f},
-    {3752.58f, -5161.82f, 143.2944f, 2.126f},
-    {3702.83f, -5171.70f, 143.4356f, 1.305f},
-    {3665.30f, -5141.55f, 143.1846f, 0.566f}
-};
-
-const Position SpawnPool[7] =
-{
-    // Portals
-    {3783.272705f, -5062.697266f, 143.711203f, 3.617599f}, // LEFT_FAR
-    {3730.291260f, -5027.239258f, 143.956909f, 4.461900f}, // LEFT_MIDDLE
-    {3683.868652f, -5057.281250f, 143.183884f, 5.237086f}, // LEFT_NEAR
-    {3759.355225f, -5174.128418f, 143.802383f, 2.170104f}, // RIGHT_FAR
-    {3700.724365f, -5185.123047f, 143.928024f, 1.309310f}, // RIGHT_MIDDLE
-    {3665.121094f, -5138.679199f, 143.183212f, 0.604023f}, // RIGHT_NEAR
-    {3651.729980f, -5092.620117f, 143.380005f, 6.050000f} // GATE
-};
-
-class boss_kelthuzad : public CreatureScript
-{
-public:
-    boss_kelthuzad() : CreatureScript("boss_kelthuzad") { }
-
-    CreatureAI* GetAI(Creature* pCreature) const override
-    {
-        return GetNaxxramasAI<boss_kelthuzadAI>(pCreature);
-    }
-
-    struct boss_kelthuzadAI : public BossAI
-    {
-        explicit boss_kelthuzadAI(Creature* c) : BossAI(c, BOSS_KELTHUZAD), summons(me)
-        {
-            pInstance = me->GetInstanceScript();
-            _justSpawned = true;
-        }
-
-        EventMap events;
-        SummonList summons;
-        InstanceScript* pInstance;
-        bool _justSpawned;
-
-        float NormalizeOrientation(float o)
-        {
-            return std::fmod(o, 2.0f * static_cast<float>(M_PI)); // Only positive values will be passed
-        }
-
-        void SpawnHelpers()
-        {
-            // spawn at gate
-            me->SummonCreature(NPC_UNSTOPPABLE_ABOMINATION, 3656.19f, -5093.78f, 143.33f, 6.08, TEMPSUMMON_CORPSE_TIMED_DESPAWN, 2000);// abo center
-            me->SummonCreature(NPC_UNSTOPPABLE_ABOMINATION, 3657.94f, -5087.68f, 143.60f, 6.08, TEMPSUMMON_CORPSE_TIMED_DESPAWN, 2000);// abo left
-            me->SummonCreature(NPC_UNSTOPPABLE_ABOMINATION, 3655.48f, -5100.05f, 143.53f, 6.08, TEMPSUMMON_CORPSE_TIMED_DESPAWN, 2000);// abo right
-            me->SummonCreature(NPC_SOUL_WEAVER, 3651.73f, -5092.62f, 143.38f, 6.05, TEMPSUMMON_CORPSE_TIMED_DESPAWN, 2000); // soul behind
-            me->SummonCreature(NPC_SOLDIER_OF_THE_FROZEN_WASTES, 3660.17f, -5092.45f, 143.37f, 6.07, TEMPSUMMON_CORPSE_TIMED_DESPAWN, 2000); // ske front left
-            me->SummonCreature(NPC_SOLDIER_OF_THE_FROZEN_WASTES, 3659.39f, -5096.21f, 143.29f, 6.07, TEMPSUMMON_CORPSE_TIMED_DESPAWN, 2000); // ske front right
-            me->SummonCreature(NPC_SOLDIER_OF_THE_FROZEN_WASTES, 3659.29f, -5090.19f, 143.48f, 6.07, TEMPSUMMON_CORPSE_TIMED_DESPAWN, 2000); // ske left left
-            me->SummonCreature(NPC_SOLDIER_OF_THE_FROZEN_WASTES, 3657.43f, -5098.03f, 143.41f, 6.07, TEMPSUMMON_CORPSE_TIMED_DESPAWN, 2000); // ske right right
-            me->SummonCreature(NPC_SOLDIER_OF_THE_FROZEN_WASTES, 3654.36f, -5090.51f, 143.48f, 6.09, TEMPSUMMON_CORPSE_TIMED_DESPAWN, 2000); // ske behind left
-            me->SummonCreature(NPC_SOLDIER_OF_THE_FROZEN_WASTES, 3653.35f, -5095.91f, 143.41f, 6.09, TEMPSUMMON_CORPSE_TIMED_DESPAWN, 2000); // ske right right
-
-            // 6 rooms, 8 soldiers, 3 abominations and 1 weaver in each room | middle positions in table starts from 6
-            for (uint8 i = 6; i < 12; ++i)
-            {
-                for (uint8 j = 0; j < 8; ++j)
-                {
-                    float angle = M_PI * 2 / 8 * j;
-                    me->SummonCreature(NPC_SOLDIER_OF_THE_FROZEN_WASTES, SummonGroups[i].GetPositionX() + 6 * cos(angle), SummonGroups[i].GetPositionY() + 6 * std::sin(angle), SummonGroups[i].GetPositionZ(), SummonGroups[i].GetOrientation(), TEMPSUMMON_CORPSE_TIMED_DESPAWN, 20000);
-                }
-            }
-            for (uint8 i = 6; i < 12; ++i)
-            {
-                for (uint8 j = 1; j < 4; ++j)
-                {
-                    float dist = j == 2 ? 0.0f : 8.0f; // second in middle
-                    float angle = SummonGroups[i].GetOrientation() + M_PI * 2 / 4 * j;
-                    me->SummonCreature(NPC_UNSTOPPABLE_ABOMINATION, SummonGroups[i].GetPositionX() + dist * cos(angle), SummonGroups[i].GetPositionY() + dist * std::sin(angle), SummonGroups[i].GetPositionZ(), SummonGroups[i].GetOrientation(), TEMPSUMMON_CORPSE_TIMED_DESPAWN, 20000);
-                }
-            }
-            for (uint8 i = 6; i < 12; ++i)
-            {
-                for (uint8 j = 0; j < 1; ++j)
-                {
-                    float angle = SummonGroups[i].GetOrientation() + M_PI;
-                    me->SummonCreature(NPC_SOUL_WEAVER, SummonGroups[i].GetPositionX() + 6 * cos(angle), SummonGroups[i].GetPositionY() + 6 * std::sin(angle), SummonGroups[i].GetPositionZ() + 0.5f, SummonGroups[i].GetOrientation(), TEMPSUMMON_CORPSE_TIMED_DESPAWN, 20000);
-                }
-            }
-        }
-
-        void SummonHelper(uint32 entry, uint32 count)
-        {
-            for (uint8 i = 0; i < count; ++i)
-            {
-                if (Creature* cr = me->SummonCreature(entry, SpawnPool[urand(0, 6)], TEMPSUMMON_CORPSE_TIMED_DESPAWN, 20000))
-                {
-                    if (Unit* target = SelectTargetFromPlayerList(100.0f))
-                    {
-                        cr->AI()->DoAction(ACTION_CALL_HELP_OFF);
-                        cr->AI()->AttackStart(target);
-                    }
-                }
-            }
-        }
-
-        void Reset() override
-        {
-            BossAI::Reset();
-            events.Reset();
-            summons.DespawnAll();
-            me->RemoveUnitFlag(UNIT_FLAG_NON_ATTACKABLE | UNIT_FLAG_DISABLE_MOVE);
-            me->SetReactState(REACT_AGGRESSIVE);
-            if (GameObject* go = me->GetMap()->GetGameObject(pInstance->GetGuidData(DATA_KELTHUZAD_FLOOR)))
-            {
-                go->SetPhaseMask(1, true);
-                go->SetGoState(GO_STATE_READY);
-            }
-            if (GameObject* go = me->GetMap()->GetGameObject(pInstance->GetGuidData(DATA_KELTHUZAD_GATE)))
-            {
-                if(!_justSpawned) // Don't open the door if we just spawned and are still doing the conversation
-                {
-                    go->SetGoState(GO_STATE_ACTIVE);
-                }
-            }
-            _justSpawned = false;
-            if (GameObject* go = me->GetMap()->GetGameObject(pInstance->GetGuidData(DATA_KELTHUZAD_PORTAL_1)))
-            {
-                go->SetGoState(GO_STATE_READY);
-            }
-            if (GameObject* go = me->GetMap()->GetGameObject(pInstance->GetGuidData(DATA_KELTHUZAD_PORTAL_2)))
-            {
-                go->SetGoState(GO_STATE_READY);
-            }
-            if (GameObject* go = me->GetMap()->GetGameObject(pInstance->GetGuidData(DATA_KELTHUZAD_PORTAL_3)))
-            {
-                go->SetGoState(GO_STATE_READY);
-            }
-            if (GameObject* go = me->GetMap()->GetGameObject(pInstance->GetGuidData(DATA_KELTHUZAD_PORTAL_4)))
-            {
-                go->SetGoState(GO_STATE_READY);
-            }
-        }
-
-        void EnterEvadeMode(EvadeReason why) override
-        {
-            me->RemoveUnitFlag(UNIT_FLAG_NON_ATTACKABLE | UNIT_FLAG_DISABLE_MOVE);
-            ScriptedAI::EnterEvadeMode(why);
-        }
-
-        void KilledUnit(Unit* who) override
-        {
-            if (who->GetTypeId() != TYPEID_PLAYER)
-                return;
-
-            Talk(SAY_SLAY);
-            if (pInstance)
-            {
-                pInstance->SetData(DATA_IMMORTAL_FAIL, 0);
-            }
-        }
-
-        void JustDied(Unit*  killer) override
-        {
-            BossAI::JustDied(killer);
-            summons.DoAction(ACTION_GUARDIANS_OFF);
-            if (Creature* guardian = summons.GetCreatureWithEntry(NPC_GUARDIAN_OF_ICECROWN))
-            {
-                guardian->AI()->Talk(EMOTE_GUARDIAN_FLEE);
-            }
-            Talk(SAY_DEATH);
-            if (pInstance)
-            {
-                if (GameObject* go = me->GetMap()->GetGameObject(pInstance->GetGuidData(DATA_KELTHUZAD_GATE)))
-                {
-                    go->SetGoState(GO_STATE_ACTIVE);
-                }
-            }
-        }
-
-        void MoveInLineOfSight(Unit* who) override
-        {
-            if (!me->IsInCombat() && who->GetTypeId() == TYPEID_PLAYER && who->IsAlive() && me->GetDistance(who) <= 50.0f)
-                AttackStart(who);
-        }
-
-        void JustEngagedWith(Unit* who) override
-        {
-            BossAI::JustEngagedWith(who);
-            Talk(SAY_SUMMON_MINIONS);
-            me->SetUnitFlag(UNIT_FLAG_NON_ATTACKABLE | UNIT_FLAG_DISABLE_MOVE);
-            me->RemoveAllAttackers();
-            me->SetTarget();
-            me->SetReactState(REACT_PASSIVE);
-            me->CastSpell(me, SPELL_KELTHUZAD_CHANNEL, false);
-            events.ScheduleEvent(EVENT_SPAWN_POOL, 5s);
-            events.ScheduleEvent(EVENT_SUMMON_SOLDIER, 6400ms);
-            events.ScheduleEvent(EVENT_SUMMON_UNSTOPPABLE_ABOMINATION, 10s);
-            events.ScheduleEvent(EVENT_SUMMON_SOUL_WEAVER, 12s);
-            events.ScheduleEvent(EVENT_PHASE_2, 228s);
-            events.ScheduleEvent(EVENT_ENRAGE, 15min);
-            if (pInstance)
-            {
-                if (GameObject* go = me->GetMap()->GetGameObject(pInstance->GetGuidData(DATA_KELTHUZAD_FLOOR)))
-                {
-                    events.ScheduleEvent(EVENT_FLOOR_CHANGE, 15s);
-                    go->SetGoState(GO_STATE_ACTIVE);
-                }
-            }
-            if (GameObject* go = me->GetMap()->GetGameObject(pInstance->GetGuidData(DATA_KELTHUZAD_GATE)))
-            {
-                go->SetGoState(GO_STATE_READY);
-            }
-        }
-
-        void JustSummoned(Creature* cr) override
-        {
-            summons.Summon(cr);
-            if (!cr->IsInCombat())
-            {
-                cr->GetMotionMaster()->MoveRandom(5);
-            }
-            if (cr->GetEntry() == NPC_GUARDIAN_OF_ICECROWN)
-            {
-                cr->SetHomePosition(cr->GetPositionX(), cr->GetPositionY(), cr->GetPositionZ(), cr->GetOrientation());
-            }
-        }
-
-        void UpdateAI(uint32 diff) override
-        {
-            if (!UpdateVictim())
-                return;
-
-            events.Update(diff);
-            if (!me->HasAura(SPELL_KELTHUZAD_CHANNEL))
-            {
-                if (me->HasUnitState(UNIT_STATE_CASTING))
-                    return;
-            }
-
-            switch (events.ExecuteEvent())
-            {
-                case EVENT_FLOOR_CHANGE:
-                    if (pInstance)
-                    {
-                        if (GameObject* go = me->GetMap()->GetGameObject(pInstance->GetGuidData(DATA_KELTHUZAD_FLOOR)))
-                        {
-                            events.ScheduleEvent(EVENT_FLOOR_CHANGE, 15s);
-                            go->SetGoState(GO_STATE_READY);
-                            go->SetPhaseMask(2, true);
-                        }
-                    }
-                    break;
-                case EVENT_SPAWN_POOL:
-                    SpawnHelpers();
-                    break;
-                case EVENT_SUMMON_SOLDIER:
-                    SummonHelper(NPC_SOLDIER_OF_THE_FROZEN_WASTES, 1);
-                    events.Repeat(3100ms);
-                    break;
-                case EVENT_SUMMON_UNSTOPPABLE_ABOMINATION:
-                    SummonHelper(NPC_UNSTOPPABLE_ABOMINATION, 1);
-                    events.Repeat(18s + 500ms);
-                    break;
-                case EVENT_SUMMON_SOUL_WEAVER:
-                    SummonHelper(NPC_SOUL_WEAVER, 1);
-                    events.Repeat(30s);
-                    break;
-                case EVENT_PHASE_2:
-                    Talk(EMOTE_PHASE_TWO);
-                    Talk(SAY_AGGRO);
-                    events.Reset();
-                    summons.DoAction(ACTION_SECOND_PHASE);
-                    me->RemoveUnitFlag(UNIT_FLAG_NON_ATTACKABLE | UNIT_FLAG_DISABLE_MOVE);
-                    me->GetMotionMaster()->MoveChase(me->GetVictim());
-                    me->RemoveAura(SPELL_KELTHUZAD_CHANNEL);
-                    me->SetReactState(REACT_AGGRESSIVE);
-                    events.ScheduleEvent(EVENT_FROST_BOLT_SINGLE, 2s, 10s);
-                    events.ScheduleEvent(EVENT_FROST_BOLT_MULTI, 15s, 30s);
-                    events.ScheduleEvent(EVENT_DETONATE_MANA, 30s);
-                    events.ScheduleEvent(EVENT_PHASE_3, 1s);
-                    events.ScheduleEvent(EVENT_SHADOW_FISSURE, 25s);
-                    events.ScheduleEvent(EVENT_FROST_BLAST, 45s);
-                    if (Is25ManRaid())
-                    {
-                        events.ScheduleEvent(EVENT_CHAINS, 90s);
-                    }
-                    break;
-                case EVENT_ENRAGE:
-                    me->CastSpell(me, SPELL_BERSERK, true);
-                    break;
-                case EVENT_FROST_BOLT_SINGLE:
-                    me->CastSpell(me->GetVictim(), RAID_MODE(SPELL_FROST_BOLT_SINGLE_10, SPELL_FROST_BOLT_SINGLE_25), false);
-                    events.Repeat(2s, 10s);
-                    break;
-                case EVENT_FROST_BOLT_MULTI:
-                    me->CastSpell(me, RAID_MODE(SPELL_FROST_BOLT_MULTI_10, SPELL_FROST_BOLT_MULTI_25), false);
-                    events.Repeat(15s, 30s);
-                    break;
-                case EVENT_SHADOW_FISSURE:
-                    if (Unit* target = SelectTarget(SelectTargetMethod::Random, 0, 100.0f, true))
-                    {
-                        me->CastSpell(target, SPELL_SHADOW_FISURE, false);
-                    }
-                    events.Repeat(25s);
-                    break;
-                case EVENT_FROST_BLAST:
-                    if (Unit* target = SelectTarget(SelectTargetMethod::Random, RAID_MODE(1, 0), 0, true))
-                    {
-                        me->CastSpell(target, SPELL_FROST_BLAST, false);
-                    }
-                    Talk(SAY_FROST_BLAST);
-                    events.Repeat(45s);
-                    break;
-                case EVENT_CHAINS:
-                    for (uint8 i = 0; i < 3; ++i)
-                    {
-                        if (Unit* target = SelectTarget(SelectTargetMethod::Random, 1, 200, true, true, -SPELL_CHAINS_OF_KELTHUZAD))
-                        {
-                            me->CastSpell(target, SPELL_CHAINS_OF_KELTHUZAD, true);
-                        }
-                    }
-                    Talk(SAY_CHAIN);
-                    events.Repeat(90s);
-                    break;
-                case EVENT_DETONATE_MANA:
-                    {
-                        std::vector<Unit*> unitList;
-                        ThreatContainer::StorageType const& threatList = me->GetThreatMgr().GetThreatList();
-                        for (auto itr : threatList)
-                        {
-                            if (itr->getTarget()->GetTypeId() == TYPEID_PLAYER
-                                    && itr->getTarget()->getPowerType() == POWER_MANA
-                                    && itr->getTarget()->GetPower(POWER_MANA))
-                                    {
-                                        unitList.push_back(itr->getTarget());
-                                    }
-                        }
-                        if (!unitList.empty())
-                        {
-                            auto itr = unitList.begin();
-                            advance(itr, urand(0, unitList.size() - 1));
-                            me->CastSpell(*itr, SPELL_DETONATE_MANA, false);
-                            Talk(SAY_SPECIAL);
-                        }
-                        events.Repeat(30s);
-                        break;
-                    }
-                case EVENT_PHASE_3:
-                    if (me->HealthBelowPct(45))
-                    {
-                        Talk(SAY_REQUEST_AID);
-                        events.DelayEvents(5500ms);
-                        events.ScheduleEvent(EVENT_P3_LICH_KING_SAY, 5s);
-                        if (GameObject* go = me->GetMap()->GetGameObject(pInstance->GetGuidData(DATA_KELTHUZAD_PORTAL_1)))
-                        {
-                            go->SetGoState(GO_STATE_ACTIVE);
-                        }
-                        if (GameObject* go = me->GetMap()->GetGameObject(pInstance->GetGuidData(DATA_KELTHUZAD_PORTAL_2)))
-                        {
-                            go->SetGoState(GO_STATE_ACTIVE);
-                        }
-                        if (GameObject* go = me->GetMap()->GetGameObject(pInstance->GetGuidData(DATA_KELTHUZAD_PORTAL_3)))
-                        {
-                            go->SetGoState(GO_STATE_ACTIVE);
-                        }
-                        if (GameObject* go = me->GetMap()->GetGameObject(pInstance->GetGuidData(DATA_KELTHUZAD_PORTAL_4)))
-                        {
-                            go->SetGoState(GO_STATE_ACTIVE);
-                        }
-                        break;
-                    }
-                    events.Repeat(1s);
-                    break;
-                case EVENT_P3_LICH_KING_SAY:
-                    if (pInstance)
-                    {
-                        if (Creature* cr = ObjectAccessor::GetCreature(*me, pInstance->GetGuidData(DATA_LICH_KING_BOSS)))
-                        {
-                            cr->AI()->Talk(SAY_ANSWER_REQUEST);
-                        }
-                    }
-                    for (uint8 i = 0 ; i < RAID_MODE(2, 4); ++i)
-                    {
-                        events.ScheduleEvent(EVENT_SUMMON_GUARDIAN_OF_ICECROWN, 10000 + (i * 5000));
-                    }
-                    break;
-                case EVENT_SUMMON_GUARDIAN_OF_ICECROWN:
-                    if (Creature* cr = me->SummonCreature(NPC_GUARDIAN_OF_ICECROWN, SpawnPool[RAND(0, 1, 3, 4)]))
-                    {
-                        cr->AI()->Talk(EMOTE_GUARDIAN_APPEAR);
-                        cr->AI()->AttackStart(me->GetVictim());
-                    }
-                    break;
-            }
-            if (!me->HasUnitFlag(UNIT_FLAG_DISABLE_MOVE))
-                DoMeleeAttackIfReady();
-        }
-    };
-};
-
-class boss_kelthuzad_minion : public CreatureScript
-{
-public:
-    boss_kelthuzad_minion() : CreatureScript("boss_kelthuzad_minion") { }
-
-    CreatureAI* GetAI(Creature* pCreature) const override
-    {
-        return GetNaxxramasAI<boss_kelthuzad_minionAI>(pCreature);
-    }
-
-    struct boss_kelthuzad_minionAI : public ScriptedAI
-    {
-        explicit boss_kelthuzad_minionAI(Creature* c) : ScriptedAI(c) { }
-
-        EventMap events;
-        bool callHelp{};
-
-        void Reset() override
-        {
-            me->SetNoCallAssistance(true);
-            callHelp = true;
-            events.Reset();
-        }
-
-        void DoAction(int32 param) override
-        {
-            if (param == ACTION_CALL_HELP_ON)
-            {
-                callHelp = true;
-            }
-            else if (param == ACTION_CALL_HELP_OFF)
-            {
-                callHelp = false;
-            }
-            else if (param == ACTION_SECOND_PHASE)
-            {
-                if (!me->IsInCombat())
-                {
-                    me->DespawnOrUnsummon(500);
-                }
-            }
-            if (param == ACTION_GUARDIANS_OFF)
-            {
-                me->SetUnitFlag(UNIT_FLAG_NON_ATTACKABLE);
-                me->SetUnitFlag(UNIT_FLAG_NOT_SELECTABLE);
-                me->RemoveAllAuras();
-                EnterEvadeMode();
-                me->SetPosition(me->GetHomePosition());
-            }
-        }
-
-        void MoveInLineOfSight(Unit* who) override
-        {
-            if (who->GetTypeId() != TYPEID_PLAYER && !who->IsPet())
-                return;
-
-            ScriptedAI::MoveInLineOfSight(who);
-        }
-
-        void JustDied(Unit* /*killer*/) override
-        {
-            if (me->GetEntry() == NPC_UNSTOPPABLE_ABOMINATION && me->GetInstanceScript())
-            {
-                me->GetInstanceScript()->SetData(DATA_ABOMINATION_KILLED, 0);
-            }
-        }
-
-        void AttackStart(Unit* who) override
-        {
-            ScriptedAI::AttackStart(who);
-            if (callHelp)
-            {
-                std::list<Creature*> targets;
-                me->GetCreaturesWithEntryInRange(targets, 15.0f, me->GetEntry());
-                for (std::list<Creature*>::const_iterator itr = targets.begin(); itr != targets.end(); ++itr)
-                {
-                    if ((*itr)->GetGUID() != me->GetGUID())
-                    {
-                        (*itr)->ToCreature()->AI()->DoAction(ACTION_CALL_HELP_OFF);
-                        (*itr)->ToCreature()->AI()->AttackStart(who);
-                    }
-                }
-            }
-
-            if (me->GetEntry() != NPC_UNSTOPPABLE_ABOMINATION && me->GetEntry() != NPC_GUARDIAN_OF_ICECROWN)
-            {
-                me->AddThreat(who, 1000000.0f);
-            }
-        }
-
-        void JustEngagedWith(Unit*  /*who*/) override
-        {
-            me->SetInCombatWithZone();
-            if (me->GetEntry() == NPC_UNSTOPPABLE_ABOMINATION)
-            {
-                events.ScheduleEvent(EVENT_MINION_FRENZY, 1s);
-                events.ScheduleEvent(EVENT_MINION_MORTAL_WOUND, 5s);
-            }
-            else if (me->GetEntry() == NPC_GUARDIAN_OF_ICECROWN)
-            {
-                events.ScheduleEvent(EVENT_MINION_BLOOD_TAP, 15s);
-            }
-        }
-
-        void KilledUnit(Unit* who) override
-        {
-            if (who->GetTypeId() == TYPEID_PLAYER && me->GetInstanceScript())
-            {
-                me->GetInstanceScript()->SetData(DATA_IMMORTAL_FAIL, 0);
-            }
-        }
-
-        void JustReachedHome() override
-        {
-            if (me->GetEntry() == NPC_GUARDIAN_OF_ICECROWN)
-            {
-                me->DespawnOrUnsummon();
-            }
-        }
-
-        void UpdateAI(uint32 diff) override
-        {
-            if (!UpdateVictim())
-                return;
-
-            events.Update(diff);
-            if (me->HasUnitState(UNIT_STATE_CASTING))
-                return;
-
-            switch (events.ExecuteEvent())
-            {
-                case EVENT_MINION_MORTAL_WOUND:
-                    me->CastSpell(me->GetVictim(), SPELL_MORTAL_WOUND, false);
-                    events.Repeat(15s);
-                    break;
-                case EVENT_MINION_FRENZY:
-                    if (me->HealthBelowPct(35))
-                    {
-                        me->CastSpell(me, SPELL_FRENZY, true);
-                        break;
-                    }
-                    events.Repeat(1s);
-                    break;
-                case EVENT_MINION_BLOOD_TAP:
-                    me->CastSpell(me->GetVictim(), SPELL_BLOOD_TAP, false);
-                    events.Repeat(15s);
-                    break;
-            }
-            DoMeleeAttackIfReady();
-        }
-    };
-};
-
-class spell_kelthuzad_frost_blast : public SpellScriptLoader
-{
-public:
-    spell_kelthuzad_frost_blast() : SpellScriptLoader("spell_kelthuzad_frost_blast") { }
-
-    class spell_kelthuzad_frost_blast_SpellScript : public SpellScript
-    {
-        PrepareSpellScript(spell_kelthuzad_frost_blast_SpellScript);
-
-        void FilterTargets(std::list<WorldObject*>& targets)
-        {
-            Unit* caster = GetCaster();
-            if (!caster || !caster->ToCreature())
-                return;
-
-            std::list<WorldObject*> tmplist;
-            for (auto& target : targets)
-            {
-                if (!target->ToUnit()->HasAura(SPELL_FROST_BLAST))
-                {
-                    tmplist.push_back(target);
-                }
-            }
-            targets.clear();
-            for (auto& itr : tmplist)
-            {
-                targets.push_back(itr);
-            }
-        }
-
-        void Register() override
-        {
-            OnObjectAreaTargetSelect += SpellObjectAreaTargetSelectFn(spell_kelthuzad_frost_blast_SpellScript::FilterTargets, EFFECT_ALL, TARGET_UNIT_DEST_AREA_ENEMY);
-        }
-    };
-
-    SpellScript* GetSpellScript() const override
-    {
-        return new spell_kelthuzad_frost_blast_SpellScript();
-    }
-};
-
-class spell_kelthuzad_detonate_mana : public SpellScriptLoader
-{
-public:
-    spell_kelthuzad_detonate_mana() : SpellScriptLoader("spell_kelthuzad_detonate_mana") { }
-
-    class spell_kelthuzad_detonate_mana_AuraScript : public AuraScript
-    {
-        PrepareAuraScript(spell_kelthuzad_detonate_mana_AuraScript);
-
-        bool Validate(SpellInfo const* /*spell*/) override
-        {
-            return ValidateSpellInfo({ SPELL_MANA_DETONATION_DAMAGE });
-        }
-
-        void HandleScript(AuraEffect const* aurEff)
-        {
-            PreventDefaultAction();
-            Unit* target = GetTarget();
-            if (auto mana = int32(target->GetMaxPower(POWER_MANA) / 10))
-            {
-                mana = target->ModifyPower(POWER_MANA, -mana);
-                target->CastCustomSpell(SPELL_MANA_DETONATION_DAMAGE, SPELLVALUE_BASE_POINT0, -mana * 10, target, true, nullptr, aurEff);
-            }
-        }
-
-        void Register() override
-        {
-            OnEffectPeriodic += AuraEffectPeriodicFn(spell_kelthuzad_detonate_mana_AuraScript::HandleScript, EFFECT_0, SPELL_AURA_PERIODIC_TRIGGER_SPELL);
-        }
-    };
-
-    AuraScript* GetAuraScript() const override
-    {
-        return new spell_kelthuzad_detonate_mana_AuraScript();
-    }
-};
->>>>>>> c3c64428
 
 void AddSC_boss_kelthuzad()
 {
