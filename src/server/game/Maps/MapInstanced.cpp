/*
 * This file is part of the AzerothCore Project. See AUTHORS file for Copyright information
 *
 * This program is free software; you can redistribute it and/or modify it
 * under the terms of the GNU Affero General Public License as published by the
 * Free Software Foundation; either version 3 of the License, or (at your
 * option) any later version.
 *
 * This program is distributed in the hope that it will be useful, but WITHOUT
 * ANY WARRANTY; without even the implied warranty of MERCHANTABILITY or
 * FITNESS FOR A PARTICULAR PURPOSE. See the GNU Affero General Public License for
 * more details.
 *
 * You should have received a copy of the GNU General Public License along
 * with this program. If not, see <http://www.gnu.org/licenses/>.
 */

#include "MapInstanced.h"
#include "Battleground.h"
#include "Group.h"
#include "InstanceSaveMgr.h"
#include "MapMgr.h"
#include "ObjectMgr.h"
#include "Player.h"
#include "ScriptMgr.h"

MapInstanced::MapInstanced(uint32 id) : Map(id, 0, DUNGEON_DIFFICULTY_NORMAL)
{
    // initialize instanced maps list
    m_InstancedMaps.clear();
}

void MapInstanced::InitVisibilityDistance()
{
    if (m_InstancedMaps.empty())
        return;
    //initialize visibility distances for all instance copies
    for (InstancedMaps::iterator i = m_InstancedMaps.begin(); i != m_InstancedMaps.end(); ++i)
    {
        (*i).second->InitVisibilityDistance();
    }
}

void MapInstanced::Update(const uint32 t, const uint32 s_diff, bool /*thread*/)
{
    // take care of loaded GridMaps (when unused, unload it!)
    Map::Update(t, s_diff, false);

    // update the instanced maps
    InstancedMaps::iterator i = m_InstancedMaps.begin();

    while (i != m_InstancedMaps.end())
    {
        if (i->second->CanUnload(t))
        {
            if (!DestroyInstance(i))                             // iterator incremented
            {
                //m_unloadTimer
            }
        }
        else
        {
            // update only here, because it may schedule some bad things before delete
            if (sMapMgr->GetMapUpdater()->activated())
                sMapMgr->GetMapUpdater()->schedule_update(*i->second, t, s_diff);
            else
                i->second->Update(t, s_diff);
            ++i;
        }
    }
}

void MapInstanced::DelayedUpdate(const uint32 diff)
{
    for (InstancedMaps::iterator i = m_InstancedMaps.begin(); i != m_InstancedMaps.end(); ++i)
        i->second->DelayedUpdate(diff);

    Map::DelayedUpdate(diff); // this may be removed
}

/*
void MapInstanced::RelocationNotify()
{
    for (InstancedMaps::iterator i = m_InstancedMaps.begin(); i != m_InstancedMaps.end(); ++i)
        i->second->RelocationNotify();
}
*/

void MapInstanced::UnloadAll()
{
    // Unload instanced maps
    for (InstancedMaps::iterator i = m_InstancedMaps.begin(); i != m_InstancedMaps.end(); ++i)
        i->second->UnloadAll();

    // Delete the maps only after everything is unloaded to prevent crashes
    for (InstancedMaps::iterator i = m_InstancedMaps.begin(); i != m_InstancedMaps.end(); ++i)
        delete i->second;

    m_InstancedMaps.clear();

    // Unload own grids (just dummy(placeholder) grids, neccesary to unload GridMaps!)
    Map::UnloadAll();
}

/*
- return the right instance for the object, based on its InstanceId
- create the instance if it's not created already
- the player is not actually added to the instance (only in InstanceMap::Add)
*/
Map* MapInstanced::CreateInstanceForPlayer(const uint32 mapId, Player* player)
{
    if (GetId() != mapId || !player)
        return nullptr;

    Map* map = nullptr;

    if (IsBattlegroundOrArena())
    {
        // instantiate or find existing bg map for player
        // the instance id is set in battlegroundid
        uint32 newInstanceId = player->GetBattlegroundId();
        if (!newInstanceId)
            return nullptr;

        map = sMapMgr->FindMap(mapId, newInstanceId);
        if (!map)
        {
            Battleground* bg = player->GetBattleground(true);
            if (bg && bg->GetStatus() < STATUS_WAIT_LEAVE)
                map = CreateBattleground(newInstanceId, bg);
            else
            {
                player->TeleportToEntryPoint();
                return nullptr;
            }
        }
    }
    else
    {
        Difficulty realdiff = player->GetDifficulty(IsRaid());
        uint32 destInstId = sInstanceSaveMgr->PlayerGetDestinationInstanceId(player, GetId(), realdiff);

        if (destInstId)
        {
            InstanceSave* pSave = sInstanceSaveMgr->GetInstanceSave(destInstId);
            ASSERT(pSave); // pussywizard: must exist

            map = FindInstanceMap(destInstId);
            if (!map)
                map = CreateInstance(destInstId, pSave, realdiff, player);
            else if (IsSharedDifficultyMap(mapId) && !map->HavePlayers() && map->GetDifficulty() != realdiff)
            {
                if (player->isBeingLoaded()) // pussywizard: crashfix (assert(passengers.empty) fail in ~transport), could be added to a transport during loading from db
                    return nullptr;

                if (!map->AllTransportsEmpty())
                    map->AllTransportsRemovePassengers(); // pussywizard: gameobjects / summons (assert(passengers.empty) fail in ~transport)

                for (InstancedMaps::iterator i = m_InstancedMaps.begin(); i != m_InstancedMaps.end(); ++i)
                    if (i->first == destInstId)
                    {
                        DestroyInstance(i);
                        map = CreateInstance(destInstId, pSave, realdiff, player);
                        break;
                    }
            }
        }
        else
        {
            uint32 newInstanceId = sMapMgr->GenerateInstanceId();
            ASSERT(!FindInstanceMap(newInstanceId)); // pussywizard: instance with new id can't exist
            Difficulty diff = player->GetGroup() ? player->GetGroup()->GetDifficulty(IsRaid()) : player->GetDifficulty(IsRaid());
            map = CreateInstance(newInstanceId, nullptr, diff, player);
        }
    }

    return map;
}

InstanceMap* MapInstanced::CreateInstance(uint32 InstanceId, InstanceSave* save, Difficulty difficulty, Player* player)
{
    // load/create a map
    std::lock_guard<std::mutex> guard(Lock);

    // make sure we have a valid map id
    MapEntry const* entry = sMapStore.LookupEntry(GetId());
    if (!entry)
    {
        LOG_ERROR("maps", "CreateInstance: no entry for map {}", GetId());
        ABORT();
    }
    InstanceTemplate const* iTemplate = sObjectMgr->GetInstanceTemplate(GetId());
    if (!iTemplate)
    {
        LOG_ERROR("maps", "CreateInstance: no instance template for map {}", GetId());
        ABORT();
    }

    // some instances only have one difficulty
    GetDownscaledMapDifficultyData(GetId(), difficulty);

    LOG_DEBUG("maps", "MapInstanced::CreateInstance: {} map instance {} for {} created with difficulty {}", save ? "" : "new ", InstanceId, GetId(), difficulty ? "heroic" : "normal");

    InstanceMap* map = new InstanceMap(GetId(), InstanceId, difficulty, this);
    ASSERT(map->IsDungeon());
    m_InstancedMaps[InstanceId] = map;

    map->LoadRespawnTimes();
    map->LoadCorpseData();

    if (save)
        map->CreateInstanceScript(true, save->GetInstanceData(), save->GetCompletedEncounterMask());
    else
        map->CreateInstanceScript(false, "", 0);

<<<<<<< HEAD
=======
    if (map->GetInstanceScript() && map->GetInstanceScript()->IsTwoFactionInstance()
        && map->GetInstanceScript()->GetTeamIdInInstance() == TEAM_NEUTRAL)
    {
        ASSERT(player); // Player should exist, as checked by in MapInstanced::CreateInstanceForPlayer
        map->GetInstanceScript()->SetTeamIdInInstance(player->GetTeamId());
        if (Group* group = player->GetGroup())
            if (Player* leader = ObjectAccessor::FindConnectedPlayer(group->GetLeaderGUID()))
                map->GetInstanceScript()->SetTeamIdInInstance(leader->GetTeamId());
    }

>>>>>>> 29db2475
    map->OnCreateMap();

    if (!save) // this is for sure a dungeon (assert above), no need to check here
        sInstanceSaveMgr->AddInstanceSave(GetId(), InstanceId, difficulty);

    return map;
}

BattlegroundMap* MapInstanced::CreateBattleground(uint32 InstanceId, Battleground* bg)
{
    // load/create a map
    std::lock_guard<std::mutex> guard(Lock);

    LOG_DEBUG("maps", "MapInstanced::CreateBattleground: map bg {} for {} created.", InstanceId, GetId());

    PvPDifficultyEntry const* bracketEntry = GetBattlegroundBracketByLevel(bg->GetMapId(), bg->GetMinLevel());

    uint8 spawnMode;

    if (bracketEntry)
        spawnMode = bracketEntry->difficulty;
    else
        spawnMode = REGULAR_DIFFICULTY;

    BattlegroundMap* map = new BattlegroundMap(GetId(), InstanceId, this, spawnMode);
    ASSERT(map->IsBattlegroundOrArena());
    m_InstancedMaps[InstanceId] = map;

    map->SetBG(bg);
    bg->SetBgMap(map);

    map->OnCreateMap();

    return map;
}

// increments the iterator after erase
bool MapInstanced::DestroyInstance(InstancedMaps::iterator& itr)
{
    itr->second->RemoveAllPlayers();

    if (itr->second->HavePlayers())
    {
        ++itr;
        return false;
    }

    sScriptMgr->OnDestroyInstance(this, itr->second);

    itr->second->UnloadAll();

    // erase map
    delete itr->second;
    m_InstancedMaps.erase(itr++);

    return true;
}

Map::EnterState MapInstanced::CannotEnter(Player* /*player*/, bool /*loginCheck*/)
{
    //ABORT();
    return CAN_ENTER;
}<|MERGE_RESOLUTION|>--- conflicted
+++ resolved
@@ -213,8 +213,6 @@
     else
         map->CreateInstanceScript(false, "", 0);
 
-<<<<<<< HEAD
-=======
     if (map->GetInstanceScript() && map->GetInstanceScript()->IsTwoFactionInstance()
         && map->GetInstanceScript()->GetTeamIdInInstance() == TEAM_NEUTRAL)
     {
@@ -225,7 +223,6 @@
                 map->GetInstanceScript()->SetTeamIdInInstance(leader->GetTeamId());
     }
 
->>>>>>> 29db2475
     map->OnCreateMap();
 
     if (!save) // this is for sure a dungeon (assert above), no need to check here
