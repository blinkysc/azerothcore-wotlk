--- conflicted
+++ resolved
@@ -2621,17 +2621,13 @@
     WorldPacket packet;                                     // here we allocate a std::vector with a size of 0x10000
     for (UpdateDataMapType::iterator iter = update_players.begin(); iter != update_players.end(); ++iter)
     {
-<<<<<<< HEAD
         if (!sScriptMgr->OnPlayerbotCheckUpdatesToSend(iter->first))
         {
             iter->second.Clear();
             continue;
         }
 
-        iter->second.BuildPacket(&packet);
-=======
         iter->second.BuildPacket(packet);
->>>>>>> 64cdb8bd
         iter->first->GetSession()->SendPacket(&packet);
         packet.clear();                                     // clean the string
     }
