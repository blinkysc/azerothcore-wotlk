/*
 * This file is part of the AzerothCore Project. See AUTHORS file for Copyright information
 *
 * This program is free software; you can redistribute it and/or modify it
 * under the terms of the GNU Affero General Public License as published by the
 * Free Software Foundation; either version 3 of the License, or (at your
 * option) any later version.
 *
 * This program is distributed in the hope that it will be useful, but WITHOUT
 * ANY WARRANTY; without even the implied warranty of MERCHANTABILITY or
 * FITNESS FOR A PARTICULAR PURPOSE. See the GNU Affero General Public License for
 * more details.
 *
 * You should have received a copy of the GNU General Public License along
 * with this program. If not, see <http://www.gnu.org/licenses/>.
 */

#include "Map.h"
#include "Battleground.h"
#include "CellImpl.h"
#include "Chat.h"
#include "DisableMgr.h"
#include "DynamicTree.h"
#include "GameTime.h"
#include "Geometry.h"
#include "GridNotifiers.h"
#include "Group.h"
#include "InstanceScript.h"
#include "IVMapMgr.h"
#include "LFGMgr.h"
#include "MapGrid.h"
#include "MapInstanced.h"
#include "Metric.h"
#include "MiscPackets.h"
#include "MMapFactory.h"
#include "Object.h"
#include "ObjectAccessor.h"
#include "ObjectMgr.h"
#include "Pet.h"
#include "ScriptMgr.h"
#include "Transport.h"
#include "VMapFactory.h"
#include "Vehicle.h"
#include "VMapMgr2.h"
#include "Weather.h"

ZoneDynamicInfo::ZoneDynamicInfo() : MusicId(0), WeatherId(WEATHER_STATE_FINE),
                                     WeatherGrade(0.0f), OverrideLightId(0), LightFadeInTime(0) { }

Map::~Map()
{
    // UnloadAll must be called before deleting the map

    sScriptMgr->OnDestroyMap(this);

    while (!i_worldObjects.empty())
    {
        WorldObject* obj = *i_worldObjects.begin();
        ASSERT(obj->IsWorldObject());
        LOG_DEBUG("maps", "Map::~Map: WorldObject TypeId is not a corpse! ({})", static_cast<uint8>(obj->GetTypeId()));
        //ASSERT(obj->IsCorpse());
        obj->RemoveFromWorld();
        obj->ResetMap();
    }

    if (!m_scriptSchedule.empty())
        sScriptMgr->DecreaseScheduledScriptCount(m_scriptSchedule.size());

    MMAP::MMapFactory::createOrGetMMapMgr()->unloadMapInstance(GetId(), i_InstanceId);
}

bool Map::ExistMap(uint32 mapid, int gx, int gy)
{
    int len = sWorld->GetDataPath().length() + strlen("maps/%03u%02u%02u.map") + 1;
    char* tmp = new char[len];
    snprintf(tmp, len, (char*)(sWorld->GetDataPath() + "maps/%03u%02u%02u.map").c_str(), mapid, gx, gy);

    bool ret = false;
    FILE* pf = fopen(tmp, "rb");

    if (!pf)
        LOG_ERROR("maps", "Map file '{}': does not exist!", tmp);
    else
    {
        map_fileheader header;
        if (fread(&header, sizeof(header), 1, pf) == 1)
        {
            if (header.mapMagic != MapMagic.asUInt || header.versionMagic != MapVersionMagic)
            {
                LOG_ERROR("maps", "Map file '{}' is from an incompatible map version ({:.4u} v{}), {:.4s} v{} is expected. Please pull your source, recompile tools and recreate maps using the updated mapextractor, then replace your old map files with new files.",
                    tmp, 4, header.mapMagic, header.versionMagic, 4, MapMagic.asChar, MapVersionMagic);
            }

            else
                ret = true;
        }
        fclose(pf);
    }
    delete [] tmp;
    return ret;
}

bool Map::ExistVMap(uint32 mapid, int gx, int gy)
{
    if (VMAP::IVMapMgr* vmgr = VMAP::VMapFactory::createOrGetVMapMgr())
    {
        if (vmgr->isMapLoadingEnabled())
        {
            VMAP::LoadResult result = vmgr->existsMap((sWorld->GetDataPath() + "vmaps").c_str(), mapid, gx, gy);
            std::string name = vmgr->getDirFileName(mapid, gx, gy);
            switch (result)
            {
                case VMAP::LoadResult::Success:
                    break;
                case VMAP::LoadResult::FileNotFound:
                    LOG_ERROR("maps", "VMap file '{}' does not exist", (sWorld->GetDataPath() + "vmaps/" + name));
                    LOG_ERROR("maps", "Please place VMAP files (*.vmtree and *.vmtile) in the vmap directory ({}), or correct the DataDir setting in your worldserver.conf file.", (sWorld->GetDataPath() + "vmaps/"));
                    return false;
                case VMAP::LoadResult::VersionMismatch:
                    LOG_ERROR("maps", "VMap file '{}' couldn't be loaded", (sWorld->GetDataPath() + "vmaps/" + name));
                    LOG_ERROR("maps", "This is because the version of the VMap file and the version of this module are different, please re-extract the maps with the tools compiled with this module.");
                    return false;
            }
        }
    }

    return true;
}

<<<<<<< HEAD
=======
void Map::LoadMMap(int gx, int gy)
{
    if (!sDisableMgr->IsPathfindingEnabled(this)) // pussywizard
        return;

    int mmapLoadResult = MMAP::MMapFactory::createOrGetMMapMgr()->loadMap(GetId(), gx, gy);
    switch (mmapLoadResult)
    {
        case MMAP::MMAP_LOAD_RESULT_OK:
            LOG_DEBUG("maps", "MMAP loaded name:{}, id:{}, x:{}, y:{} (vmap rep.: x:{}, y:{})", GetMapName(), GetId(), gx, gy, gx, gy);
            break;
        case MMAP::MMAP_LOAD_RESULT_ERROR:
            LOG_DEBUG("maps", "Could not load MMAP name:{}, id:{}, x:{}, y:{} (vmap rep.: x:{}, y:{})", GetMapName(), GetId(), gx, gy, gx, gy);
            break;
        case MMAP::MMAP_LOAD_RESULT_IGNORED:
            LOG_DEBUG("maps", "Ignored MMAP name:{}, id:{}, x:{}, y:{} (vmap rep.: x:{}, y:{})", GetMapName(), GetId(), gx, gy, gx, gy);
            break;
    }
}

void Map::LoadVMap(int gx, int gy)
{
    // x and y are swapped !!
    int vmapLoadResult = VMAP::VMapFactory::createOrGetVMapMgr()->loadMap((sWorld->GetDataPath() + "vmaps").c_str(), GetId(), gx, gy);
    switch (vmapLoadResult)
    {
        case VMAP::VMAP_LOAD_RESULT_OK:
            LOG_DEBUG("maps", "VMAP loaded name:{}, id:{}, x:{}, y:{} (vmap rep.: x:{}, y:{})", GetMapName(), GetId(), gx, gy, gx, gy);
            break;
        case VMAP::VMAP_LOAD_RESULT_ERROR:
            LOG_DEBUG("maps", "Could not load VMAP name:{}, id:{}, x:{}, y:{} (vmap rep.: x:{}, y:{})", GetMapName(), GetId(), gx, gy, gx, gy);
            break;
        case VMAP::VMAP_LOAD_RESULT_IGNORED:
            LOG_DEBUG("maps", "Ignored VMAP name:{}, id:{}, x:{}, y:{} (vmap rep.: x:{}, y:{})", GetMapName(), GetId(), gx, gy, gx, gy);
            break;
    }
}

void Map::LoadMap(int gx, int gy, bool reload)
{
    if (i_InstanceId != 0)
    {
        if (GridMaps[gx][gy])
            return;

        // load grid map for base map
        m_parentMap->EnsureGridCreated(GridCoord(63 - gx, 63 - gy));

        GridMaps[gx][gy] = m_parentMap->GridMaps[gx][gy];
        return;
    }

    if (GridMaps[gx][gy] && !reload)
        return;

    //map already load, delete it before reloading (Is it necessary? Do we really need the ability the reload maps during runtime?)
    if (GridMaps[gx][gy])
    {
        LOG_DEBUG("maps", "Unloading previously loaded map {} before reloading.", GetId());
        sScriptMgr->OnUnloadGridMap(this, GridMaps[gx][gy], gx, gy);

        delete (GridMaps[gx][gy]);
        GridMaps[gx][gy] = nullptr;
    }

    // map file name
    char* tmp = nullptr;
    int len = sWorld->GetDataPath().length() + strlen("maps/%03u%02u%02u.map") + 1;
    tmp = new char[len];
    snprintf(tmp, len, (char*)(sWorld->GetDataPath() + "maps/%03u%02u%02u.map").c_str(), GetId(), gx, gy);
    LOG_DEBUG("maps", "Loading map {}", tmp);
    // loading data
    GridMaps[gx][gy] = new GridMap();
    if (!GridMaps[gx][gy]->loadData(tmp))
    {
        LOG_ERROR("maps", "Error loading map file: \n {}\n", tmp);
    }
    delete [] tmp;

    sScriptMgr->OnLoadGridMap(this, GridMaps[gx][gy], gx, gy);
}

void Map::LoadMapAndVMap(int gx, int gy)
{
    LoadMap(gx, gy);
    if (i_InstanceId == 0)
    {
        LoadVMap(gx, gy);                                   // Only load the data for the base map
        LoadMMap(gx, gy);
    }
}

>>>>>>> 17412174
Map::Map(uint32 id, uint32 InstanceId, uint8 SpawnMode, Map* _parent) :
    _mapGridManager(this), i_mapEntry(sMapStore.LookupEntry(id)), i_spawnMode(SpawnMode), i_InstanceId(InstanceId),
    m_unloadTimer(0), m_VisibleDistance(DEFAULT_VISIBILITY_DISTANCE),
    _instanceResetPeriod(0), m_activeNonPlayersIter(m_activeNonPlayers.end()),
    _transportsUpdateIter(_transports.end()), i_scriptLock(false), _defaultLight(GetDefaultMapLight(id))
{
    m_parentMap = (_parent ? _parent : this);

    //lets initialize visibility distance for map
    Map::InitVisibilityDistance();
}

// Hook called after map is created AND after added to map list
void Map::OnCreateMap()
{
    // Instances load all grids by default (both base map and child maps)
    if (GetInstanceId())
        LoadAllGrids();

    sScriptMgr->OnCreateMap(this);
}

void Map::InitVisibilityDistance()
{
    //init visibility for continents
    m_VisibleDistance = World::GetMaxVisibleDistanceOnContinents();

    switch (GetId())
    {
        case 609: // Scarlet Enclave (DK starting zone)
            m_VisibleDistance = 125.0f;
            break;
        case 25: // Scott Test (box map)
            m_VisibleDistance = 200.0f;
            break;
    }
}

// Template specialization of utility methods
template<class T>
void Map::AddToGrid(T* obj, Cell const& cell)
{
    MapGridType* grid = GetMapGrid(cell.GridX(), cell.GridY());
    if (obj->IsWorldObject())
        grid->AddWorldObject<T>(cell.CellX(), cell.CellY(), obj);
    else
        grid->AddGridObject<T>(cell.CellX(), cell.CellY(), obj);
}

template<>
void Map::AddToGrid(Creature* obj, Cell const& cell)
{
    MapGridType* grid = GetMapGrid(cell.GridX(), cell.GridY());
    if (obj->IsWorldObject())
        grid->AddWorldObject(cell.CellX(), cell.CellY(), obj);
    else
        grid->AddGridObject(cell.CellX(), cell.CellY(), obj);

    obj->SetCurrentCell(cell);
}

template<>
void Map::AddToGrid(GameObject* obj, Cell const& cell)
{
    MapGridType* grid = GetMapGrid(cell.GridX(), cell.GridY());
    grid->AddGridObject(cell.CellX(), cell.CellY(), obj);

    obj->SetCurrentCell(cell);
}

template<>
void Map::AddToGrid(DynamicObject* obj, Cell const& cell)
{
    MapGridType* grid = GetMapGrid(cell.GridX(), cell.GridY());
    if (obj->IsWorldObject())
        grid->AddWorldObject(cell.CellX(), cell.CellY(), obj);
    else
        grid->AddGridObject(cell.CellX(), cell.CellY(), obj);

    obj->SetCurrentCell(cell);
}

template<>
void Map::AddToGrid(Corpse* obj, Cell const& cell)
{
    MapGridType* grid = GetMapGrid(cell.GridX(), cell.GridY());
    // Corpses are a special object type - they can be added to grid via a call to AddToMap
    // or loaded through ObjectGridLoader.
    // Both corpses loaded from database and these freshly generated by Player::CreateCoprse are added to _corpsesByCell
    // ObjectGridLoader loads all corpses from _corpsesByCell even if they were already added to grid before it was loaded
    // so we need to explicitly check it here (Map::AddToGrid is only called from Player::BuildPlayerRepop, not from ObjectGridLoader)
    // to avoid failing an assertion in GridObject::AddToGrid
    if (grid->IsObjectDataLoaded())
    {
        if (obj->IsWorldObject())
            grid->AddWorldObject(cell.CellX(), cell.CellY(), obj);
        else
            grid->AddGridObject(cell.CellX(), cell.CellY(), obj);
    }
}

template<class T>
void Map::SwitchGridContainers(T* /*obj*/, bool /*on*/)
{
}

template<>
void Map::SwitchGridContainers(Creature* obj, bool on)
{
    ASSERT(!obj->IsPermanentWorldObject());
    CellCoord p = Acore::ComputeCellCoord(obj->GetPositionX(), obj->GetPositionY());
    if (!p.IsCoordValid())
    {
        LOG_ERROR("maps", "Map::SwitchGridContainers: Object {} has invalid coordinates X:{} Y:{} grid cell [{}:{}]",
            obj->GetGUID().ToString(), obj->GetPositionX(), obj->GetPositionY(), p.x_coord, p.y_coord);
        return;
    }

    Cell cell(p);
    if (!IsGridLoaded(GridCoord(cell.data.Part.grid_x, cell.data.Part.grid_y)))
        return;

    LOG_DEBUG("maps", "Switch object {} from grid[{}, {}] {}", obj->GetGUID().ToString(), cell.GridX(), cell.GridY(), on);
    MapGridType* grid = GetMapGrid(cell.GridX(), cell.GridY());
    ASSERT(grid);

    obj->RemoveFromGrid(); //This step is not really necessary but we want to do ASSERT in remove/add

    if (on)
    {
        grid->AddWorldObject(cell.CellX(), cell.CellY(), obj);
        AddWorldObject(obj);
    }
    else
    {
        grid->AddGridObject(cell.CellX(), cell.CellY(), obj);
        RemoveWorldObject(obj);
    }

    obj->m_isTempWorldObject = on;
}

template<>
void Map::SwitchGridContainers(GameObject* obj, bool on)
{
    ASSERT(!obj->IsPermanentWorldObject());
    CellCoord p = Acore::ComputeCellCoord(obj->GetPositionX(), obj->GetPositionY());
    if (!p.IsCoordValid())
    {
        LOG_ERROR("maps", "Map::SwitchGridContainers: Object {} has invalid coordinates X:{} Y:{} grid cell [{}:{}]",
            obj->GetGUID().ToString(), obj->GetPositionX(), obj->GetPositionY(), p.x_coord, p.y_coord);
        return;
    }

    Cell cell(p);
    if (!IsGridLoaded(GridCoord(cell.data.Part.grid_x, cell.data.Part.grid_y)))
        return;

    //LOG_DEBUG(LOG_FILTER_MAPS, "Switch object {} from grid[{}, {}] {}", obj->GetGUID().ToString(), cell.data.Part.grid_x, cell.data.Part.grid_y, on);
    MapGridType* grid = GetMapGrid(cell.GridX(), cell.GridY());
    ASSERT(grid);

    obj->RemoveFromGrid(); //This step is not really necessary but we want to do ASSERT in remove/add

    if (on)
    {
        grid->AddWorldObject(cell.CellX(), cell.CellY(), obj);
        AddWorldObject(obj);
    }
    else
    {
        grid->AddGridObject(cell.CellX(), cell.CellY(), obj);
        RemoveWorldObject(obj);
    }
}

template<class T>
void Map::DeleteFromWorld(T* obj)
{
    // Note: In case resurrectable corpse and pet its removed from global lists in own destructor
    delete obj;
}

template<>
void Map::DeleteFromWorld(Player* player)
{
    ObjectAccessor::RemoveObject(player);

    RemoveUpdateObject(player); //TODO: I do not know why we need this, it should be removed in ~Object anyway
    delete player;
}

void Map::EnsureGridCreated(GridCoord const& gridCoord)
{
    _mapGridManager.CreateGrid(gridCoord.x_coord, gridCoord.y_coord);
}

bool Map::EnsureGridLoaded(Cell const& cell)
{
    EnsureGridCreated(GridCoord(cell.GridX(), cell.GridY()));

    if (_mapGridManager.LoadGrid(cell.GridX(), cell.GridY()))
    {
        Balance();
        return true;
    }

    return false;
}

MapGridType* Map::GetMapGrid(uint16 const x, uint16 const y)
{
    return _mapGridManager.GetGrid(x, y);
}

bool Map::IsGridLoaded(GridCoord const& gridCoord) const
{
    return _mapGridManager.IsGridLoaded(gridCoord.x_coord, gridCoord.y_coord);
}

bool Map::IsGridCreated(GridCoord const& gridCoord) const
{
    return _mapGridManager.IsGridCreated(gridCoord.x_coord, gridCoord.y_coord);
}

void Map::LoadGrid(float x, float y)
{
    EnsureGridLoaded(Cell(x, y));
}

void Map::LoadAllGrids()
{
    for (uint32 cellX = 0; cellX < TOTAL_NUMBER_OF_CELLS_PER_MAP; cellX++)
        for (uint32 cellY = 0; cellY < TOTAL_NUMBER_OF_CELLS_PER_MAP; cellY++)
            LoadGrid((cellX + 0.5f - CENTER_GRID_CELL_ID) * SIZE_OF_GRID_CELL, (cellY + 0.5f - CENTER_GRID_CELL_ID) * SIZE_OF_GRID_CELL);
}

void Map::LoadGridsInRange(Position const& center, float radius)
{
    if (_mapGridManager.IsGridsFullyLoaded())
        return;

    float const x = center.GetPositionX();
    float const y = center.GetPositionY();

    CellCoord cellCoord(Acore::ComputeCellCoord(x, y));
    if (!cellCoord.IsCoordValid())
        return;

    if (radius > SIZE_OF_GRIDS)
        radius = SIZE_OF_GRIDS;

    CellArea area = Cell::CalculateCellArea(x, y, radius);
    if (!area)
        return;

    for (uint32 x = area.low_bound.x_coord; x <= area.high_bound.x_coord; ++x)
    {
        for (uint32 y = area.low_bound.y_coord; y <= area.high_bound.y_coord; ++y)
        {
            CellCoord cellCoord(x, y);
            Cell cell(cellCoord);
            EnsureGridLoaded(cell);
        }
    }
}

bool Map::AddPlayerToMap(Player* player)
{
    CellCoord cellCoord = Acore::ComputeCellCoord(player->GetPositionX(), player->GetPositionY());
    if (!cellCoord.IsCoordValid())
    {
        LOG_ERROR("maps", "Map::Add: Player ({}) has invalid coordinates X:{} Y:{} grid cell [{}:{}]",
            player->GetGUID().ToString(), player->GetPositionX(), player->GetPositionY(), cellCoord.x_coord, cellCoord.y_coord);
        return false;
    }

    Cell cell(cellCoord);
    LoadGridsInRange(*player, MAX_VISIBILITY_DISTANCE);
    AddToGrid(player, cell);

    // Check if we are adding to correct map
    ASSERT (player->GetMap() == this);
    player->SetMap(this);
    player->AddToWorld();

    SendInitTransports(player);
    SendInitSelf(player);
    SendZoneDynamicInfo(player);

    player->m_clientGUIDs.clear();
    player->UpdateObjectVisibility(false);

    if (player->IsAlive())
        ConvertCorpseToBones(player->GetGUID());

    sScriptMgr->OnPlayerEnterMap(this, player);
    return true;
}

template<class T>
void Map::InitializeObject(T* /*obj*/)
{
}

template<>
void Map::InitializeObject(Creature*  /*obj*/)
{
    //obj->_moveState = MAP_OBJECT_CELL_MOVE_NONE;
}

template<>
void Map::InitializeObject(GameObject*  /*obj*/)
{
    //obj->_moveState = MAP_OBJECT_CELL_MOVE_NONE;
}

template<class T>
bool Map::AddToMap(T* obj, bool checkTransport)
{
    //TODO: Needs clean up. An object should not be added to map twice.
    if (obj->IsInWorld())
    {
        ASSERT(obj->IsInGrid());
        obj->UpdateObjectVisibilityOnCreate();
        return true;
    }

    CellCoord cellCoord = Acore::ComputeCellCoord(obj->GetPositionX(), obj->GetPositionY());
    //It will create many problems (including crashes) if an object is not added to grid after creation
    //The correct way to fix it is to make AddToMap return false and delete the object if it is not added to grid
    //But now AddToMap is used in too many places, I will just see how many ASSERT failures it will cause
    ASSERT(cellCoord.IsCoordValid());
    if (!cellCoord.IsCoordValid())
    {
        LOG_ERROR("maps", "Map::AddToMap: Object {} has invalid coordinates X:{} Y:{} grid cell [{}:{}]",
            obj->GetGUID().ToString(), obj->GetPositionX(), obj->GetPositionY(), cellCoord.x_coord, cellCoord.y_coord);
        return false; //Should delete object
    }

    Cell cell(cellCoord);
    if (obj->isActiveObject())
        EnsureGridLoaded(cell);
    else
        EnsureGridCreated(GridCoord(cell.GridX(), cell.GridY()));

    AddToGrid(obj, cell);

    //Must already be set before AddToMap. Usually during obj->Create.
    //obj->SetMap(this);
    obj->AddToWorld();

    if (checkTransport)
        if (!(obj->IsGameObject() && obj->ToGameObject()->IsTransport())) // dont add transport to transport ;d
            if (Transport* transport = GetTransportForPos(obj->GetPhaseMask(), obj->GetPositionX(), obj->GetPositionY(), obj->GetPositionZ(), obj))
                transport->AddPassenger(obj, true);

    InitializeObject(obj);

    if (obj->isActiveObject())
        AddToActive(obj);

    //something, such as vehicle, needs to be update immediately
    //also, trigger needs to cast spell, if not update, cannot see visual
    obj->UpdateObjectVisibility(true);

    // Xinef: little hack for vehicles, accessories have to be added after visibility update so they wont fall off the vehicle, moved from Creature::AIM_Initialize
    // Initialize vehicle, this is done only for summoned npcs, DB creatures are handled by grid loaders
    if (obj->IsCreature())
        if (Vehicle* vehicle = obj->ToCreature()->GetVehicleKit())
            vehicle->Reset();
    return true;
}

template<>
bool Map::AddToMap(MotionTransport* obj, bool /*checkTransport*/)
{
    //TODO: Needs clean up. An object should not be added to map twice.
    if (obj->IsInWorld())
        return true;

    CellCoord cellCoord = Acore::ComputeCellCoord(obj->GetPositionX(), obj->GetPositionY());
    if (!cellCoord.IsCoordValid())
    {
        LOG_ERROR("maps", "Map::Add: Object {} has invalid coordinates X:{} Y:{} grid cell [{}:{}]",
            obj->GetGUID().ToString(), obj->GetPositionX(), obj->GetPositionY(), cellCoord.x_coord, cellCoord.y_coord);
        return false; //Should delete object
    }

    Cell cell(cellCoord);
    if (obj->isActiveObject())
        EnsureGridLoaded(cell);

    obj->AddToWorld();

    if (obj->isActiveObject())
        AddToActive(obj);

    _transports.insert(obj);

    // Broadcast creation to players
    if (!GetPlayers().IsEmpty())
    {
        for (Map::PlayerList::const_iterator itr = GetPlayers().begin(); itr != GetPlayers().end(); ++itr)
        {
            if (itr->GetSource()->GetTransport() != obj)
            {
                UpdateData data;
                obj->BuildCreateUpdateBlockForPlayer(&data, itr->GetSource());
                WorldPacket packet;
                data.BuildPacket(packet);
                itr->GetSource()->SendDirectMessage(&packet);
            }
        }
    }

    return true;
}

void Map::VisitNearbyCellsOfPlayer(Player* player, TypeContainerVisitor<Acore::ObjectUpdater, GridTypeMapContainer>& gridVisitor,
                                   TypeContainerVisitor<Acore::ObjectUpdater, WorldTypeMapContainer>& worldVisitor,
                                   TypeContainerVisitor<Acore::ObjectUpdater, GridTypeMapContainer>& largeGridVisitor,
                                   TypeContainerVisitor<Acore::ObjectUpdater, WorldTypeMapContainer>& largeWorldVisitor)
{
    // check for valid position
    if (!player->IsPositionValid())
        return;

    // check normal grid activation range of the player
    VisitNearbyCellsOf(player, gridVisitor, worldVisitor, largeGridVisitor, largeWorldVisitor);

    // check maximum visibility distance for large creatures
    CellArea area = Cell::CalculateCellArea(player->GetPositionX(), player->GetPositionY(), MAX_VISIBILITY_DISTANCE);

    for (uint32 x = area.low_bound.x_coord; x <= area.high_bound.x_coord; ++x)
    {
        for (uint32 y = area.low_bound.y_coord; y <= area.high_bound.y_coord; ++y)
        {
            // marked cells are those that have been visited
            // don't visit the same cell twice
            uint32 cell_id = (y * TOTAL_NUMBER_OF_CELLS_PER_MAP) + x;
            if (isCellMarkedLarge(cell_id))
                continue;

            markCellLarge(cell_id);
            CellCoord pair(x, y);
            Cell cell(pair);

            Visit(cell, largeGridVisitor);
            Visit(cell, largeWorldVisitor);
        }
    }
}

void Map::VisitNearbyCellsOf(WorldObject* obj, TypeContainerVisitor<Acore::ObjectUpdater, GridTypeMapContainer>& gridVisitor,
                             TypeContainerVisitor<Acore::ObjectUpdater, WorldTypeMapContainer>& worldVisitor,
                             TypeContainerVisitor<Acore::ObjectUpdater, GridTypeMapContainer>& largeGridVisitor,
                             TypeContainerVisitor<Acore::ObjectUpdater, WorldTypeMapContainer>& largeWorldVisitor)
{
    // Check for valid position
    if (!obj->IsPositionValid())
        return;

    // Update mobs/objects in ALL visible cells around object!
    CellArea area = Cell::CalculateCellArea(obj->GetPositionX(), obj->GetPositionY(), obj->GetGridActivationRange());

    for (uint32 x = area.low_bound.x_coord; x <= area.high_bound.x_coord; ++x)
    {
        for (uint32 y = area.low_bound.y_coord; y <= area.high_bound.y_coord; ++y)
        {
            // marked cells are those that have been visited
            // don't visit the same cell twice
            uint32 cell_id = (y * TOTAL_NUMBER_OF_CELLS_PER_MAP) + x;
            if (isCellMarked(cell_id))
                continue;

            markCell(cell_id);
            CellCoord pair(x, y);
            Cell cell(pair);

            Visit(cell, gridVisitor);
            Visit(cell, worldVisitor);

            if (!isCellMarkedLarge(cell_id))
            {
                markCellLarge(cell_id);
                Visit(cell, largeGridVisitor);
                Visit(cell, largeWorldVisitor);
            }
        }
    }
}

void Map::Update(const uint32 t_diff, const uint32 s_diff, bool  /*thread*/)
{
    if (t_diff)
        _dynamicTree.update(t_diff);

    /// update worldsessions for existing players
    for (m_mapRefIter = m_mapRefMgr.begin(); m_mapRefIter != m_mapRefMgr.end(); ++m_mapRefIter)
    {
        Player* player = m_mapRefIter->GetSource();
        if (player && player->IsInWorld())
        {
            //player->Update(t_diff);
            WorldSession* session = player->GetSession();
            MapSessionFilter updater(session);
            session->Update(s_diff, updater);
        }
    }

    _creatureRespawnScheduler.Update(t_diff);

    if (!t_diff)
    {
        for (m_mapRefIter = m_mapRefMgr.begin(); m_mapRefIter != m_mapRefMgr.end(); ++m_mapRefIter)
        {
            Player* player = m_mapRefIter->GetSource();

            if (!player || !player->IsInWorld())
                continue;

            // update players at tick
            player->Update(s_diff);
        }

        HandleDelayedVisibility();
        return;
    }

    /// update active cells around players and active objects
    resetMarkedCells();
    resetMarkedCellsLarge();

    Acore::ObjectUpdater updater(t_diff, false);

    // for creature
    TypeContainerVisitor<Acore::ObjectUpdater, GridTypeMapContainer  > grid_object_update(updater);
    // for pets
    TypeContainerVisitor<Acore::ObjectUpdater, WorldTypeMapContainer > world_object_update(updater);

    // for large creatures
    Acore::ObjectUpdater largeObjectUpdater(t_diff, true);
    TypeContainerVisitor<Acore::ObjectUpdater, GridTypeMapContainer  > grid_large_object_update(largeObjectUpdater);
    TypeContainerVisitor<Acore::ObjectUpdater, WorldTypeMapContainer  > world_large_object_update(largeObjectUpdater);

    // pussywizard: container for far creatures in combat with players
    std::vector<Creature*> updateList;
    updateList.reserve(10);

    // non-player active objects, increasing iterator in the loop in case of object removal
    for (m_activeNonPlayersIter = m_activeNonPlayers.begin(); m_activeNonPlayersIter != m_activeNonPlayers.end();)
    {
        WorldObject* obj = *m_activeNonPlayersIter;
        ++m_activeNonPlayersIter;

        if (!obj || !obj->IsInWorld())
            continue;

        VisitNearbyCellsOf(obj, grid_object_update, world_object_update, grid_large_object_update, world_large_object_update);
    }

    // the player iterator is stored in the map object
    // to make sure calls to Map::Remove don't invalidate it
    for (m_mapRefIter = m_mapRefMgr.begin(); m_mapRefIter != m_mapRefMgr.end(); ++m_mapRefIter)
    {
        Player* player = m_mapRefIter->GetSource();

        if (!player || !player->IsInWorld())
            continue;

        // update players at tick
        player->Update(s_diff);

        VisitNearbyCellsOfPlayer(player, grid_object_update, world_object_update, grid_large_object_update, world_large_object_update);

        // If player is using far sight, visit that object too
        if (WorldObject* viewPoint = player->GetViewpoint())
        {
            if (Creature* viewCreature = viewPoint->ToCreature())
            {
                VisitNearbyCellsOf(viewCreature, grid_object_update, world_object_update, grid_large_object_update, world_large_object_update);
            }
            else if (DynamicObject* viewObject = viewPoint->ToDynObject())
            {
                VisitNearbyCellsOf(viewObject, grid_object_update, world_object_update, grid_large_object_update, world_large_object_update);
            }
        }

        // handle updates for creatures in combat with player and are more than X yards away
        if (player->IsInCombat())
        {
            updateList.clear();
            float rangeSq = player->GetGridActivationRange() - 1.0f;
            rangeSq = rangeSq * rangeSq;
            HostileReference* ref = player->getHostileRefMgr().getFirst();
            while (ref)
            {
                if (Unit* unit = ref->GetSource()->GetOwner())
                    if (Creature* cre = unit->ToCreature())
                        if (cre->FindMap() == player->FindMap() && cre->GetExactDist2dSq(player) > rangeSq)
                            updateList.push_back(cre);
                ref = ref->next();
            }
            for (std::vector<Creature*>::const_iterator itr = updateList.begin(); itr != updateList.end(); ++itr)
                VisitNearbyCellsOf(*itr, grid_object_update, world_object_update, grid_large_object_update, world_large_object_update);
        }
    }

    for (_transportsUpdateIter = _transports.begin(); _transportsUpdateIter != _transports.end();) // pussywizard: transports updated after VisitNearbyCellsOf, grids around are loaded, everything ok
    {
        MotionTransport* transport = *_transportsUpdateIter;
        ++_transportsUpdateIter;

        if (!transport->IsInWorld())
            continue;

        transport->Update(t_diff);
    }

    SendObjectUpdates();

    ///- Process necessary scripts
    if (!m_scriptSchedule.empty())
    {
        i_scriptLock = true;
        ScriptsProcess();
        i_scriptLock = false;
    }

    MoveAllCreaturesInMoveList();
    MoveAllGameObjectsInMoveList();
    MoveAllDynamicObjectsInMoveList();

    HandleDelayedVisibility();

    sScriptMgr->OnMapUpdate(this, t_diff);

    METRIC_VALUE("map_creatures", uint64(GetObjectsStore().Size<Creature>()),
        METRIC_TAG("map_id", std::to_string(GetId())),
        METRIC_TAG("map_instanceid", std::to_string(GetInstanceId())));

    METRIC_VALUE("map_gameobjects", uint64(GetObjectsStore().Size<GameObject>()),
        METRIC_TAG("map_id", std::to_string(GetId())),
        METRIC_TAG("map_instanceid", std::to_string(GetInstanceId())));
}

void Map::HandleDelayedVisibility()
{
    if (i_objectsForDelayedVisibility.empty())
        return;
    for (std::unordered_set<Unit*>::iterator itr = i_objectsForDelayedVisibility.begin(); itr != i_objectsForDelayedVisibility.end(); ++itr)
        (*itr)->ExecuteDelayedUnitRelocationEvent();
    i_objectsForDelayedVisibility.clear();
}

struct ResetNotifier
{
    template<class T>inline void resetNotify(GridRefMgr<T>& m)
    {
        for (typename GridRefMgr<T>::iterator iter = m.begin(); iter != m.end(); ++iter)
            iter->GetSource()->ResetAllNotifies();
    }
    template<class T> void Visit(GridRefMgr<T>&) {}
    void Visit(CreatureMapType& m) { resetNotify<Creature>(m);}
    void Visit(PlayerMapType& m) { resetNotify<Player>(m);}
};

void Map::RemovePlayerFromMap(Player* player, bool remove)
{
    player->getHostileRefMgr().deleteReferences(true); // pussywizard: multithreading crashfix

    bool inWorld = player->IsInWorld();
    player->RemoveFromWorld();
    SendRemoveTransports(player);

    if (!inWorld) // pussywizard: if was in world, RemoveFromWorld() called DestroyForNearbyPlayers()
        player->DestroyForNearbyPlayers(); // pussywizard: previous player->UpdateObjectVisibility(true)

    if (player->IsInGrid())
        player->RemoveFromGrid();
    else
        ASSERT(remove); //maybe deleted in logoutplayer when player is not in a map

    sScriptMgr->OnPlayerLeaveMap(this, player);
    if (remove)
    {
        DeleteFromWorld(player);
    }
}

void Map::AfterPlayerUnlinkFromMap()
{
}

template<class T>
void Map::RemoveFromMap(T* obj, bool remove)
{
    bool inWorld = obj->IsInWorld() && obj->GetTypeId() >= TYPEID_UNIT && obj->GetTypeId() <= TYPEID_GAMEOBJECT;
    obj->RemoveFromWorld();

    if (obj->isActiveObject())
        RemoveFromActive(obj);

    if (!inWorld) // pussywizard: if was in world, RemoveFromWorld() called DestroyForNearbyPlayers()
        obj->DestroyForNearbyPlayers(); // pussywizard: previous player->UpdateObjectVisibility()

    obj->RemoveFromGrid();

    obj->ResetMap();

    if (remove)
        DeleteFromWorld(obj);
}

template<>
void Map::RemoveFromMap(MotionTransport* obj, bool remove)
{
    obj->RemoveFromWorld();
    if (obj->isActiveObject())
        RemoveFromActive(obj);

    Map::PlayerList const& players = GetPlayers();
    if (!players.IsEmpty())
    {
        UpdateData data;
        obj->BuildOutOfRangeUpdateBlock(&data);
        WorldPacket packet;
        data.BuildPacket(packet);
        for (Map::PlayerList::const_iterator itr = players.begin(); itr != players.end(); ++itr)
            if (itr->GetSource()->GetTransport() != obj)
                itr->GetSource()->SendDirectMessage(&packet);
    }

    if (_transportsUpdateIter != _transports.end())
    {
        TransportsContainer::iterator itr = _transports.find(obj);
        if (itr == _transports.end())
            return;
        if (itr == _transportsUpdateIter)
            ++_transportsUpdateIter;
        _transports.erase(itr);
    }
    else
        _transports.erase(obj);

    obj->ResetMap();

    if (remove)
    {
        // if option set then object already saved at this moment
        if (!sWorld->getBoolConfig(CONFIG_SAVE_RESPAWN_TIME_IMMEDIATELY))
            obj->SaveRespawnTime();
        DeleteFromWorld(obj);
    }
}

void Map::PlayerRelocation(Player* player, float x, float y, float z, float o)
{
    Cell old_cell(player->GetPositionX(), player->GetPositionY());
    Cell new_cell(x, y);

    if (old_cell.DiffGrid(new_cell) || old_cell.DiffCell(new_cell))
    {
        player->RemoveFromGrid();

        if (old_cell.DiffGrid(new_cell))
            EnsureGridLoaded(new_cell);

        AddToGrid(player, new_cell);
    }

    player->Relocate(x, y, z, o);
    if (player->IsVehicle())
        player->GetVehicleKit()->RelocatePassengers();
    player->UpdatePositionData();
    player->UpdateObjectVisibility(false);
}

void Map::CreatureRelocation(Creature* creature, float x, float y, float z, float o)
{
    Cell old_cell = creature->GetCurrentCell();
    Cell new_cell(x, y);

    if (old_cell.DiffGrid(new_cell) || old_cell.DiffCell(new_cell))
    {
        if (old_cell.DiffGrid(new_cell))
            EnsureGridLoaded(new_cell);

        AddCreatureToMoveList(creature);
    }
    else
        RemoveCreatureFromMoveList(creature);

    creature->Relocate(x, y, z, o);
    if (creature->IsVehicle())
        creature->GetVehicleKit()->RelocatePassengers();
    creature->UpdatePositionData();
    creature->UpdateObjectVisibility(false);
}

void Map::GameObjectRelocation(GameObject* go, float x, float y, float z, float o)
{
    Cell old_cell = go->GetCurrentCell();
    Cell new_cell(x, y);

    if (old_cell.DiffGrid(new_cell) || old_cell.DiffCell(new_cell))
    {
        if (old_cell.DiffGrid(new_cell))
            EnsureGridLoaded(new_cell);

        AddGameObjectToMoveList(go);
    }
    else
        RemoveGameObjectFromMoveList(go);

    go->Relocate(x, y, z, o);
    go->UpdateModelPosition();
    go->SetPositionDataUpdate();
    go->UpdateObjectVisibility(false);
}

void Map::DynamicObjectRelocation(DynamicObject* dynObj, float x, float y, float z, float o)
{
    Cell old_cell = dynObj->GetCurrentCell();
    Cell new_cell(x, y);

    if (old_cell.DiffGrid(new_cell) || old_cell.DiffCell(new_cell))
    {
        if (old_cell.DiffGrid(new_cell))
            EnsureGridLoaded(new_cell);

        AddDynamicObjectToMoveList(dynObj);
    }
    else
        RemoveDynamicObjectFromMoveList(dynObj);

    dynObj->Relocate(x, y, z, o);
    dynObj->SetPositionDataUpdate();
    dynObj->UpdateObjectVisibility(false);
}

void Map::AddCreatureToMoveList(Creature* c)
{
    if (c->_moveState == MAP_OBJECT_CELL_MOVE_NONE)
        _creaturesToMove.push_back(c);
    c->_moveState = MAP_OBJECT_CELL_MOVE_ACTIVE;
}

void Map::RemoveCreatureFromMoveList(Creature* c)
{
    if (c->_moveState == MAP_OBJECT_CELL_MOVE_ACTIVE)
        c->_moveState = MAP_OBJECT_CELL_MOVE_INACTIVE;
}

void Map::AddGameObjectToMoveList(GameObject* go)
{
    if (go->_moveState == MAP_OBJECT_CELL_MOVE_NONE)
        _gameObjectsToMove.push_back(go);
    go->_moveState = MAP_OBJECT_CELL_MOVE_ACTIVE;
}

void Map::RemoveGameObjectFromMoveList(GameObject* go)
{
    if (go->_moveState == MAP_OBJECT_CELL_MOVE_ACTIVE)
        go->_moveState = MAP_OBJECT_CELL_MOVE_INACTIVE;
}

void Map::AddDynamicObjectToMoveList(DynamicObject* dynObj)
{
    if (dynObj->_moveState == MAP_OBJECT_CELL_MOVE_NONE)
        _dynamicObjectsToMove.push_back(dynObj);
    dynObj->_moveState = MAP_OBJECT_CELL_MOVE_ACTIVE;
}

void Map::RemoveDynamicObjectFromMoveList(DynamicObject* dynObj)
{
    if (dynObj->_moveState == MAP_OBJECT_CELL_MOVE_ACTIVE)
        dynObj->_moveState = MAP_OBJECT_CELL_MOVE_INACTIVE;
}

void Map::MoveAllCreaturesInMoveList()
{
    for (std::vector<Creature*>::iterator itr = _creaturesToMove.begin(); itr != _creaturesToMove.end(); ++itr)
    {
        Creature* c = *itr;
        if (c->FindMap() != this)
            continue;

        if (c->_moveState != MAP_OBJECT_CELL_MOVE_ACTIVE)
        {
            c->_moveState = MAP_OBJECT_CELL_MOVE_NONE;
            continue;
        }

        c->_moveState = MAP_OBJECT_CELL_MOVE_NONE;
        if (!c->IsInWorld())
            continue;

        Cell const& old_cell = c->GetCurrentCell();
        Cell new_cell(c->GetPositionX(), c->GetPositionY());

        c->RemoveFromGrid();
        if (old_cell.DiffGrid(new_cell))
            EnsureGridLoaded(new_cell);
        AddToGrid(c, new_cell);
    }
    _creaturesToMove.clear();
}

void Map::MoveAllGameObjectsInMoveList()
{
    for (std::vector<GameObject*>::iterator itr = _gameObjectsToMove.begin(); itr != _gameObjectsToMove.end(); ++itr)
    {
        GameObject* go = *itr;
        if (go->FindMap() != this)
            continue;

        if (go->_moveState != MAP_OBJECT_CELL_MOVE_ACTIVE)
        {
            go->_moveState = MAP_OBJECT_CELL_MOVE_NONE;
            continue;
        }

        go->_moveState = MAP_OBJECT_CELL_MOVE_NONE;
        if (!go->IsInWorld())
            continue;

        Cell const& old_cell = go->GetCurrentCell();
        Cell new_cell(go->GetPositionX(), go->GetPositionY());

        go->RemoveFromGrid();
        if (old_cell.DiffGrid(new_cell))
            EnsureGridLoaded(new_cell);
        AddToGrid(go, new_cell);
    }
    _gameObjectsToMove.clear();
}

void Map::MoveAllDynamicObjectsInMoveList()
{
    for (std::vector<DynamicObject*>::iterator itr = _dynamicObjectsToMove.begin(); itr != _dynamicObjectsToMove.end(); ++itr)
    {
        DynamicObject* dynObj = *itr;
        if (dynObj->FindMap() != this)
            continue;

        if (dynObj->_moveState != MAP_OBJECT_CELL_MOVE_ACTIVE)
        {
            dynObj->_moveState = MAP_OBJECT_CELL_MOVE_NONE;
            continue;
        }

        dynObj->_moveState = MAP_OBJECT_CELL_MOVE_NONE;
        if (!dynObj->IsInWorld())
            continue;

        Cell const& old_cell = dynObj->GetCurrentCell();
        Cell new_cell(dynObj->GetPositionX(), dynObj->GetPositionY());

        dynObj->RemoveFromGrid();
        if (old_cell.DiffGrid(new_cell))
            EnsureGridLoaded(new_cell);
        AddToGrid(dynObj, new_cell);
    }
    _dynamicObjectsToMove.clear();
}

bool Map::UnloadGrid(MapGridType& grid)
{
    _mapGridManager.UnloadGrid(grid.GetX(), grid.GetY());

    ASSERT(i_objectsToRemove.empty());
    LOG_DEBUG("maps", "Unloading grid[{}, {}] for map {} finished", grid.GetX(), grid.GetY(), GetId());
    return true;
}

void Map::RemoveAllPlayers()
{
    if (HavePlayers())
    {
        for (MapRefMgr::iterator itr = m_mapRefMgr.begin(); itr != m_mapRefMgr.end(); ++itr)
        {
            Player* player = itr->GetSource();
            if (!player->IsBeingTeleportedFar())
            {
                // this is happening for bg
                LOG_ERROR("maps", "Map::UnloadAll: player {} is still in map {} during unload, this should not happen!", player->GetName(), GetId());
                player->TeleportTo(player->m_homebindMapId, player->m_homebindX, player->m_homebindY, player->m_homebindZ, player->GetOrientation());
            }
        }
    }
}

void Map::UnloadAll()
{
    // clear all delayed moves, useless anyway do this moves before map unload.
    _creaturesToMove.clear();
    _gameObjectsToMove.clear();

    for (GridRefMgr<MapGridType>::iterator i = GridRefMgr<MapGridType>::begin(); i != GridRefMgr<MapGridType>::end();)
    {
        MapGridType& grid(*i->GetSource());
        ++i;
        UnloadGrid(grid); // deletes the grid and removes it from the GridRefMgr
    }

    // pussywizard: crashfix, some npc can be left on transport (not a default passenger)
    if (!AllTransportsEmpty())
        AllTransportsRemovePassengers();

    for (TransportsContainer::iterator itr = _transports.begin(); itr != _transports.end();)
    {
        MotionTransport* transport = *itr;
        ++itr;

        transport->RemoveFromWorld();
        delete transport;
    }

    _transports.clear();

    for (auto& cellCorpsePair : _corpsesByCell)
    {
        for (Corpse* corpse : cellCorpsePair.second)
        {
            corpse->RemoveFromWorld();
            corpse->ResetMap();
            delete corpse;
        }
    }

    _corpsesByCell.clear();
    _corpsesByPlayer.clear();
    _corpseBones.clear();
}

std::shared_ptr<GridTerrainData> Map::GetGridTerrainDataSharedPtr(GridCoord const& gridCoord)
{
    // ensure GridMap is created
    EnsureGridCreated(gridCoord);
    return _mapGridManager.GetGrid(gridCoord.x_coord, gridCoord.y_coord)->GetTerrainDataSharedPtr();
}

GridTerrainData* Map::GetGridTerrainData(GridCoord const& gridCoord)
{
    if (!MapGridManager::IsValidGridCoordinates(gridCoord.x_coord, gridCoord.y_coord))
        return nullptr;

    // ensure GridMap is created
    EnsureGridCreated(gridCoord);
    return _mapGridManager.GetGrid(gridCoord.x_coord, gridCoord.y_coord)->GetTerrainData();
}

GridTerrainData* Map::GetGridTerrainData(float x, float y)
{
    GridCoord const gridCoord = Acore::ComputeGridCoord(x, y);
    return GetGridTerrainData(gridCoord);
}

float Map::GetWaterOrGroundLevel(uint32 phasemask, float x, float y, float z, float* ground /*= nullptr*/, bool /*swim = false*/, float collisionHeight) const
{
    if (const_cast<Map*>(this)->GetGridTerrainData(x, y))
    {
        // we need ground level (including grid height version) for proper return water level in point
        float ground_z = GetHeight(phasemask, x, y, z + Z_OFFSET_FIND_HEIGHT, true, 50.0f);
        if (ground)
            *ground = ground_z;

        LiquidData const& liquidData = const_cast<Map*>(this)->GetLiquidData(phasemask, x, y, ground_z, collisionHeight, MAP_ALL_LIQUIDS);
        switch (liquidData.Status)
        {
            case LIQUID_MAP_ABOVE_WATER:
                return std::max<float>(liquidData.Level, ground_z);
            case LIQUID_MAP_NO_WATER:
                return ground_z;
            default:
                return liquidData.Level;
        }
    }

    return VMAP_INVALID_HEIGHT_VALUE;
}

Transport* Map::GetTransportForPos(uint32 phase, float x, float y, float z, WorldObject* worldobject)
{
    G3D::Vector3 v(x, y, z + 2.0f);
    G3D::Ray r(v, G3D::Vector3(0, 0, -1));
    for (TransportsContainer::const_iterator itr = _transports.begin(); itr != _transports.end(); ++itr)
        if ((*itr)->IsInWorld() && (*itr)->GetExactDistSq(x, y, z) < 75.0f * 75.0f && (*itr)->m_model)
        {
            float dist = 30.0f;
            bool hit = (*itr)->m_model->intersectRay(r, dist, false, phase, VMAP::ModelIgnoreFlags::Nothing);
            if (hit)
                return *itr;
        }

    if (worldobject)
        if (GameObject* staticTrans = worldobject->FindNearestGameObjectOfType(GAMEOBJECT_TYPE_TRANSPORT, 75.0f))
            if (staticTrans->m_model)
            {
                float dist = 10.0f;
                bool hit = staticTrans->m_model->intersectRay(r, dist, false, phase, VMAP::ModelIgnoreFlags::Nothing);
                if (hit)
                    if (GetHeight(phase, x, y, z, true, 30.0f) < (v.z - dist + 1.0f))
                        return staticTrans->ToTransport();
            }

    return nullptr;
}

float Map::GetHeight(float x, float y, float z, bool checkVMap /*= true*/, float maxSearchDist /*= DEFAULT_HEIGHT_SEARCH*/) const
{
    // find raw .map surface under Z coordinates
    float mapHeight = VMAP_INVALID_HEIGHT_VALUE;
    float gridHeight = GetGridHeight(x, y);
    if (G3D::fuzzyGe(z, gridHeight - GROUND_HEIGHT_TOLERANCE))
        mapHeight = gridHeight;

    float vmapHeight = VMAP_INVALID_HEIGHT_VALUE;
    if (checkVMap)
    {
        VMAP::IVMapMgr* vmgr = VMAP::VMapFactory::createOrGetVMapMgr();
        vmapHeight = vmgr->getHeight(GetId(), x, y, z, maxSearchDist);   // look from a bit higher pos to find the floor
    }

    // mapHeight set for any above raw ground Z or <= INVALID_HEIGHT
    // vmapheight set for any under Z value or <= INVALID_HEIGHT
    if (vmapHeight > INVALID_HEIGHT)
    {
        if (mapHeight > INVALID_HEIGHT)
        {
            // we have mapheight and vmapheight and must select more appropriate

            // we are already under the surface or vmap height above map heigt
            // or if the distance of the vmap height is less the land height distance
            if (vmapHeight > mapHeight || std::fabs(mapHeight - z) > std::fabs(vmapHeight - z))
                return vmapHeight;
            else
                return mapHeight;                           // better use .map surface height
        }
        else
            return vmapHeight;                              // we have only vmapHeight (if have)
    }

    return mapHeight;                               // explicitly use map data
}

float Map::GetGridHeight(float x, float y) const
{
    if (GridTerrainData* gmap = const_cast<Map*>(this)->GetGridTerrainData(x, y))
        return gmap->getHeight(x, y);

    return VMAP_INVALID_HEIGHT_VALUE;
}

float Map::GetMinHeight(float x, float y) const
{
    if (GridTerrainData const* grid = const_cast<Map*>(this)->GetGridTerrainData(x, y))
        return grid->getMinHeight(x, y);

    return -500.0f;
}

static inline bool IsInWMOInterior(uint32 mogpFlags)
{
    return (mogpFlags & 0x2000) != 0;
}

bool Map::GetAreaInfo(uint32 phaseMask, float x, float y, float z, uint32& flags, int32& adtId, int32& rootId, int32& groupId) const
{
    float vmap_z = z;
    float dynamic_z = z;
    float check_z = z;
    VMAP::IVMapMgr* vmgr = VMAP::VMapFactory::createOrGetVMapMgr();
    uint32 vflags;
    int32 vadtId;
    int32 vrootId;
    int32 vgroupId;
    uint32 dflags;
    int32 dadtId;
    int32 drootId;
    int32 dgroupId;

    bool hasVmapAreaInfo = vmgr->GetAreaInfo(GetId(), x, y, vmap_z, vflags, vadtId, vrootId, vgroupId);
    bool hasDynamicAreaInfo = _dynamicTree.GetAreaInfo(x, y, dynamic_z, phaseMask, dflags, dadtId, drootId, dgroupId);
    auto useVmap = [&]() { check_z = vmap_z; flags = vflags; adtId = vadtId; rootId = vrootId; groupId = vgroupId; };
    auto useDyn = [&]() { check_z = dynamic_z; flags = dflags; adtId = dadtId; rootId = drootId; groupId = dgroupId; };

    if (hasVmapAreaInfo)
    {
        if (hasDynamicAreaInfo && dynamic_z > vmap_z)
            useDyn();
        else
            useVmap();
    }
    else if (hasDynamicAreaInfo)
    {
        useDyn();
    }

    if (hasVmapAreaInfo || hasDynamicAreaInfo)
    {
        // check if there's terrain between player height and object height
        if (GridTerrainData* gmap = const_cast<Map*>(this)->GetGridTerrainData(x, y))
        {
            float mapHeight = gmap->getHeight(x, y);
            // z + 2.0f condition taken from GetHeight(), not sure if it's such a great choice...
            if (z + 2.0f > mapHeight && mapHeight > check_z)
                return false;
        }

        return true;
    }

    return false;
}

uint32 Map::GetAreaId(uint32 phaseMask, float x, float y, float z) const
{
    uint32 mogpFlags;
    int32 adtId, rootId, groupId;
    float vmapZ = z;
    bool hasVmapArea = GetAreaInfo(phaseMask, x, y, vmapZ, mogpFlags, adtId, rootId, groupId);

    uint32 gridAreaId    = 0;
    float  gridMapHeight = INVALID_HEIGHT;
    if (GridTerrainData* gmap = const_cast<Map*>(this)->GetGridTerrainData(x, y))
    {
        gridAreaId    = gmap->getArea(x, y);
        gridMapHeight = gmap->getHeight(x, y);
    }

    uint16 areaId = 0;

    // floor is the height we are closer to (but only if above)
    if (hasVmapArea && G3D::fuzzyGe(z, vmapZ - GROUND_HEIGHT_TOLERANCE) && (G3D::fuzzyLt(z, gridMapHeight - GROUND_HEIGHT_TOLERANCE) || vmapZ > gridMapHeight))
    {
        // wmo found
        if (WMOAreaTableEntry const* wmoEntry = GetWMOAreaTableEntryByTripple(rootId, adtId, groupId))
            areaId = wmoEntry->areaId;

        if (!areaId)
            areaId = gridAreaId;
    }
    else
        areaId = gridAreaId;

    if (!areaId)
        areaId = i_mapEntry->linked_zone;

    return areaId;
}

uint32 Map::GetZoneId(uint32 phaseMask, float x, float y, float z) const
{
    uint32 areaId = GetAreaId(phaseMask, x, y, z);
    if (AreaTableEntry const* area = sAreaTableStore.LookupEntry(areaId))
        if (area->zone)
            return area->zone;

    return areaId;
}

void Map::GetZoneAndAreaId(uint32 phaseMask, uint32& zoneid, uint32& areaid, float x, float y, float z) const
{
    areaid = zoneid = GetAreaId(phaseMask, x, y, z);
    if (AreaTableEntry const* area = sAreaTableStore.LookupEntry(areaid))
        if (area->zone)
            zoneid = area->zone;
}

LiquidData const Map::GetLiquidData(uint32 phaseMask, float x, float y, float z, float collisionHeight, uint8 ReqLiquidType)
{
   LiquidData liquidData;

    VMAP::IVMapMgr* vmgr = VMAP::VMapFactory::createOrGetVMapMgr();
    float liquid_level = INVALID_HEIGHT;
    float ground_level = INVALID_HEIGHT;
    uint32 liquid_type = 0;
    uint32 mogpFlags = 0;
    bool useGridLiquid = true;
    if (vmgr->GetLiquidLevel(GetId(), x, y, z, ReqLiquidType, liquid_level, ground_level, liquid_type, mogpFlags))
    {
        useGridLiquid = !IsInWMOInterior(mogpFlags);
        LOG_DEBUG("maps", "GetLiquidStatus(): vmap liquid level: {} ground: {} type: {}", liquid_level, ground_level, liquid_type);
        // Check water level and ground level
        if (liquid_level > ground_level && G3D::fuzzyGe(z, ground_level - GROUND_HEIGHT_TOLERANCE))
        {
            // hardcoded in client like this
            if (GetId() == 530 && liquid_type == 2)
                liquid_type = 15;

            uint32 liquidFlagType = 0;
            if (LiquidTypeEntry const* liq = sLiquidTypeStore.LookupEntry(liquid_type))
                liquidFlagType = liq->Type;

            if (liquid_type && liquid_type < 21)
            {
                if (AreaTableEntry const* area = sAreaTableStore.LookupEntry(GetAreaId(phaseMask, x, y, z)))
                {
                    uint32 overrideLiquid = area->LiquidTypeOverride[liquidFlagType];
                    if (!overrideLiquid && area->zone)
                    {
                        area = sAreaTableStore.LookupEntry(area->zone);
                        if (area)
                            overrideLiquid = area->LiquidTypeOverride[liquidFlagType];
                    }

                    if (LiquidTypeEntry const* liq = sLiquidTypeStore.LookupEntry(overrideLiquid))
                    {
                        liquid_type = overrideLiquid;
                        liquidFlagType = liq->Type;
                    }
                }
            }

            liquidData.Level = liquid_level;
            liquidData.DepthLevel = ground_level;
            liquidData.Entry = liquid_type;
            liquidData.Flags = 1 << liquidFlagType;
        }

        float delta = liquid_level - z;

        // Get position delta
        if (delta > collisionHeight)
            liquidData.Status = LIQUID_MAP_UNDER_WATER;
        else if (delta > 0.0f)
            liquidData.Status = LIQUID_MAP_IN_WATER;
        else if (delta > -0.1f)
            liquidData.Status = LIQUID_MAP_WATER_WALK;
        else
            liquidData.Status = LIQUID_MAP_ABOVE_WATER;
    }

    if (useGridLiquid)
    {
        if (GridTerrainData* gmap = const_cast<Map*>(this)->GetGridTerrainData(x, y))
        {
            LiquidData const& map_data = gmap->GetLiquidData(x, y, z, collisionHeight, ReqLiquidType);
            // Not override LIQUID_MAP_ABOVE_WATER with LIQUID_MAP_NO_WATER:
            if (map_data.Status != LIQUID_MAP_NO_WATER && (map_data.Level > ground_level))
            {
                // hardcoded in client like this
                uint32 liquidEntry = map_data.Entry;
                if (GetId() == 530 && liquidEntry == 2)
                    liquidEntry = 15;

                liquidData = map_data;
                liquidData.Entry = liquidEntry;
            }
        }
    }

   return liquidData;
}

void Map::GetFullTerrainStatusForPosition(uint32 /*phaseMask*/, float x, float y, float z, float collisionHeight, PositionFullTerrainStatus& data, uint8 reqLiquidType)
{
    GridTerrainData* gmap = GetGridTerrainData(x, y);

    VMAP::IVMapMgr* vmgr = VMAP::VMapFactory::createOrGetVMapMgr();
    VMAP::AreaAndLiquidData vmapData;
    // VMAP::AreaAndLiquidData dynData;
    VMAP::AreaAndLiquidData* wmoData = nullptr;
    vmgr->GetAreaAndLiquidData(GetId(), x, y, z, reqLiquidType, vmapData);
    // _dynamicTree.GetAreaAndLiquidData(x, y, z, phaseMask, reqLiquidType, dynData);

    uint32 gridAreaId = 0;
    float gridMapHeight = INVALID_HEIGHT;
    if (gmap)
    {
        gridAreaId = gmap->getArea(x, y);
        gridMapHeight = gmap->getHeight(x, y);
    }

    bool useGridLiquid = true;

    // floor is the height we are closer to (but only if above)
    data.floorZ = VMAP_INVALID_HEIGHT;
    if (gridMapHeight > INVALID_HEIGHT && G3D::fuzzyGe(z, gridMapHeight - GROUND_HEIGHT_TOLERANCE))
        data.floorZ = gridMapHeight;

    if (vmapData.floorZ > VMAP_INVALID_HEIGHT && G3D::fuzzyGe(z, vmapData.floorZ - GROUND_HEIGHT_TOLERANCE) &&
        (G3D::fuzzyLt(z, gridMapHeight - GROUND_HEIGHT_TOLERANCE) || vmapData.floorZ > gridMapHeight))
    {
        data.floorZ = vmapData.floorZ;
        wmoData = &vmapData;
    }

    // NOTE: Objects will not detect a case when a wmo providing area/liquid despawns from under them
    // but this is fine as these kind of objects are not meant to be spawned and despawned a lot
    // example: Lich King platform
    /*
    if (dynData.floorZ > VMAP_INVALID_HEIGHT && G3D::fuzzyGe(z, dynData.floorZ - GROUND_HEIGHT_TOLERANCE) &&
        (G3D::fuzzyLt(z, gridMapHeight - GROUND_HEIGHT_TOLERANCE) || dynData.floorZ > gridMapHeight) &&
        (G3D::fuzzyLt(z, vmapData.floorZ - GROUND_HEIGHT_TOLERANCE) || dynData.floorZ > vmapData.floorZ))
    {
        data.floorZ = dynData.floorZ;
        wmoData = &dynData;
    }
    */

    if (wmoData)
    {
        if (wmoData->areaInfo)
        {
            // wmo found
            WMOAreaTableEntry const* wmoEntry = GetWMOAreaTableEntryByTripple(wmoData->areaInfo->rootId, wmoData->areaInfo->adtId, wmoData->areaInfo->groupId);
            data.outdoors = (wmoData->areaInfo->mogpFlags & 0x8) != 0;
            if (wmoEntry)
            {
                data.areaId = wmoEntry->areaId;
                if (wmoEntry->Flags & 4)
                    data.outdoors = true;
                else if (wmoEntry->Flags & 2)
                    data.outdoors = false;
            }

            if (!data.areaId)
                data.areaId = gridAreaId;

            useGridLiquid = !IsInWMOInterior(wmoData->areaInfo->mogpFlags);
        }
    }
    else
    {
        data.outdoors = true;
        data.areaId = gridAreaId;
        if (AreaTableEntry const* areaEntry = sAreaTableStore.LookupEntry(data.areaId))
            data.outdoors = (areaEntry->flags & (AREA_FLAG_INSIDE | AREA_FLAG_OUTSIDE)) != AREA_FLAG_INSIDE;
    }

    if (!data.areaId)
        data.areaId = i_mapEntry->linked_zone;

    AreaTableEntry const* areaEntry = sAreaTableStore.LookupEntry(data.areaId);

    // liquid processing
    if (wmoData && wmoData->liquidInfo && wmoData->liquidInfo->level > wmoData->floorZ)
    {
        uint32 liquidType = wmoData->liquidInfo->type;
        if (GetId() == 530 && liquidType == 2) // gotta love blizzard hacks
            liquidType = 15;

        uint32 liquidFlagType = 0;
        if (LiquidTypeEntry const* liquidData = sLiquidTypeStore.LookupEntry(liquidType))
            liquidFlagType = liquidData->Type;

        if (liquidType && liquidType < 21 && areaEntry)
        {
            uint32 overrideLiquid = areaEntry->LiquidTypeOverride[liquidFlagType];
            if (!overrideLiquid && areaEntry->zone)
            {
                AreaTableEntry const* zoneEntry = sAreaTableStore.LookupEntry(areaEntry->zone);
                if (zoneEntry)
                    overrideLiquid = zoneEntry->LiquidTypeOverride[liquidFlagType];
            }

            if (LiquidTypeEntry const* overrideData = sLiquidTypeStore.LookupEntry(overrideLiquid))
            {
                liquidType = overrideLiquid;
                liquidFlagType = overrideData->Type;
            }
        }

        data.liquidInfo.Level = wmoData->liquidInfo->level;
        data.liquidInfo.DepthLevel = wmoData->floorZ;
        data.liquidInfo.Entry = liquidType;
        data.liquidInfo.Flags = 1 << liquidFlagType;

        // Get position delta
        float delta = wmoData->liquidInfo->level - z;

        if (delta > collisionHeight)
            data.liquidInfo.Status = LIQUID_MAP_UNDER_WATER;
        else if (delta > 0.0f)
            data.liquidInfo.Status = LIQUID_MAP_IN_WATER;
        else if (delta > -0.1f)
            data.liquidInfo.Status = LIQUID_MAP_WATER_WALK;
        else
            data.liquidInfo.Status = LIQUID_MAP_ABOVE_WATER;
    }

    // look up liquid data from grid map
    if (gmap && useGridLiquid)
    {
        LiquidData const& gridLiquidData = gmap->GetLiquidData(x, y, z, collisionHeight, reqLiquidType);
        if (gridLiquidData.Status != LIQUID_MAP_NO_WATER && (!wmoData || gridLiquidData.Level > wmoData->floorZ))
        {
            uint32 liquidEntry = gridLiquidData.Entry;
            if (GetId() == 530 && liquidEntry == 2)
                liquidEntry = 15;

            data.liquidInfo = gridLiquidData;
            data.liquidInfo.Entry = liquidEntry;
        }
    }
}

float Map::GetWaterLevel(float x, float y) const
{
    if (GridTerrainData* gmap = const_cast<Map*>(this)->GetGridTerrainData(x, y))
        return gmap->getLiquidLevel(x, y);
    else
        return 0;
}

bool Map::isInLineOfSight(float x1, float y1, float z1, float x2, float y2, float z2, uint32 phasemask, LineOfSightChecks checks, VMAP::ModelIgnoreFlags ignoreFlags) const
{
    if (!sWorld->getBoolConfig(CONFIG_VMAP_BLIZZLIKE_PVP_LOS))
    {
        if (IsBattlegroundOrArena())
        {
            ignoreFlags = VMAP::ModelIgnoreFlags::Nothing;
        }
    }

    if (!sWorld->getBoolConfig(CONFIG_VMAP_BLIZZLIKE_LOS_OPEN_WORLD))
    {
        if (IsWorldMap())
        {
            ignoreFlags = VMAP::ModelIgnoreFlags::Nothing;
        }
    }

    if ((checks & LINEOFSIGHT_CHECK_VMAP) && !VMAP::VMapFactory::createOrGetVMapMgr()->isInLineOfSight(GetId(), x1, y1, z1, x2, y2, z2, ignoreFlags))
    {
        return false;
    }

    if (sWorld->getBoolConfig(CONFIG_CHECK_GOBJECT_LOS) && (checks & LINEOFSIGHT_CHECK_GOBJECT_ALL))
    {
        ignoreFlags = VMAP::ModelIgnoreFlags::Nothing;
        if (!(checks & LINEOFSIGHT_CHECK_GOBJECT_M2))
        {
            ignoreFlags = VMAP::ModelIgnoreFlags::M2;
        }

        if (!_dynamicTree.isInLineOfSight(x1, y1, z1, x2, y2, z2, phasemask, ignoreFlags))
        {
            return false;
        }
    }

    return true;
}

bool Map::GetObjectHitPos(uint32 phasemask, float x1, float y1, float z1, float x2, float y2, float z2, float& rx, float& ry, float& rz, float modifyDist)
{
    G3D::Vector3 startPos(x1, y1, z1);
    G3D::Vector3 dstPos(x2, y2, z2);

    G3D::Vector3 resultPos;
    bool result = _dynamicTree.GetObjectHitPos(phasemask, startPos, dstPos, resultPos, modifyDist);

    rx = resultPos.x;
    ry = resultPos.y;
    rz = resultPos.z;
    return result;
}

float Map::GetHeight(uint32 phasemask, float x, float y, float z, bool vmap/*=true*/, float maxSearchDist /*= DEFAULT_HEIGHT_SEARCH*/) const
{
    float h1, h2;
    h1 = GetHeight(x, y, z, vmap, maxSearchDist);
    h2 = _dynamicTree.getHeight(x, y, z, maxSearchDist, phasemask);
    return std::max<float>(h1, h2);
}

bool Map::IsInWater(uint32 phaseMask, float x, float y, float pZ, float collisionHeight) const
{
    LiquidData const& liquidData = const_cast<Map*>(this)->GetLiquidData(phaseMask, x, y, pZ, collisionHeight, MAP_ALL_LIQUIDS);
    return (liquidData.Status & MAP_LIQUID_STATUS_SWIMMING) != 0;
}

bool Map::IsUnderWater(uint32 phaseMask, float x, float y, float z, float collisionHeight) const
{
    LiquidData const& liquidData = const_cast<Map*>(this)->GetLiquidData(phaseMask, x, y, z, collisionHeight, MAP_LIQUID_TYPE_WATER | MAP_LIQUID_TYPE_OCEAN);
    return liquidData.Status == LIQUID_MAP_UNDER_WATER;
}

bool Map::HasEnoughWater(WorldObject const* searcher, float x, float y, float z) const
{
    LiquidData const& liquidData = const_cast<Map*>(this)->GetLiquidData(searcher->GetPhaseMask(), x, y, z, searcher->GetCollisionHeight(), MAP_ALL_LIQUIDS);
    return (liquidData.Status & MAP_LIQUID_STATUS_SWIMMING) != 0 && HasEnoughWater(searcher, liquidData);
}

bool Map::HasEnoughWater(WorldObject const* searcher, LiquidData const& liquidData) const
{
    float minHeightInWater = searcher->GetMinHeightInWater();
    return liquidData.Level > INVALID_HEIGHT && liquidData.Level > liquidData.DepthLevel && liquidData.Level - liquidData.DepthLevel >= minHeightInWater;
}

char const* Map::GetMapName() const
{
    return i_mapEntry ? i_mapEntry->name[sWorld->GetDefaultDbcLocale()] : "UNNAMEDMAP\x0";
}

void Map::SendInitSelf(Player* player)
{
    LOG_DEBUG("maps", "Creating player data for himself {}", player->GetGUID().ToString());

    WorldPacket packet;
    UpdateData data;

    // attach to player data current transport data
    if (Transport* transport = player->GetTransport())
        transport->BuildCreateUpdateBlockForPlayer(&data, player);

    // build data for self presence in world at own client (one time for map)
    player->BuildCreateUpdateBlockForPlayer(&data, player);

    // build and send self update packet before sending to player his own auras
    data.BuildPacket(packet);
    player->SendDirectMessage(&packet);

    // send to player his own auras (this is needed here for timely initialization of some fields on client)
    player->GetAurasForTarget(player, true);

    // clean buffers for further work
    packet.clear();
    data.Clear();

    // build other passengers at transport also (they always visible and marked as visible and will not send at visibility update at add to map
    if (Transport* transport = player->GetTransport())
        for (Transport::PassengerSet::const_iterator itr = transport->GetPassengers().begin(); itr != transport->GetPassengers().end(); ++itr)
            if (player != (*itr) && player->HaveAtClient(*itr))
                (*itr)->BuildCreateUpdateBlockForPlayer(&data, player);

    data.BuildPacket(packet);
    player->SendDirectMessage(&packet);
}

void Map::SendInitTransports(Player* player)
{
    // Hack to send out transports
    UpdateData transData;
    for (TransportsContainer::const_iterator itr = _transports.begin(); itr != _transports.end(); ++itr)
        if (*itr != player->GetTransport())
            (*itr)->BuildCreateUpdateBlockForPlayer(&transData, player);

    WorldPacket packet;
    transData.BuildPacket(packet);
    player->GetSession()->SendPacket(&packet);
}

void Map::SendRemoveTransports(Player* player)
{
    // Hack to send out transports
    UpdateData transData;
    for (TransportsContainer::const_iterator itr = _transports.begin(); itr != _transports.end(); ++itr)
        if (*itr != player->GetTransport())
            (*itr)->BuildOutOfRangeUpdateBlock(&transData);

    // pussywizard: remove static transports from client
    for (GuidUnorderedSet::const_iterator it = player->m_clientGUIDs.begin(); it != player->m_clientGUIDs.end(); )
    {
        if ((*it).IsTransport())
        {
            transData.AddOutOfRangeGUID(*it);
            it = player->m_clientGUIDs.erase(it);
        }
        else
            ++it;
    }

    WorldPacket packet;
    transData.BuildPacket(packet);
    player->GetSession()->SendPacket(&packet);
}

void Map::SendObjectUpdates()
{
    UpdateDataMapType update_players;
    UpdatePlayerSet player_set;

    while (!_updateObjects.empty())
    {
        Object* obj = *_updateObjects.begin();
        ASSERT(obj->IsInWorld());

        _updateObjects.erase(_updateObjects.begin());
        obj->BuildUpdate(update_players, player_set);
    }

    WorldPacket packet;                                     // here we allocate a std::vector with a size of 0x10000
    for (UpdateDataMapType::iterator iter = update_players.begin(); iter != update_players.end(); ++iter)
    {
        iter->second.BuildPacket(packet);
        iter->first->GetSession()->SendPacket(&packet);
        packet.clear();                                     // clean the string
    }
}

void Map::DelayedUpdate(const uint32 t_diff)
{
    for (_transportsUpdateIter = _transports.begin(); _transportsUpdateIter != _transports.end();)
    {
        MotionTransport* transport = *_transportsUpdateIter;
        ++_transportsUpdateIter;

        if (!transport->IsInWorld())
            continue;

        transport->DelayedUpdate(t_diff);
    }

    RemoveAllObjectsInRemoveList();
}

void Map::AddObjectToRemoveList(WorldObject* obj)
{
    ASSERT(obj->GetMapId() == GetId() && obj->GetInstanceId() == GetInstanceId());

    obj->CleanupsBeforeDelete(false);                            // remove or simplify at least cross referenced links

    i_objectsToRemove.insert(obj);
    //LOG_DEBUG("maps", "Object ({}) added to removing list.", obj->GetGUID().ToString());
}

void Map::AddObjectToSwitchList(WorldObject* obj, bool on)
{
    ASSERT(obj->GetMapId() == GetId() && obj->GetInstanceId() == GetInstanceId());
    // i_objectsToSwitch is iterated only in Map::RemoveAllObjectsInRemoveList() and it uses
    // the contained objects only if IsCreature() , so we can return in all other cases
    if (!obj->IsCreature() && !obj->IsGameObject())
        return;

    std::map<WorldObject*, bool>::iterator itr = i_objectsToSwitch.find(obj);
    if (itr == i_objectsToSwitch.end())
        i_objectsToSwitch.insert(itr, std::make_pair(obj, on));
    else if (itr->second != on)
        i_objectsToSwitch.erase(itr);
    else
        ABORT();
}

void Map::RemoveAllObjectsInRemoveList()
{
    while (!i_objectsToSwitch.empty())
    {
        std::map<WorldObject*, bool>::iterator itr = i_objectsToSwitch.begin();
        WorldObject* obj = itr->first;
        bool on = itr->second;
        i_objectsToSwitch.erase(itr);

        if (!obj->IsPermanentWorldObject())
        {
            switch (obj->GetTypeId())
            {
                case TYPEID_UNIT:
                    SwitchGridContainers<Creature>(obj->ToCreature(), on);
                    break;
                case TYPEID_GAMEOBJECT:
                    SwitchGridContainers<GameObject>(obj->ToGameObject(), on);
                    break;
                default:
                    break;
            }
        }
    }

    //LOG_DEBUG("maps", "Object remover 1 check.");
    while (!i_objectsToRemove.empty())
    {
        std::unordered_set<WorldObject*>::iterator itr = i_objectsToRemove.begin();
        WorldObject* obj = *itr;
        i_objectsToRemove.erase(itr);

        switch (obj->GetTypeId())
        {
            case TYPEID_CORPSE:
                {
                    Corpse* corpse = ObjectAccessor::GetCorpse(*obj, obj->GetGUID());
                    if (!corpse)
                        LOG_ERROR("maps", "Tried to delete corpse/bones {} that is not in map.", obj->GetGUID().ToString());
                    else
                        RemoveFromMap(corpse, true);
                    break;
                }
            case TYPEID_DYNAMICOBJECT:
                RemoveFromMap((DynamicObject*)obj, true);
                break;
            case TYPEID_GAMEOBJECT:
                if (MotionTransport* transport = obj->ToGameObject()->ToMotionTransport())
                    RemoveFromMap(transport, true);
                else
                    RemoveFromMap(obj->ToGameObject(), true);
                break;
            case TYPEID_UNIT:
                // in case triggered sequence some spell can continue casting after prev CleanupsBeforeDelete call
                // make sure that like sources auras/etc removed before destructor start
                obj->ToCreature()->CleanupsBeforeDelete();
                RemoveFromMap(obj->ToCreature(), true);
                break;
            default:
                LOG_ERROR("maps", "Non-grid object (TypeId: {}) is in grid object remove list, ignored.", obj->GetTypeId());
                break;
        }
    }

    //LOG_DEBUG("maps", "Object remover 2 check.");
}

uint32 Map::GetPlayersCountExceptGMs() const
{
    uint32 count = 0;
    for (MapRefMgr::const_iterator itr = m_mapRefMgr.begin(); itr != m_mapRefMgr.end(); ++itr)
        if (!itr->GetSource()->IsGameMaster())
            ++count;
    return count;
}

void Map::SendToPlayers(WorldPacket const* data) const
{
    for (MapRefMgr::const_iterator itr = m_mapRefMgr.begin(); itr != m_mapRefMgr.end(); ++itr)
        itr->GetSource()->GetSession()->SendPacket(data);
}

template<class T>
void Map::AddToActive(T* obj)
{
    AddToActiveHelper(obj);
}

template <>
void Map::AddToActive(Creature* c)
{
    AddToActiveHelper(c);
}

template<>
void Map::AddToActive(DynamicObject* d)
{
    AddToActiveHelper(d);
}

template<>
void Map::AddToActive(GameObject* d)
{
    AddToActiveHelper(d);
}

template<class T>
void Map::RemoveFromActive(T* obj)
{
    RemoveFromActiveHelper(obj);
}

template <>
void Map::RemoveFromActive(Creature* c)
{
    RemoveFromActiveHelper(c);
}

template<>
void Map::RemoveFromActive(DynamicObject* obj)
{
    RemoveFromActiveHelper(obj);
}

template<>
void Map::RemoveFromActive(GameObject* obj)
{
    RemoveFromActiveHelper(obj);
}

template bool Map::AddToMap(Corpse*, bool);
template bool Map::AddToMap(Creature*, bool);
template bool Map::AddToMap(GameObject*, bool);
template bool Map::AddToMap(DynamicObject*, bool);

template void Map::RemoveFromMap(Corpse*, bool);
template void Map::RemoveFromMap(Creature*, bool);
template void Map::RemoveFromMap(GameObject*, bool);
template void Map::RemoveFromMap(DynamicObject*, bool);

/* ******* Dungeon Instance Maps ******* */

InstanceMap::InstanceMap(uint32 id, uint32 InstanceId, uint8 SpawnMode, Map* _parent)
    : Map(id, InstanceId, SpawnMode, _parent),
      m_resetAfterUnload(false), m_unloadWhenEmpty(false),
      instance_data(nullptr), i_script_id(0)
{
    //lets initialize visibility distance for dungeons
    InstanceMap::InitVisibilityDistance();

    // the timer is started by default, and stopped when the first player joins
    // this make sure it gets unloaded if for some reason no player joins
    m_unloadTimer = std::max(sWorld->getIntConfig(CONFIG_INSTANCE_UNLOAD_DELAY), (uint32)MIN_UNLOAD_DELAY);

    // pussywizard:
    if (IsRaid())
        if (time_t resetTime = sInstanceSaveMgr->GetResetTimeFor(id, Difficulty(SpawnMode)))
            if (time_t extendedResetTime = sInstanceSaveMgr->GetExtendedResetTimeFor(id, Difficulty(SpawnMode)))
                _instanceResetPeriod = extendedResetTime - resetTime;
}

InstanceMap::~InstanceMap()
{
    delete instance_data;
    instance_data = nullptr;
    sInstanceSaveMgr->DeleteInstanceSaveIfNeeded(GetInstanceId(), true);
}

void InstanceMap::InitVisibilityDistance()
{
    //init visibility distance for instances
    m_VisibleDistance = World::GetMaxVisibleDistanceInInstances();

    // pussywizard: this CAN NOT exceed MAX_VISIBILITY_DISTANCE
    switch (GetId())
    {
        case 429: // Dire Maul
        case 550: // The Eye
        case 578: // The Nexus: The Oculus
            m_VisibleDistance = 175.0f;
            break;
        case 649: // Trial of the Crusader
        case 650: // Trial of the Champion
        case 595: // Culling of Startholme
        case 658: // Pit of Saron
            m_VisibleDistance = 150.0f;
            break;
        case 615: // Obsidian Sanctum
        case 616: // Eye of Eternity
        case 603: // Ulduar
        case 668: // Halls of Reflection
        case 631: // Icecrown Citadel
        case 724: // Ruby Sanctum
            m_VisibleDistance = 200.0f;
            break;
        case 531: // Ahn'Qiraj Temple
            m_VisibleDistance = 300.0f;
            break;
    }
}

/*
    Do map specific checks to see if the player can enter
*/
Map::EnterState InstanceMap::CannotEnter(Player* player, bool loginCheck)
{
    if (!loginCheck && player->GetMapRef().getTarget() == this)
    {
        LOG_ERROR("maps", "InstanceMap::CanEnter - player {} ({}) already in map {}, {}, {}!",
            player->GetName(), player->GetGUID().ToString(), GetId(), GetInstanceId(), GetSpawnMode());

        return CANNOT_ENTER_ALREADY_IN_MAP;
    }

    // allow GM's to enter
    if (player->IsGameMaster())
        return Map::CannotEnter(player, loginCheck);

    // cannot enter if the instance is full (player cap), GMs don't count
    uint32 maxPlayers = GetMaxPlayers();
    if (GetPlayersCountExceptGMs() >= (loginCheck ? maxPlayers + 1 : maxPlayers))
    {
        LOG_DEBUG("maps", "MAP: Instance '{}' of map '{}' cannot have more than '{}' players. Player '{}' rejected", GetInstanceId(), GetMapName(), maxPlayers, player->GetName());
        player->SendTransferAborted(GetId(), TRANSFER_ABORT_MAX_PLAYERS);
        return CANNOT_ENTER_MAX_PLAYERS;
    }

    // cannot enter while an encounter is in progress on raids
    bool checkProgress = (IsRaid() || GetId() == 668 /*HoR*/);
    if (checkProgress && GetInstanceScript() && GetInstanceScript()->IsEncounterInProgress())
    {
        player->SendTransferAborted(GetId(), TRANSFER_ABORT_ZONE_IN_COMBAT);
        return CANNOT_ENTER_ZONE_IN_COMBAT;
    }

    // xinef: dont allow LFG Group to enter other instance that is selected
    if (Group* group = player->GetGroup())
        if (group->isLFGGroup())
            if (!sLFGMgr->inLfgDungeonMap(group->GetGUID(), GetId(), GetDifficulty()))
            {
                player->SendTransferAborted(GetId(), TRANSFER_ABORT_MAP_NOT_ALLOWED);
                return CANNOT_ENTER_UNSPECIFIED_REASON;
            }

    // cannot enter if instance is in use by another party/soloer that have a permanent save in the same instance id
    PlayerList const& playerList = GetPlayers();
    if (!playerList.IsEmpty())
        for (PlayerList::const_iterator i = playerList.begin(); i != playerList.end(); ++i)
            if (Player* iPlayer = i->GetSource())
            {
                if (iPlayer == player) // login case, player already added to map
                    continue;
                if (iPlayer->IsGameMaster()) // bypass GMs
                    continue;
                if (!player->GetGroup()) // player has not group and there is someone inside, deny entry
                {
                    player->SendTransferAborted(GetId(), TRANSFER_ABORT_MAX_PLAYERS);
                    return CANNOT_ENTER_INSTANCE_BIND_MISMATCH;
                }
                // player inside instance has no group or his groups is different to entering player's one, deny entry
                if (!iPlayer->GetGroup() || iPlayer->GetGroup() != player->GetGroup())
                {
                    player->SendTransferAborted(GetId(), TRANSFER_ABORT_MAX_PLAYERS);
                    return CANNOT_ENTER_INSTANCE_BIND_MISMATCH;
                }
                break;
            }

    return Map::CannotEnter(player, loginCheck);
}

/*
    Do map specific checks and add the player to the map if successful.
*/
bool InstanceMap::AddPlayerToMap(Player* player)
{
    if (m_resetAfterUnload) // this instance has been reset, it's not meant to be used anymore
        return false;

    if (IsDungeon())
    {
        Group* group = player->GetGroup();

        // get an instance save for the map
        InstanceSave* mapSave = sInstanceSaveMgr->GetInstanceSave(GetInstanceId());
        if (!mapSave)
        {
            LOG_ERROR("maps", "InstanceMap::Add: InstanceSave does not exist for map {} spawnmode {} with instance id {}", GetId(), GetSpawnMode(), GetInstanceId());
            return false;
        }

        // check for existing instance binds
        InstancePlayerBind* playerBind = sInstanceSaveMgr->PlayerGetBoundInstance(player->GetGUID(), GetId(), Difficulty(GetSpawnMode()));
        if (playerBind && playerBind->perm)
        {
            if (playerBind->save != mapSave)
            {
                LOG_ERROR("maps", "InstanceMap::Add: player {} ({}) is permanently bound to instance {}, {}, {}, {} but he is being put into instance {}, {}, {}, {}",
                    player->GetName(), player->GetGUID().ToString(), playerBind->save->GetMapId(), playerBind->save->GetInstanceId(), playerBind->save->GetDifficulty(),
                    playerBind->save->CanReset(), mapSave->GetMapId(), mapSave->GetInstanceId(), mapSave->GetDifficulty(), mapSave->CanReset());
                return false;
            }
        }
        else if (player->GetSession()->PlayerLoading() && playerBind && playerBind->save != mapSave)
        {
            // Prevent "Convert to Raid" exploit to reset instances
            return false;
        }
        else
        {
            playerBind = sInstanceSaveMgr->PlayerBindToInstance(player->GetGUID(), mapSave, false, player);
            // pussywizard: bind lider also if not yet bound
            if (Group* g = player->GetGroup())
                if (g->GetLeaderGUID() != player->GetGUID())
                    if (!sInstanceSaveMgr->PlayerGetBoundInstance(g->GetLeaderGUID(), mapSave->GetMapId(), mapSave->GetDifficulty()))
                    {
                        sInstanceSaveMgr->PlayerCreateBoundInstancesMaps(g->GetLeaderGUID());
                        sInstanceSaveMgr->PlayerBindToInstance(g->GetLeaderGUID(), mapSave, false, ObjectAccessor::FindConnectedPlayer(g->GetLeaderGUID()));
                    }
        }

        // increase current instances (hourly limit)
        // xinef: specific instances are still limited
        if (!group || !group->isLFGGroup() || !group->IsLfgRandomInstance())
            player->AddInstanceEnterTime(GetInstanceId(), GameTime::GetGameTime().count());

        if (!playerBind->perm && !mapSave->CanReset() && group && !group->isLFGGroup() && !group->IsLfgRandomInstance())
        {
            WorldPacket data(SMSG_INSTANCE_LOCK_WARNING_QUERY, 9);
            data << uint32(60000);
            data << uint32(instance_data ? instance_data->GetCompletedEncounterMask() : 0);
            data << uint8(0);
            player->GetSession()->SendPacket(&data);
            player->SetPendingBind(mapSave->GetInstanceId(), 60000);
        }
    }

    // initialize unload state
    m_unloadTimer = 0;
    m_resetAfterUnload = false;
    m_unloadWhenEmpty = false;

    if (instance_data && instance_data->IsTwoFactionInstance()
        && instance_data->GetTeamIdInInstance() == TEAM_NEUTRAL)
    {
        instance_data->SetTeamIdInInstance(player->GetTeamId());
        if (Group* group = player->GetGroup())
            if (Player* leader = ObjectAccessor::FindConnectedPlayer(group->GetLeaderGUID()))
                instance_data->SetTeamIdInInstance(leader->GetTeamId());
    }

    // this will acquire the same mutex so it cannot be in the previous block
    Map::AddPlayerToMap(player);

    if (instance_data)
        instance_data->OnPlayerEnter(player);

    return true;
}

void InstanceMap::Update(const uint32 t_diff, const uint32 s_diff, bool /*thread*/)
{
    Map::Update(t_diff, s_diff);

    if (t_diff)
        if (instance_data)
            instance_data->Update(t_diff);
}

void InstanceMap::RemovePlayerFromMap(Player* player, bool remove)
{
    if (instance_data)
        instance_data->OnPlayerLeave(player);
    // pussywizard: moved m_unloadTimer to InstanceMap::AfterPlayerUnlinkFromMap(), in this function if 2 players run out at the same time the instance won't close
    //if (!m_unloadTimer && m_mapRefMgr.getSize() == 1)
    //    m_unloadTimer = m_unloadWhenEmpty ? MIN_UNLOAD_DELAY : std::max(sWorld->getIntConfig(CONFIG_INSTANCE_UNLOAD_DELAY), (uint32)MIN_UNLOAD_DELAY);
    Map::RemovePlayerFromMap(player, remove);

    // If remove == true - player already deleted.
    if (!remove)
        player->SetPendingBind(0, 0);
}

void InstanceMap::AfterPlayerUnlinkFromMap()
{
    if (!m_unloadTimer && !HavePlayers())
        m_unloadTimer = m_unloadWhenEmpty ? MIN_UNLOAD_DELAY : std::max(sWorld->getIntConfig(CONFIG_INSTANCE_UNLOAD_DELAY), (uint32)MIN_UNLOAD_DELAY);
    Map::AfterPlayerUnlinkFromMap();
}

void InstanceMap::CreateInstanceScript(bool load, std::string data, uint32 completedEncounterMask)
{
    if (instance_data)
    {
        return;
    }

    bool isOtherAI = false;

    sScriptMgr->OnBeforeCreateInstanceScript(this, &instance_data, load, data, completedEncounterMask);

    if (instance_data)
        isOtherAI = true;

    // if Eluna AI was fetched succesfully we should not call CreateInstanceData nor set the unused scriptID
    if (!isOtherAI)
    {
        InstanceTemplate const* mInstance = sObjectMgr->GetInstanceTemplate(GetId());
        if (mInstance)
        {
            i_script_id = mInstance->ScriptId;
            instance_data = sScriptMgr->CreateInstanceScript(this);
        }
    }

    if (!instance_data)
        return;

    // use mangos behavior if we are dealing with Eluna AI
    // initialize should then be called only if load is false
    if (!isOtherAI || !load)
    {
        instance_data->Initialize();
    }

    if (load)
    {
        instance_data->SetCompletedEncountersMask(completedEncounterMask, false);
        if (data != "")
            instance_data->Load(data.c_str());
    }

    instance_data->LoadInstanceSavedGameobjectStateData();
}

/*
    Returns true if there are no players in the instance
*/
bool InstanceMap::Reset(uint8 method, GuidList* globalResetSkipList)
{
    if (method == INSTANCE_RESET_GLOBAL)
    {
        // pussywizard: teleport out immediately
        for (MapRefMgr::iterator itr = m_mapRefMgr.begin(); itr != m_mapRefMgr.end(); ++itr)
        {
            // teleport players that are no longer bound (can be still bound if extended id)
            if (!globalResetSkipList || std::find(globalResetSkipList->begin(), globalResetSkipList->end(), itr->GetSource()->GetGUID()) == globalResetSkipList->end())
                itr->GetSource()->RepopAtGraveyard();
        }

        // reset map only if noone is bound
        if (!globalResetSkipList || globalResetSkipList->empty())
        {
            // pussywizard: setting both m_unloadWhenEmpty and m_unloadTimer intended, in case RepopAtGraveyard failed
            if (HavePlayers())
                m_unloadWhenEmpty = true;
            m_unloadTimer = MIN_UNLOAD_DELAY;
            m_resetAfterUnload = true;
        }

        return m_mapRefMgr.IsEmpty();
    }

    if (HavePlayers())
    {
        if (method == INSTANCE_RESET_ALL || method == INSTANCE_RESET_CHANGE_DIFFICULTY)
        {
            for (MapRefMgr::iterator itr = m_mapRefMgr.begin(); itr != m_mapRefMgr.end(); ++itr)
                itr->GetSource()->SendResetFailedNotify(GetId());
        }
    }
    else
    {
        m_unloadTimer = MIN_UNLOAD_DELAY;
        m_resetAfterUnload = true;
    }

    return m_mapRefMgr.IsEmpty();
}

std::string const& InstanceMap::GetScriptName() const
{
    return sObjectMgr->GetScriptName(i_script_id);
}

void InstanceMap::PermBindAllPlayers()
{
    if (!IsDungeon())
        return;

    InstanceSave* save = sInstanceSaveMgr->GetInstanceSave(GetInstanceId());
    if (!save)
    {
        LOG_ERROR("maps", "Cannot bind players because no instance save is available for instance map (Name: {}, Entry: {}, InstanceId: {})!", GetMapName(), GetId(), GetInstanceId());
        return;
    }

    Player* player;
    Group* group;
    // group members outside the instance group don't get bound
    for (MapRefMgr::iterator itr = m_mapRefMgr.begin(); itr != m_mapRefMgr.end(); ++itr)
    {
        player = itr->GetSource();
        group = player->GetGroup();

        // players inside an instance cannot be bound to other instances
        // some players may already be permanently bound, in this case nothing happens
        InstancePlayerBind* bind = sInstanceSaveMgr->PlayerGetBoundInstance(player->GetGUID(), save->GetMapId(), save->GetDifficulty());

        if (!bind || !bind->perm)
        {
            WorldPacket data(SMSG_INSTANCE_SAVE_CREATED, 4);
            data << uint32(0);
            player->GetSession()->SendPacket(&data);
            sInstanceSaveMgr->PlayerBindToInstance(player->GetGUID(), save, true, player);
        }

        // Xinef: Difficulty change prevention
        if (group)
            group->SetDifficultyChangePrevention(DIFFICULTY_PREVENTION_CHANGE_BOSS_KILLED);
    }
}

void InstanceMap::UnloadAll()
{
    ASSERT(!HavePlayers());

    if (m_resetAfterUnload)
    {
        DeleteRespawnTimes();
        DeleteCorpseData();
    }

    Map::UnloadAll();
}

void InstanceMap::SendResetWarnings(uint32 timeLeft) const
{
    for (MapRefMgr::const_iterator itr = m_mapRefMgr.begin(); itr != m_mapRefMgr.end(); ++itr)
        itr->GetSource()->SendInstanceResetWarning(GetId(), itr->GetSource()->GetDifficulty(IsRaid()), timeLeft, false);
}

MapDifficulty const* Map::GetMapDifficulty() const
{
    return GetMapDifficultyData(GetId(), GetDifficulty());
}

uint32 InstanceMap::GetMaxPlayers() const
{
    MapDifficulty const* mapDiff = GetMapDifficulty();
    if (mapDiff && mapDiff->maxPlayers)
        return mapDiff->maxPlayers;

    return GetEntry()->maxPlayers;
}

uint32 InstanceMap::GetMaxResetDelay() const
{
    MapDifficulty const* mapDiff = GetMapDifficulty();
    return mapDiff ? mapDiff->resetTime : 0;
}

/* ******* Battleground Instance Maps ******* */

BattlegroundMap::BattlegroundMap(uint32 id, uint32 InstanceId, Map* _parent, uint8 spawnMode)
    : Map(id, InstanceId, spawnMode, _parent), m_bg(nullptr)
{
    //lets initialize visibility distance for BG/Arenas
    BattlegroundMap::InitVisibilityDistance();
}

BattlegroundMap::~BattlegroundMap()
{
    if (m_bg)
    {
        //unlink to prevent crash, always unlink all pointer reference before destruction
        m_bg->SetBgMap(nullptr);
        m_bg = nullptr;
    }
}

void BattlegroundMap::InitVisibilityDistance()
{
    //init visibility distance for BG/Arenas
    m_VisibleDistance = World::GetMaxVisibleDistanceInBGArenas();

    if (IsBattleArena()) // pussywizard: start with 30yd visibility range on arenas to ensure players can't get informations about the opponents in any way
        m_VisibleDistance = 30.0f;
}

Map::EnterState BattlegroundMap::CannotEnter(Player* player, bool loginCheck)
{
    if (!loginCheck && player->GetMapRef().getTarget() == this)
    {
        LOG_ERROR("maps", "BGMap::CanEnter - player {} is already in map!", player->GetGUID().ToString());
        ABORT();
        return CANNOT_ENTER_ALREADY_IN_MAP;
    }

    if (player->GetBattlegroundId() != GetInstanceId())
        return CANNOT_ENTER_INSTANCE_BIND_MISMATCH;

    // pussywizard: no need to check player limit here, invitations are limited by Battleground::GetFreeSlotsForTeam

    return Map::CannotEnter(player, loginCheck);
}

bool BattlegroundMap::AddPlayerToMap(Player* player)
{
    player->m_InstanceValid = true;
    if (IsBattleArena())
        player->CastSpell(player, 100102, true);
    return Map::AddPlayerToMap(player);
}

void BattlegroundMap::RemovePlayerFromMap(Player* player, bool remove)
{
    if (Battleground* bg = GetBG())
    {
        bg->RemovePlayerAtLeave(player);
        if (IsBattleArena())
            bg->RemoveSpectator(player);
    }
    if (IsBattleArena())
        player->RemoveAura(100102);
    Map::RemovePlayerFromMap(player, remove);
}

void BattlegroundMap::SetUnload()
{
    m_unloadTimer = MIN_UNLOAD_DELAY;
}

void BattlegroundMap::RemoveAllPlayers()
{
    if (HavePlayers())
        for (MapRefMgr::iterator itr = m_mapRefMgr.begin(); itr != m_mapRefMgr.end(); ++itr)
            if (Player* player = itr->GetSource())
                if (!player->IsBeingTeleportedFar())
                    player->TeleportTo(player->GetEntryPoint());
}

Corpse* Map::GetCorpse(ObjectGuid const guid)
{
    return _objectsStore.Find<Corpse>(guid);
}

Creature* Map::GetCreature(ObjectGuid const guid)
{
    return _objectsStore.Find<Creature>(guid);
}

GameObject* Map::GetGameObject(ObjectGuid const guid)
{
    return _objectsStore.Find<GameObject>(guid);
}

Pet* Map::GetPet(ObjectGuid const guid)
{
    return _objectsStore.Find<Pet>(guid);
}

Transport* Map::GetTransport(ObjectGuid guid)
{
    if (guid.GetHigh() != HighGuid::Mo_Transport && guid.GetHigh() != HighGuid::Transport)
        return nullptr;

    GameObject* go = GetGameObject(guid);
    return go ? go->ToTransport() : nullptr;
}

DynamicObject* Map::GetDynamicObject(ObjectGuid guid)
{
    return _objectsStore.Find<DynamicObject>(guid);
}

void Map::UpdateIteratorBack(Player* player)
{
    if (m_mapRefIter == player->GetMapRef())
        m_mapRefIter = m_mapRefIter->nocheck_prev();
}

void Map::SaveCreatureRespawnTime(ObjectGuid::LowType spawnId, time_t& respawnTime)
{
    if (!respawnTime)
    {
        // Delete only
        RemoveCreatureRespawnTime(spawnId);
        return;
    }

    time_t now = GameTime::GetGameTime().count();
    if (GetInstanceResetPeriod() > 0 && respawnTime - now + 5 >= GetInstanceResetPeriod())
        respawnTime = now + YEAR;

    _creatureRespawnTimes[spawnId] = respawnTime;

    CharacterDatabasePreparedStatement* stmt = CharacterDatabase.GetPreparedStatement(CHAR_REP_CREATURE_RESPAWN);
    stmt->SetData(0, spawnId);
    stmt->SetData(1, uint32(respawnTime));
    stmt->SetData(2, GetId());
    stmt->SetData(3, GetInstanceId());
    CharacterDatabase.Execute(stmt);
}

void Map::RemoveCreatureRespawnTime(ObjectGuid::LowType spawnId)
{
    _creatureRespawnTimes.erase(spawnId);

    CharacterDatabasePreparedStatement* stmt = CharacterDatabase.GetPreparedStatement(CHAR_DEL_CREATURE_RESPAWN);
    stmt->SetData(0, spawnId);
    stmt->SetData(1, GetId());
    stmt->SetData(2, GetInstanceId());
    CharacterDatabase.Execute(stmt);
}

void Map::SaveGORespawnTime(ObjectGuid::LowType spawnId, time_t& respawnTime)
{
    if (!respawnTime)
    {
        // Delete only
        RemoveGORespawnTime(spawnId);
        return;
    }

    time_t now = GameTime::GetGameTime().count();
    if (GetInstanceResetPeriod() > 0 && respawnTime - now + 5 >= GetInstanceResetPeriod())
        respawnTime = now + YEAR;

    _goRespawnTimes[spawnId] = respawnTime;

    CharacterDatabasePreparedStatement* stmt = CharacterDatabase.GetPreparedStatement(CHAR_REP_GO_RESPAWN);
    stmt->SetData(0, spawnId);
    stmt->SetData(1, uint32(respawnTime));
    stmt->SetData(2, GetId());
    stmt->SetData(3, GetInstanceId());
    CharacterDatabase.Execute(stmt);
}

void Map::RemoveGORespawnTime(ObjectGuid::LowType spawnId)
{
    _goRespawnTimes.erase(spawnId);

    CharacterDatabasePreparedStatement* stmt = CharacterDatabase.GetPreparedStatement(CHAR_DEL_GO_RESPAWN);
    stmt->SetData(0, spawnId);
    stmt->SetData(1, GetId());
    stmt->SetData(2, GetInstanceId());
    CharacterDatabase.Execute(stmt);
}

void Map::LoadRespawnTimes()
{
    CharacterDatabasePreparedStatement* stmt = CharacterDatabase.GetPreparedStatement(CHAR_SEL_CREATURE_RESPAWNS);
    stmt->SetData(0, GetId());
    stmt->SetData(1, GetInstanceId());
    if (PreparedQueryResult result = CharacterDatabase.Query(stmt))
    {
        do
        {
            Field* fields = result->Fetch();
            ObjectGuid::LowType lowguid = fields[0].Get<uint32>();
            uint32 respawnTime = fields[1].Get<uint32>();

            _creatureRespawnTimes[lowguid] = time_t(respawnTime);
        } while (result->NextRow());
    }

    stmt = CharacterDatabase.GetPreparedStatement(CHAR_SEL_GO_RESPAWNS);
    stmt->SetData(0, GetId());
    stmt->SetData(1, GetInstanceId());
    if (PreparedQueryResult result = CharacterDatabase.Query(stmt))
    {
        do
        {
            Field* fields = result->Fetch();
            ObjectGuid::LowType lowguid = fields[0].Get<uint32>();
            uint32 respawnTime = fields[1].Get<uint32>();

            _goRespawnTimes[lowguid] = time_t(respawnTime);
        } while (result->NextRow());
    }
}

void Map::DeleteRespawnTimes()
{
    _creatureRespawnTimes.clear();
    _goRespawnTimes.clear();

    DeleteRespawnTimesInDB(GetId(), GetInstanceId());
}

void Map::DeleteRespawnTimesInDB(uint16 mapId, uint32 instanceId)
{
    CharacterDatabasePreparedStatement* stmt = CharacterDatabase.GetPreparedStatement(CHAR_DEL_CREATURE_RESPAWN_BY_INSTANCE);
    stmt->SetData(0, mapId);
    stmt->SetData(1, instanceId);
    CharacterDatabase.Execute(stmt);

    stmt = CharacterDatabase.GetPreparedStatement(CHAR_DEL_GO_RESPAWN_BY_INSTANCE);
    stmt->SetData(0, mapId);
    stmt->SetData(1, instanceId);
    CharacterDatabase.Execute(stmt);
}

void Map::UpdateEncounterState(EncounterCreditType type, uint32 creditEntry, Unit* source)
{
    Difficulty difficulty_fixed = (IsSharedDifficultyMap(GetId()) ? Difficulty(GetDifficulty() % 2) : GetDifficulty());
    DungeonEncounterList const* encounters;
    // 631 : ICC - 724 : Ruby Sanctum --- For heroic difficulties, for some reason, we don't have an encounter list, so we get the encounter list from normal diff. We shouldn't change difficulty_fixed variable.
    if ((GetId() == 631 || GetId() == 724) && IsHeroic())
    {
        encounters = sObjectMgr->GetDungeonEncounterList(GetId(), !Is25ManRaid() ? RAID_DIFFICULTY_10MAN_NORMAL : RAID_DIFFICULTY_25MAN_NORMAL);
    }
    else
    {
        encounters = sObjectMgr->GetDungeonEncounterList(GetId(), difficulty_fixed);
    }

    if (!encounters)
    {
        return;
    }

    uint32 dungeonId = 0;
    bool updated = false;

    for (DungeonEncounterList::const_iterator itr = encounters->begin(); itr != encounters->end(); ++itr)
    {
        DungeonEncounter const* encounter = *itr;
        if (encounter->creditType == type && encounter->creditEntry == creditEntry)
        {
            if (source)
                if (InstanceScript* instanceScript = source->GetInstanceScript())
                {
                    uint32 prevMask = instanceScript->GetCompletedEncounterMask();
                    instanceScript->SetCompletedEncountersMask((1 << encounter->dbcEntry->encounterIndex) | instanceScript->GetCompletedEncounterMask(), true);
                    if (prevMask != instanceScript->GetCompletedEncounterMask())
                        updated = true;
                }

            if (encounter->lastEncounterDungeon)
            {
                dungeonId = encounter->lastEncounterDungeon;
                break;
            }
        }
    }

    // pussywizard:
    LogEncounterFinished(type, creditEntry);

    sScriptMgr->OnAfterUpdateEncounterState(this, type, creditEntry, source, difficulty_fixed, encounters, dungeonId, updated);

    if (dungeonId)
    {
        Map::PlayerList const& players = GetPlayers();
        for (Map::PlayerList::const_iterator i = players.begin(); i != players.end(); ++i)
        {
            if (Player* player = i->GetSource())
                if (Group* grp = player->GetGroup())
                    if (grp->isLFGGroup())
                    {
                        sLFGMgr->FinishDungeon(grp->GetGUID(), dungeonId, this);
                        return;
                    }
        }
    }
}

void Map::LogEncounterFinished(EncounterCreditType type, uint32 creditEntry)
{
    if (!IsRaid() || !GetEntry() || GetEntry()->Expansion() < 2) // only for wotlk raids, because logs take up tons of mysql memory
        return;
    InstanceMap* map = ToInstanceMap();
    if (!map)
        return;
    std::string playersInfo;
    char buffer[16384], buffer2[255];
    Map::PlayerList const& pl = map->GetPlayers();
    for (Map::PlayerList::const_iterator itr = pl.begin(); itr != pl.end(); ++itr)
        if (Player* p = itr->GetSource())
        {
            std::string auraStr;
            const Unit::AuraApplicationMap& a = p->GetAppliedAuras();
            for (auto iterator = a.begin(); iterator != a.end(); ++iterator)
            {
                snprintf(buffer2, 255, "%u(%u) ", iterator->first, iterator->second->GetEffectMask());
                auraStr += buffer2;
            }

            snprintf(buffer, 16384, "%s (%s, acc: %u, ip: %s, guild: %u), xyz: (%.1f, %.1f, %.1f), auras: %s\n",
                p->GetName().c_str(), p->GetGUID().ToString().c_str(), p->GetSession()->GetAccountId(), p->GetSession()->GetRemoteAddress().c_str(), p->GetGuildId(), p->GetPositionX(), p->GetPositionY(), p->GetPositionZ(), auraStr.c_str());
            playersInfo += buffer;
        }
    CleanStringForMysqlQuery(playersInfo);
    CharacterDatabase.Execute("INSERT INTO log_encounter VALUES(NOW(), {}, {}, {}, {}, '{}')", GetId(), (uint32)GetDifficulty(), type, creditEntry, playersInfo);
}

bool Map::AllTransportsEmpty() const
{
    for (TransportsContainer::const_iterator itr = _transports.begin(); itr != _transports.end(); ++itr)
        if (!(*itr)->GetPassengers().empty())
            return false;

    return true;
}

void Map::AllTransportsRemovePassengers()
{
    for (TransportsContainer::const_iterator itr = _transports.begin(); itr != _transports.end(); ++itr)
        while (!(*itr)->GetPassengers().empty())
            (*itr)->RemovePassenger(*((*itr)->GetPassengers().begin()), true);
}

time_t Map::GetLinkedRespawnTime(ObjectGuid guid) const
{
    ObjectGuid linkedGuid = sObjectMgr->GetLinkedRespawnGuid(guid);
    switch (linkedGuid.GetHigh())
    {
        case HighGuid::Unit:
            return GetCreatureRespawnTime(linkedGuid.GetCounter());
        case HighGuid::GameObject:
            return GetGORespawnTime(linkedGuid.GetCounter());
        default:
            break;
    }

    return time_t(0);
}

void Map::AddCorpse(Corpse* corpse)
{
    corpse->SetMap(this);

    _corpsesByCell[corpse->GetCellCoord().GetId()].insert(corpse);
    if (corpse->GetType() != CORPSE_BONES)
        _corpsesByPlayer[corpse->GetOwnerGUID()] = corpse;
    else
        _corpseBones.insert(corpse);
}

void Map::RemoveCorpse(Corpse* corpse)
{
    ASSERT(corpse);

    corpse->DestroyForNearbyPlayers();
    if (corpse->IsInGrid())
        RemoveFromMap(corpse, false);
    else
    {
        corpse->RemoveFromWorld();
        corpse->ResetMap();
    }

    _corpsesByCell[corpse->GetCellCoord().GetId()].erase(corpse);
    if (corpse->GetType() != CORPSE_BONES)
        _corpsesByPlayer.erase(corpse->GetOwnerGUID());
    else
        _corpseBones.erase(corpse);
}

Corpse* Map::ConvertCorpseToBones(ObjectGuid const ownerGuid, bool insignia /*= false*/)
{
    Corpse* corpse = GetCorpseByPlayer(ownerGuid);
    if (!corpse)
        return nullptr;

    RemoveCorpse(corpse);

    // remove corpse from DB
    CharacterDatabaseTransaction trans = CharacterDatabase.BeginTransaction();
    corpse->DeleteFromDB(trans);
    CharacterDatabase.CommitTransaction(trans);

    Corpse* bones = NULL;

    // create the bones only if the map and the grid is loaded at the corpse's location
    // ignore bones creating option in case insignia
    if ((insignia ||
        (IsBattlegroundOrArena() ? sWorld->getBoolConfig(CONFIG_DEATH_BONES_BG_OR_ARENA) : sWorld->getBoolConfig(CONFIG_DEATH_BONES_WORLD))) &&
        !IsGridCreated(corpse->GetPositionX(), corpse->GetPositionY()))
    {
        // Create bones, don't change Corpse
        bones = new Corpse();
        bones->Create(corpse->GetGUID().GetCounter());

        for (uint8 i = OBJECT_FIELD_TYPE + 1; i < CORPSE_END; ++i)                    // don't overwrite guid and object type
            bones->SetUInt32Value(i, corpse->GetUInt32Value(i));

        bones->SetCellCoord(corpse->GetCellCoord());
        bones->Relocate(corpse->GetPositionX(), corpse->GetPositionY(), corpse->GetPositionZ(), corpse->GetOrientation());
        bones->SetPhaseMask(corpse->GetPhaseMask(), false);

        bones->SetUInt32Value(CORPSE_FIELD_FLAGS, CORPSE_FLAG_UNK2 | CORPSE_FLAG_BONES);
        bones->SetGuidValue(CORPSE_FIELD_OWNER, corpse->GetOwnerGUID());

        for (uint8 i = 0; i < EQUIPMENT_SLOT_END; ++i)
            if (corpse->GetUInt32Value(CORPSE_FIELD_ITEM + i))
                bones->SetUInt32Value(CORPSE_FIELD_ITEM + i, 0);

        AddCorpse(bones);

        bones->UpdatePositionData();

        // add bones in grid store if grid loaded where corpse placed
        AddToMap(bones);
    }

    // all references to the corpse should be removed at this point
    delete corpse;

    return bones;
}

void Map::RemoveOldCorpses()
{
    time_t now = GameTime::GetGameTime().count();

    std::vector<ObjectGuid> corpses;
    corpses.reserve(_corpsesByPlayer.size());

    for (auto const& p : _corpsesByPlayer)
        if (p.second->IsExpired(now))
            corpses.push_back(p.first);

    for (ObjectGuid const& ownerGuid : corpses)
        ConvertCorpseToBones(ownerGuid);

    std::vector<Corpse*> expiredBones;
    for (Corpse* bones : _corpseBones)
        if (bones->IsExpired(now))
            expiredBones.push_back(bones);

    for (Corpse* bones : expiredBones)
    {
        RemoveCorpse(bones);
        delete bones;
    }
}

void Map::ScheduleCreatureRespawn(ObjectGuid creatureGuid, Milliseconds respawnTimer)
{
    _creatureRespawnScheduler.Schedule(respawnTimer, [this, creatureGuid](TaskContext)
    {
        if (Creature* creature = GetCreature(creatureGuid))
        {
            creature->Respawn();
        }
    });
}

void Map::SendZoneDynamicInfo(Player* player)
{
    uint32 zoneId = player->GetZoneId();
    ZoneDynamicInfoMap::const_iterator itr = _zoneDynamicInfo.find(zoneId);
    if (itr == _zoneDynamicInfo.end())
        return;

    if (uint32 music = itr->second.MusicId)
        player->SendDirectMessage(WorldPackets::Misc::PlayMusic(music).Write());

    if (WeatherState weatherId = itr->second.WeatherId)
    {
        WorldPackets::Misc::Weather weather(weatherId, itr->second.WeatherGrade);
        player->SendDirectMessage(weather.Write());
    }

    if (uint32 overrideLight = itr->second.OverrideLightId)
    {
        WorldPacket data(SMSG_OVERRIDE_LIGHT, 4 + 4 + 1);
        data << uint32(_defaultLight);
        data << uint32(overrideLight);
        data << uint32(itr->second.LightFadeInTime);
        player->SendDirectMessage(&data);
    }
}

void Map::PlayDirectSoundToMap(uint32 soundId, uint32 zoneId)
{
    Map::PlayerList const& players = GetPlayers();
    if (!players.IsEmpty())
    {
        WorldPacket data(SMSG_PLAY_SOUND, 4);
        data << uint32(soundId);

        for (Map::PlayerList::const_iterator itr = players.begin(); itr != players.end(); ++itr)
            if (Player* player = itr->GetSource())
                if (!zoneId || player->GetZoneId() == zoneId)
                    player->SendDirectMessage(&data);
    }
}

void Map::SetZoneMusic(uint32 zoneId, uint32 musicId)
{
    if (_zoneDynamicInfo.find(zoneId) == _zoneDynamicInfo.end())
        _zoneDynamicInfo.insert(ZoneDynamicInfoMap::value_type(zoneId, ZoneDynamicInfo()));

    _zoneDynamicInfo[zoneId].MusicId = musicId;

    Map::PlayerList const& players = GetPlayers();
    if (!players.IsEmpty())
    {
        WorldPackets::Misc::PlayMusic playMusic(musicId);
        playMusic.Write();

        for (Map::PlayerList::const_iterator itr = players.begin(); itr != players.end(); ++itr)
            if (Player* player = itr->GetSource())
                if (player->GetZoneId() == zoneId)
                    player->SendDirectMessage(playMusic.GetRawPacket());
    }
}

void Map::SetZoneWeather(uint32 zoneId, WeatherState weatherId, float weatherGrade)
{
    if (_zoneDynamicInfo.find(zoneId) == _zoneDynamicInfo.end())
        _zoneDynamicInfo.insert(ZoneDynamicInfoMap::value_type(zoneId, ZoneDynamicInfo()));

    ZoneDynamicInfo& info = _zoneDynamicInfo[zoneId];
    info.WeatherId = weatherId;
    info.WeatherGrade = weatherGrade;
    Map::PlayerList const& players = GetPlayers();

    if (!players.IsEmpty())
    {
        WorldPackets::Misc::Weather weather(weatherId, weatherGrade);

        for (Map::PlayerList::const_iterator itr = players.begin(); itr != players.end(); ++itr)
            if (Player* player = itr->GetSource())
                if (player->GetZoneId() == zoneId)
                    player->SendDirectMessage(weather.Write());
    }
}

void Map::SetZoneOverrideLight(uint32 zoneId, uint32 lightId, Milliseconds fadeInTime)
{
    if (_zoneDynamicInfo.find(zoneId) == _zoneDynamicInfo.end())
        _zoneDynamicInfo.insert(ZoneDynamicInfoMap::value_type(zoneId, ZoneDynamicInfo()));

    ZoneDynamicInfo& info = _zoneDynamicInfo[zoneId];
    info.OverrideLightId = lightId;
    info.LightFadeInTime = static_cast<uint32>(fadeInTime.count());
    Map::PlayerList const& players = GetPlayers();

    if (!players.IsEmpty())
    {
        WorldPacket data(SMSG_OVERRIDE_LIGHT, 4 + 4 + 4);
        data << uint32(_defaultLight);
        data << uint32(lightId);
        data << uint32(static_cast<uint32>(fadeInTime.count()));

        for (Map::PlayerList::const_iterator itr = players.begin(); itr != players.end(); ++itr)
            if (Player* player = itr->GetSource())
                if (player->GetZoneId() == zoneId)
                    player->SendDirectMessage(&data);
    }
}

void Map::DoForAllPlayers(std::function<void(Player*)> exec)
{
    for (auto const& it : GetPlayers())
    {
        if (Player* player = it.GetSource())
        {
            exec(player);
        }
    }
}

/**
 * @brief Check if a given source can reach a specific point following a path
 * and normalize the coords. Use this method for long paths, otherwise use the
 * overloaded method with the start coords when you need to do a quick check on small segments
 *
 */
bool Map::CanReachPositionAndGetValidCoords(WorldObject const* source, PathGenerator *path, float &destX, float &destY, float &destZ, bool failOnCollision, bool failOnSlopes) const
{
    G3D::Vector3 prevPath = path->GetStartPosition();
    for (auto& vector : path->GetPath())
    {
        float x = vector.x;
        float y = vector.y;
        float z = vector.z;

        if (!CanReachPositionAndGetValidCoords(source, prevPath.x, prevPath.y, prevPath.z, x, y, z, failOnCollision, failOnSlopes))
        {
            destX = x;
            destY = y;
            destZ = z;
            return false;
        }

        prevPath = vector;
    }

    destX = prevPath.x;
    destY = prevPath.y;
    destZ = prevPath.z;

    return true;
}

/**
 * @brief validate the new destination and set reachable coords
 * Check if a given unit can reach a specific point on a segment
 * and set the correct dest coords
 * NOTE: use this method with small segments.
 *
 * @param failOnCollision if true, the methods will return false when a collision occurs
 * @param failOnSlopes if true, the methods will return false when a non walkable slope is found
 *
 * @return true if the destination is valid, false otherwise
 *
 **/

bool Map::CanReachPositionAndGetValidCoords(WorldObject const* source, float& destX, float& destY, float& destZ, bool failOnCollision, bool failOnSlopes) const
{
    return CanReachPositionAndGetValidCoords(source, source->GetPositionX(), source->GetPositionY(), source->GetPositionZ(), destX, destY, destZ, failOnCollision, failOnSlopes);
}

bool Map::CanReachPositionAndGetValidCoords(WorldObject const* source, float startX, float startY, float startZ, float &destX, float &destY, float &destZ, bool failOnCollision, bool failOnSlopes) const
{
    if (!CheckCollisionAndGetValidCoords(source, startX, startY, startZ, destX, destY, destZ, failOnCollision))
    {
        return false;
    }

    Unit const* unit = source->ToUnit();
    // if it's not an unit (Object) then we do not have to continue
    // with walkable checks
    if (!unit)
    {
        return true;
    }

    /*
     * Walkable checks
     */
    bool isWaterNext = HasEnoughWater(unit, destX, destY, destZ);
    Creature const* creature = unit->ToCreature();
    bool cannotEnterWater = isWaterNext && (creature && !creature->CanEnterWater());
    bool cannotWalkOrFly = !isWaterNext && !source->ToPlayer() && !unit->CanFly() && (creature && !creature->CanWalk());
    if (cannotEnterWater || cannotWalkOrFly ||
        (failOnSlopes && !PathGenerator::IsWalkableClimb(startX, startY, startZ, destX, destY, destZ, source->GetCollisionHeight())))
    {
        return false;
    }

    return true;
}

/**
 * @brief validate the new destination and set coords
 * Check if a given unit can face collisions in a specific segment
 *
 * @return true if the destination is valid, false otherwise
 *
 **/
bool Map::CheckCollisionAndGetValidCoords(WorldObject const* source, float startX, float startY, float startZ, float &destX, float &destY, float &destZ, bool failOnCollision) const
{
    // Prevent invalid coordinates here, position is unchanged
    if (!Acore::IsValidMapCoord(startX, startY, startZ) || !Acore::IsValidMapCoord(destX, destY, destZ))
    {
        LOG_FATAL("maps", "Map::CheckCollisionAndGetValidCoords invalid coordinates startX: {}, startY: {}, startZ: {}, destX: {}, destY: {}, destZ: {}", startX, startY, startZ, destX, destY, destZ);
        return false;
    }

    bool isWaterNext = IsInWater(source->GetPhaseMask(), destX, destY, destZ, source->GetCollisionHeight());

    PathGenerator path(source);

    // Use a detour raycast to get our first collision point
    path.SetUseRaycast(true);
    bool result = path.CalculatePath(startX, startY, startZ, destX, destY, destZ, false);

    Unit const* unit = source->ToUnit();
    bool notOnGround = path.GetPathType() & PATHFIND_NOT_USING_PATH
        || isWaterNext || (unit && unit->IsFlying());

    // Check for valid path types before we proceed
    if (!result || (!notOnGround && path.GetPathType() & ~(PATHFIND_NORMAL | PATHFIND_SHORTCUT | PATHFIND_INCOMPLETE | PATHFIND_FARFROMPOLY_END)))
    {
        return false;
    }

    G3D::Vector3 endPos = path.GetPath().back();
    destX = endPos.x;
    destY = endPos.y;
    destZ = endPos.z;

    // collision check
    bool collided = false;

    // check static LOS
    float halfHeight = source->GetCollisionHeight() * 0.5f;

    // Unit is not on the ground, check for potential collision via vmaps
    if (notOnGround)
    {
        bool col = VMAP::VMapFactory::createOrGetVMapMgr()->GetObjectHitPos(source->GetMapId(),
            startX, startY, startZ + halfHeight,
            destX, destY, destZ + halfHeight,
            destX, destY, destZ, -CONTACT_DISTANCE);

        destZ -= halfHeight;

        // Collided with static LOS object, move back to collision point
        if (col)
        {
            collided = true;
        }
    }

    // check dynamic collision
    bool col = source->GetMap()->GetObjectHitPos(source->GetPhaseMask(),
        startX, startY, startZ + halfHeight,
        destX, destY, destZ + halfHeight,
        destX, destY, destZ, -CONTACT_DISTANCE);

    destZ -= halfHeight;

    // Collided with a gameobject, move back to collision point
    if (col)
    {
        collided = true;
    }

    float groundZ = VMAP_INVALID_HEIGHT_VALUE;
    source->UpdateAllowedPositionZ(destX, destY, destZ, &groundZ);

    // position has no ground under it (or is too far away)
    if (groundZ <= INVALID_HEIGHT && unit && !unit->CanFly())
    {
        // fall back to gridHeight if any
        float gridHeight = GetGridHeight(destX, destY);
        if (gridHeight > INVALID_HEIGHT)
        {
            destZ = gridHeight + unit->GetHoverHeight();
        }
        else
        {
            return false;
        }
    }

    return !failOnCollision || !collided;
}

void Map::LoadCorpseData()
{
    CharacterDatabasePreparedStatement* stmt = CharacterDatabase.GetPreparedStatement(CHAR_SEL_CORPSES);
    stmt->SetData(0, GetId());
    stmt->SetData(1, GetInstanceId());

    //        0     1     2     3            4      5          6          7       8       9        10     11        12    13          14          15         16
    // SELECT posX, posY, posZ, orientation, mapId, displayId, itemCache, bytes1, bytes2, guildId, flags, dynFlags, time, corpseType, instanceId, phaseMask, guid FROM corpse WHERE mapId = ? AND instanceId = ?
    PreparedQueryResult result = CharacterDatabase.Query(stmt);
    if (!result)
        return;

    do
    {
        Field* fields = result->Fetch();
        CorpseType type = CorpseType(fields[13].Get<uint8>());
        uint32 guid = fields[16].Get<uint32>();
        if (type >= MAX_CORPSE_TYPE || type == CORPSE_BONES)
        {
            LOG_ERROR("maps", "Corpse (guid: {}) have wrong corpse type ({}), not loading.", guid, type);
            continue;
        }

        Corpse* corpse = new Corpse(type);

        if (!corpse->LoadCorpseFromDB(GenerateLowGuid<HighGuid::Corpse>(), fields))
        {
            delete corpse;
            continue;
        }

        AddCorpse(corpse);

        corpse->UpdatePositionData();
    } while (result->NextRow());
}

void Map::DeleteCorpseData()
{
    // DELETE FROM corpse WHERE mapId = ? AND instanceId = ?
    CharacterDatabasePreparedStatement* stmt = CharacterDatabase.GetPreparedStatement(CHAR_DEL_CORPSES_FROM_MAP);
    stmt->SetData(0, GetId());
    stmt->SetData(1, GetInstanceId());
    CharacterDatabase.Execute(stmt);
}

std::string Map::GetDebugInfo() const
{
    std::stringstream sstr;
    sstr << std::boolalpha
        << "Id: " << GetId() << " InstanceId: " << GetInstanceId() << " Difficulty: " << std::to_string(GetDifficulty())
        << " HasPlayers: " << HavePlayers();
    return sstr.str();
}

uint32 Map::GetCreatedGridsCount()
{
    return _mapGridManager.GetCreatedGridsCount();
}

uint32 Map::GetLoadedGridsCount()
{
    return _mapGridManager.GetLoadedGridsCount();
}

uint32 Map::GetCreatedCellsInGridCount(uint16 const x, uint16 const y)
{
    return _mapGridManager.GetCreatedCellsInGridCount(x, y);
}

uint32 Map::GetCreatedCellsInMapCount()
{
    return _mapGridManager.GetCreatedCellsInMapCount();
}

std::string InstanceMap::GetDebugInfo() const
{
    std::stringstream sstr;
    sstr << Map::GetDebugInfo() << "\n"
        << std::boolalpha
        << "ScriptId: " << GetScriptId() << " ScriptName: " << GetScriptName();
    return sstr.str();
}<|MERGE_RESOLUTION|>--- conflicted
+++ resolved
@@ -127,101 +127,6 @@
     return true;
 }
 
-<<<<<<< HEAD
-=======
-void Map::LoadMMap(int gx, int gy)
-{
-    if (!sDisableMgr->IsPathfindingEnabled(this)) // pussywizard
-        return;
-
-    int mmapLoadResult = MMAP::MMapFactory::createOrGetMMapMgr()->loadMap(GetId(), gx, gy);
-    switch (mmapLoadResult)
-    {
-        case MMAP::MMAP_LOAD_RESULT_OK:
-            LOG_DEBUG("maps", "MMAP loaded name:{}, id:{}, x:{}, y:{} (vmap rep.: x:{}, y:{})", GetMapName(), GetId(), gx, gy, gx, gy);
-            break;
-        case MMAP::MMAP_LOAD_RESULT_ERROR:
-            LOG_DEBUG("maps", "Could not load MMAP name:{}, id:{}, x:{}, y:{} (vmap rep.: x:{}, y:{})", GetMapName(), GetId(), gx, gy, gx, gy);
-            break;
-        case MMAP::MMAP_LOAD_RESULT_IGNORED:
-            LOG_DEBUG("maps", "Ignored MMAP name:{}, id:{}, x:{}, y:{} (vmap rep.: x:{}, y:{})", GetMapName(), GetId(), gx, gy, gx, gy);
-            break;
-    }
-}
-
-void Map::LoadVMap(int gx, int gy)
-{
-    // x and y are swapped !!
-    int vmapLoadResult = VMAP::VMapFactory::createOrGetVMapMgr()->loadMap((sWorld->GetDataPath() + "vmaps").c_str(), GetId(), gx, gy);
-    switch (vmapLoadResult)
-    {
-        case VMAP::VMAP_LOAD_RESULT_OK:
-            LOG_DEBUG("maps", "VMAP loaded name:{}, id:{}, x:{}, y:{} (vmap rep.: x:{}, y:{})", GetMapName(), GetId(), gx, gy, gx, gy);
-            break;
-        case VMAP::VMAP_LOAD_RESULT_ERROR:
-            LOG_DEBUG("maps", "Could not load VMAP name:{}, id:{}, x:{}, y:{} (vmap rep.: x:{}, y:{})", GetMapName(), GetId(), gx, gy, gx, gy);
-            break;
-        case VMAP::VMAP_LOAD_RESULT_IGNORED:
-            LOG_DEBUG("maps", "Ignored VMAP name:{}, id:{}, x:{}, y:{} (vmap rep.: x:{}, y:{})", GetMapName(), GetId(), gx, gy, gx, gy);
-            break;
-    }
-}
-
-void Map::LoadMap(int gx, int gy, bool reload)
-{
-    if (i_InstanceId != 0)
-    {
-        if (GridMaps[gx][gy])
-            return;
-
-        // load grid map for base map
-        m_parentMap->EnsureGridCreated(GridCoord(63 - gx, 63 - gy));
-
-        GridMaps[gx][gy] = m_parentMap->GridMaps[gx][gy];
-        return;
-    }
-
-    if (GridMaps[gx][gy] && !reload)
-        return;
-
-    //map already load, delete it before reloading (Is it necessary? Do we really need the ability the reload maps during runtime?)
-    if (GridMaps[gx][gy])
-    {
-        LOG_DEBUG("maps", "Unloading previously loaded map {} before reloading.", GetId());
-        sScriptMgr->OnUnloadGridMap(this, GridMaps[gx][gy], gx, gy);
-
-        delete (GridMaps[gx][gy]);
-        GridMaps[gx][gy] = nullptr;
-    }
-
-    // map file name
-    char* tmp = nullptr;
-    int len = sWorld->GetDataPath().length() + strlen("maps/%03u%02u%02u.map") + 1;
-    tmp = new char[len];
-    snprintf(tmp, len, (char*)(sWorld->GetDataPath() + "maps/%03u%02u%02u.map").c_str(), GetId(), gx, gy);
-    LOG_DEBUG("maps", "Loading map {}", tmp);
-    // loading data
-    GridMaps[gx][gy] = new GridMap();
-    if (!GridMaps[gx][gy]->loadData(tmp))
-    {
-        LOG_ERROR("maps", "Error loading map file: \n {}\n", tmp);
-    }
-    delete [] tmp;
-
-    sScriptMgr->OnLoadGridMap(this, GridMaps[gx][gy], gx, gy);
-}
-
-void Map::LoadMapAndVMap(int gx, int gy)
-{
-    LoadMap(gx, gy);
-    if (i_InstanceId == 0)
-    {
-        LoadVMap(gx, gy);                                   // Only load the data for the base map
-        LoadMMap(gx, gy);
-    }
-}
-
->>>>>>> 17412174
 Map::Map(uint32 id, uint32 InstanceId, uint8 SpawnMode, Map* _parent) :
     _mapGridManager(this), i_mapEntry(sMapStore.LookupEntry(id)), i_spawnMode(SpawnMode), i_InstanceId(InstanceId),
     m_unloadTimer(0), m_VisibleDistance(DEFAULT_VISIBILITY_DISTANCE),
