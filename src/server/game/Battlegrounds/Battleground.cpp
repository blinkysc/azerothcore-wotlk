/*
 * This file is part of the AzerothCore Project. See AUTHORS file for Copyright information
 *
 * This program is free software; you can redistribute it and/or modify it
 * under the terms of the GNU Affero General Public License as published by the
 * Free Software Foundation; either version 3 of the License, or (at your
 * option) any later version.
 *
 * This program is distributed in the hope that it will be useful, but WITHOUT
 * ANY WARRANTY; without even the implied warranty of MERCHANTABILITY or
 * FITNESS FOR A PARTICULAR PURPOSE. See the GNU Affero General Public License for
 * more details.
 *
 * You should have received a copy of the GNU General Public License along
 * with this program. If not, see <http://www.gnu.org/licenses/>.
 */

#include "Battleground.h"
#include "ArenaSpectator.h"
#include "ArenaTeam.h"
#include "ArenaTeamMgr.h"
#include "BattlegroundBE.h"
#include "BattlegroundDS.h"
#include "BattlegroundMgr.h"
#include "BattlegroundNA.h"
#include "BattlegroundRL.h"
#include "BattlegroundRV.h"
#include "Chat.h"
#include "ChatTextBuilder.h"
#include "Creature.h"
#include "CreatureTextMgr.h"
#include "Formulas.h"
#include "GameGraveyard.h"
#include "GridNotifiersImpl.h"
#include "Group.h"
#include "MapMgr.h"
#include "MiscPackets.h"
#include "Object.h"
#include "ObjectMgr.h"
#include "Pet.h"
#include "Player.h"
#include "ReputationMgr.h"
#include "ScriptMgr.h"
#include "SpellAuras.h"
#include "Transport.h"
#include "Util.h"
#include "World.h"
#include "WorldPacket.h"
#include "WorldStatePackets.h"

namespace Acore
{
    class BattlegroundChatBuilder
    {
    public:
        BattlegroundChatBuilder(ChatMsg msgtype, uint32 textId, Player const* source, va_list* args = nullptr)
            : _msgtype(msgtype), _textId(textId), _source(source), _args(args) { }

        void operator()(WorldPacket& data, LocaleConstant loc_idx)
        {
            char const* text = sObjectMgr->GetAcoreString(_textId, loc_idx);
            if (_args)
            {
                // we need copy va_list before use or original va_list will corrupted
                va_list ap;
                va_copy(ap, *_args);

                char str[2048];
                vsnprintf(str, 2048, text, ap);
                va_end(ap);

                do_helper(data, &str[0]);
            }
            else
                do_helper(data, text);
        }

    private:
        void do_helper(WorldPacket& data, char const* text)
        {
            ChatHandler::BuildChatPacket(data, _msgtype, LANG_UNIVERSAL, _source, _source, text);
        }

        ChatMsg _msgtype;
        uint32 _textId;
        Player const* _source;
        va_list* _args;
    };

    class Battleground2ChatBuilder
    {
    public:
        Battleground2ChatBuilder(ChatMsg msgtype, uint32 textId, Player const* source, int32 arg1, int32 arg2)
            : _msgtype(msgtype), _textId(textId), _source(source), _arg1(arg1), _arg2(arg2) {}

        void operator()(WorldPacket& data, LocaleConstant loc_idx)
        {
            char const* text = sObjectMgr->GetAcoreString(_textId, loc_idx);
            char const* arg1str = _arg1 ? sObjectMgr->GetAcoreString(_arg1, loc_idx) : "";
            char const* arg2str = _arg2 ? sObjectMgr->GetAcoreString(_arg2, loc_idx) : "";

            char str[2048];
            snprintf(str, 2048, text, arg1str, arg2str);

            ChatHandler::BuildChatPacket(data, _msgtype, LANG_UNIVERSAL, _source, _source, str);
        }

    private:
        ChatMsg _msgtype;
        uint32 _textId;
        Player const* _source;
        uint32 _arg1;
        uint32 _arg2;
    };
}                                                           // namespace Acore

template<class Do>
void Battleground::BroadcastWorker(Do& _do)
{
    for (BattlegroundPlayerMap::const_iterator itr = m_Players.begin(); itr != m_Players.end(); ++itr)
        _do(itr->second);
}

void BattlegroundScore::AppendToPacket(WorldPacket& data)
{
    data << PlayerGuid;

    data << uint32(KillingBlows);
    data << uint32(HonorableKills);
    data << uint32(Deaths);
    data << uint32(BonusHonor);
    data << uint32(DamageDone);
    data << uint32(HealingDone);

    BuildObjectivesBlock(data);
}

Battleground::Battleground()
{
    m_RealTypeID        = BATTLEGROUND_TYPE_NONE;
    m_RandomTypeID      = BATTLEGROUND_TYPE_NONE;
    m_InstanceID        = 0;
    m_Status            = STATUS_NONE;
    m_ClientInstanceID  = 0;
    m_EndTime           = 0;
    m_LastResurrectTime = 0;
    m_ArenaType         = 0;
    m_IsArena           = false;
    m_WinnerId          = PVP_TEAM_NEUTRAL;
    m_StartTime         = 0;
    m_ResetStatTimer    = 0;
    m_ValidStartPositionTimer = 0;
    m_Events            = 0;
    m_StartDelayTime    = 0;
    m_IsRated           = false;
    m_BuffChange        = false;
    m_IsRandom          = false;
    m_LevelMin          = 0;
    m_LevelMax          = 0;
    m_SetDeleteThis     = false;

    m_MaxPlayersPerTeam = 0;
    m_MinPlayersPerTeam = 0;

    m_MapId             = 0;
    m_Map               = nullptr;
    m_StartMaxDist      = 0.0f;
    ScriptId            = 0;

    m_ArenaTeamIds[TEAM_ALLIANCE]   = 0;
    m_ArenaTeamIds[TEAM_HORDE]      = 0;

    m_ArenaTeamMMR[TEAM_ALLIANCE]   = 0;
    m_ArenaTeamMMR[TEAM_HORDE]      = 0;

    m_BgRaids[TEAM_ALLIANCE]         = nullptr;
    m_BgRaids[TEAM_HORDE]            = nullptr;

    m_PlayersCount[TEAM_ALLIANCE]    = 0;
    m_PlayersCount[TEAM_HORDE]       = 0;

    m_BgInvitedPlayers[TEAM_ALLIANCE] = 0;
    m_BgInvitedPlayers[TEAM_HORDE]   = 0;

    m_TeamScores[TEAM_ALLIANCE]      = 0;
    m_TeamScores[TEAM_HORDE]         = 0;

    m_PrematureCountDown = false;
    m_PrematureCountDownTimer = 0;

    m_HonorMode = BG_NORMAL;

    StartDelayTimes[BG_STARTING_EVENT_FIRST]  = BG_START_DELAY_2M;
    StartDelayTimes[BG_STARTING_EVENT_SECOND] = BG_START_DELAY_1M;
    StartDelayTimes[BG_STARTING_EVENT_THIRD]  = BG_START_DELAY_30S;
    StartDelayTimes[BG_STARTING_EVENT_FOURTH] = BG_START_DELAY_NONE;

    StartMessageIds[BG_STARTING_EVENT_FIRST] = BG_TEXT_START_TWO_MINUTES;
    StartMessageIds[BG_STARTING_EVENT_SECOND] = BG_TEXT_START_ONE_MINUTE;
    StartMessageIds[BG_STARTING_EVENT_THIRD] = BG_TEXT_START_HALF_MINUTE;
    StartMessageIds[BG_STARTING_EVENT_FOURTH] = BG_TEXT_BATTLE_HAS_BEGUN;

    // pussywizard:
    m_UpdateTimer = 0;
}

Battleground::~Battleground()
{
    LOG_DEBUG("bg.battleground", "> Remove Battleground {} {} {}", GetName(), GetBgTypeID(), GetInstanceID());

    _reviveEvents.KillAllEvents(false);

    // remove objects and creatures
    // (this is done automatically in mapmanager update, when the instance is reset after the reset time)
    uint32 size = uint32(BgCreatures.size());
    for (uint32 i = 0; i < size; ++i)
        DelCreature(i);

    size = uint32(BgObjects.size());
    for (uint32 i = 0; i < size; ++i)
        DelObject(i);

    sScriptMgr->OnBattlegroundDestroy(this);

    sBattlegroundMgr->RemoveBattleground(GetBgTypeID(), GetInstanceID());
    // unload map
    if (m_Map)
    {
        m_Map->SetUnload();
        //unlink to prevent crash, always unlink all pointer reference before destruction
        m_Map->SetBG(nullptr);
        m_Map = nullptr;
    }

<<<<<<< HEAD
=======
    // remove from bg free slot queue
    RemoveFromBGFreeSlotQueue();

>>>>>>> 9f4f8243
    for (auto const& itr : PlayerScores)
        delete itr.second;
}

void Battleground::Update(uint32 diff)
{
    // pussywizard:
    m_UpdateTimer += diff;
    if (m_UpdateTimer < BATTLEGROUND_UPDATE_INTERVAL)
        return;

    diff = BATTLEGROUND_UPDATE_INTERVAL; // just change diff value, no need to replace variable name in many places
    m_UpdateTimer -= BATTLEGROUND_UPDATE_INTERVAL;

    if (!PreUpdateImpl(diff))
        return;

    if (!GetPlayersSize())
    {
        //BG is empty
        // if there are no players invited, delete BG
        // this will delete arena or bg object, where any player entered
        // [[   but if you use battleground object again (more battles possible to be played on 1 instance)
        //      then this condition should be removed and code:
        //      if (!GetInvitedCount(TEAM_HORDE) && !GetInvitedCount(TEAM_ALLIANCE))
        //          AddToFreeBGObjectsQueue(); // not yet implemented
        //      should be used instead of current
        // ]]
        // Battleground Template instance cannot be updated, because it would be deleted
        if (!GetInvitedCount(TEAM_HORDE) && !GetInvitedCount(TEAM_ALLIANCE))
        {
            m_SetDeleteThis = true;
        }

        return;
    }

    switch (GetStatus())
    {
        case STATUS_WAIT_JOIN:
            if (GetPlayersSize())
            {
                _ProcessJoin(diff);
                _CheckSafePositions(diff);
            }
            break;
        case STATUS_IN_PROGRESS:
            if (isArena())
            {
                if (GetStartTime() >= 46 * MINUTE * IN_MILLISECONDS) // pussywizard: 1min startup + 45min allowed duration
                {
                    EndBattleground(PVP_TEAM_NEUTRAL);
                    return;
                }
            }
            else
            {
                _ProcessResurrect(diff);
                if (sBattlegroundMgr->GetPrematureFinishTime() && (GetPlayersCountByTeam(TEAM_ALLIANCE) < GetMinPlayersPerTeam() || GetPlayersCountByTeam(TEAM_HORDE) < GetMinPlayersPerTeam()))
                    _ProcessProgress(diff);
                else if (m_PrematureCountDown)
                    m_PrematureCountDown = false;
            }
            break;
        case STATUS_WAIT_LEAVE:
            _ProcessLeave(diff);
            break;
        default:
            break;
    }

    // Update start time and reset stats timer
    m_StartTime += diff;
    m_ResetStatTimer += diff;

    PostUpdateImpl(diff);

    sScriptMgr->OnBattlegroundUpdate(this, diff);
}

inline void Battleground::_CheckSafePositions(uint32 diff)
{
    float maxDist = GetStartMaxDist();
    if (!maxDist)
        return;

    m_ValidStartPositionTimer += diff;

    if (m_ValidStartPositionTimer >= CHECK_PLAYER_POSITION_INVERVAL)
    {
        m_ValidStartPositionTimer = 0;

        for (auto const& [playerGuid, player] : GetPlayers())
        {
            Position pos = player->GetPosition();
            Position const* startPos = GetTeamStartPosition(player->GetBgTeamId());

            if (pos.GetExactDistSq(startPos) > maxDist)
            {
                LOG_DEBUG("bg.battleground", "BATTLEGROUND: Sending {} back to start location (map: {}) (possible exploit)", player->GetName(), GetMapId());
                player->TeleportTo(GetMapId(), startPos->GetPositionX(), startPos->GetPositionY(), startPos->GetPositionZ(), startPos->GetOrientation());
            }
        }
    }
}

inline void Battleground::_ProcessResurrect(uint32 diff)
{
    // *********************************************************
    // ***        BATTLEGROUND RESURRECTION SYSTEM           ***
    // *********************************************************
    // this should be handled by spell system

    _reviveEvents.Update(diff);

    m_LastResurrectTime += diff;
    if (m_LastResurrectTime >= RESURRECTION_INTERVAL)
    {
        if (GetReviveQueueSize())
        {
            for (std::map<ObjectGuid, GuidVector>::iterator itr = m_ReviveQueue.begin(); itr != m_ReviveQueue.end(); ++itr)
            {
                Creature* sh = nullptr;
                for (ObjectGuid const& guid : itr->second)
                {
                    Player* player = ObjectAccessor::FindPlayer(guid);
                    if (!player)
                        continue;

                    if (!sh && player->IsInWorld())
                    {
                        sh = player->GetMap()->GetCreature(itr->first);
                        // only for visual effect
                        if (sh)
                            // Spirit Heal, effect 117
                            sh->CastSpell(sh, SPELL_SPIRIT_HEAL, true);
                    }

                    // Resurrection visual
                    player->CastSpell(player, SPELL_RESURRECTION_VISUAL, true);
                    m_ResurrectQueue.push_back(guid);
                }

                itr->second.clear();
            }

            m_ReviveQueue.clear();
            m_LastResurrectTime = 0;
        }
        else
            // queue is clear and time passed, just update last resurrection time
            m_LastResurrectTime = 0;
    }
    else if (m_LastResurrectTime > 500)    // Resurrect players only half a second later, to see spirit heal effect on NPC
    {
        for (ObjectGuid const& guid : m_ResurrectQueue)
        {
            Player* player = ObjectAccessor::FindPlayer(guid);
            if (!player)
                continue;
            player->ResurrectPlayer(1.0f);
            player->CastSpell(player, 6962, true);
            player->CastSpell(player, SPELL_SPIRIT_HEAL_MANA, true);
            player->SpawnCorpseBones(false);
        }
        m_ResurrectQueue.clear();
    }
}

TeamId Battleground::GetPrematureWinner()
{
    if (GetPlayersCountByTeam(TEAM_ALLIANCE) >= GetMinPlayersPerTeam())
        return TEAM_ALLIANCE;
    else if (GetPlayersCountByTeam(TEAM_HORDE) >= GetMinPlayersPerTeam())
        return TEAM_HORDE;

    return TEAM_NEUTRAL;
}

inline void Battleground::_ProcessProgress(uint32 diff)
{
    // *********************************************************
    // ***           BATTLEGROUND BALLANCE SYSTEM            ***
    // *********************************************************
    // if less then minimum players are in on one side, then start premature finish timer
    if (!m_PrematureCountDown)
    {
        m_PrematureCountDown = true;
        m_PrematureCountDownTimer = sBattlegroundMgr->GetPrematureFinishTime();
    }
    else if (m_PrematureCountDownTimer < diff)
    {
        // time's up!
        EndBattleground(GetPrematureWinner());
        m_PrematureCountDown = false;
    }
    else if (!sBattlegroundMgr->isTesting())
    {
        uint32 newtime = m_PrematureCountDownTimer - diff;
        // announce every minute
        if (newtime > (MINUTE * IN_MILLISECONDS))
        {
            if (newtime / (MINUTE * IN_MILLISECONDS) != m_PrematureCountDownTimer / (MINUTE * IN_MILLISECONDS))
                PSendMessageToAll(LANG_BATTLEGROUND_PREMATURE_FINISH_WARNING, CHAT_MSG_SYSTEM, nullptr, (uint32)(m_PrematureCountDownTimer / (MINUTE * IN_MILLISECONDS)));
        }
        else
        {
            //announce every 15 seconds
            if (newtime / (15 * IN_MILLISECONDS) != m_PrematureCountDownTimer / (15 * IN_MILLISECONDS))
                PSendMessageToAll(LANG_BATTLEGROUND_PREMATURE_FINISH_WARNING_SECS, CHAT_MSG_SYSTEM, nullptr, (uint32)(m_PrematureCountDownTimer / IN_MILLISECONDS));
        }
        m_PrematureCountDownTimer = newtime;
    }
}

inline void Battleground::_ProcessJoin(uint32 diff)
{
    // *********************************************************
    // ***           BATTLEGROUND STARTING SYSTEM            ***
    // *********************************************************
    ModifyStartDelayTime(diff);

    if (m_ResetStatTimer > 5000)
    {
        m_ResetStatTimer = 0;
        for (BattlegroundPlayerMap::const_iterator itr = GetPlayers().begin(); itr != GetPlayers().end(); ++itr)
            itr->second->ResetAllPowers();
    }

    if (!(m_Events & BG_STARTING_EVENT_1))
    {
        m_Events |= BG_STARTING_EVENT_1;

        if (!FindBgMap())
        {
            LOG_ERROR("bg.battleground", "Battleground::_ProcessJoin: map (map id: {}, instance id: {}) is not created!", m_MapId, m_InstanceID);
            EndNow();
            return;
        }

        // Setup here, only when at least one player has ported to the map
        if (!SetupBattleground())
        {
            EndNow();
            return;
        }

        StartingEventCloseDoors();
        SetStartDelayTime(StartDelayTimes[BG_STARTING_EVENT_FIRST]);

        // First start warning - 2 or 1 minute
        if (StartMessageIds[BG_STARTING_EVENT_FIRST])
            SendBroadcastText(StartMessageIds[BG_STARTING_EVENT_FIRST], CHAT_MSG_BG_SYSTEM_NEUTRAL);
    }
    // After 1 minute or 30 seconds, warning is signaled
    else if (GetStartDelayTime() <= StartDelayTimes[BG_STARTING_EVENT_SECOND] && !(m_Events & BG_STARTING_EVENT_2))
    {
        m_Events |= BG_STARTING_EVENT_2;

        if (StartMessageIds[BG_STARTING_EVENT_SECOND])
            SendBroadcastText(StartMessageIds[BG_STARTING_EVENT_SECOND], CHAT_MSG_BG_SYSTEM_NEUTRAL);
    }
    // After 30 or 15 seconds, warning is signaled
    else if (GetStartDelayTime() <= StartDelayTimes[BG_STARTING_EVENT_THIRD] && !(m_Events & BG_STARTING_EVENT_3))
    {
        m_Events |= BG_STARTING_EVENT_3;

        if (StartMessageIds[BG_STARTING_EVENT_THIRD])
            SendBroadcastText(StartMessageIds[BG_STARTING_EVENT_THIRD], CHAT_MSG_BG_SYSTEM_NEUTRAL);

        if (isArena())
            switch (GetBgTypeID())
            {
                case BATTLEGROUND_NA:
                    DelObject(BG_NA_OBJECT_READY_MARKER_1);
                    DelObject(BG_NA_OBJECT_READY_MARKER_2);
                    break;
                case BATTLEGROUND_BE:
                    DelObject(BG_BE_OBJECT_READY_MARKER_1);
                    DelObject(BG_BE_OBJECT_READY_MARKER_2);
                    break;
                case BATTLEGROUND_RL:
                    DelObject(BG_RL_OBJECT_READY_MARKER_1);
                    DelObject(BG_RL_OBJECT_READY_MARKER_2);
                    break;
                case BATTLEGROUND_DS:
                    DelObject(BG_DS_OBJECT_READY_MARKER_1);
                    DelObject(BG_DS_OBJECT_READY_MARKER_2);
                    break;
                case BATTLEGROUND_RV:
                    DelObject(BG_RV_OBJECT_READY_MARKER_1);
                    DelObject(BG_RV_OBJECT_READY_MARKER_2);
                    break;
                default:
                    break;
            }
    }
    // Delay expired (after 2 or 1 minute)
    else if (GetStartDelayTime() <= 0 && !(m_Events & BG_STARTING_EVENT_4))
    {
        m_Events |= BG_STARTING_EVENT_4;

        StartingEventOpenDoors();

        if (StartMessageIds[BG_STARTING_EVENT_FOURTH])
            SendBroadcastText(StartMessageIds[BG_STARTING_EVENT_FOURTH], CHAT_MSG_BG_SYSTEM_NEUTRAL);

        SetStatus(STATUS_IN_PROGRESS);
        SetStartDelayTime(StartDelayTimes[BG_STARTING_EVENT_FOURTH]);

        // Remove preparation
        if (isArena())
        {
            // pussywizard: initial visibility range is 30yd, set it to a proper value now:
            if (BattlegroundMap* map = GetBgMap())
                map->SetVisibilityRange(World::GetMaxVisibleDistanceInBGArenas());

            for (BattlegroundPlayerMap::const_iterator itr = GetPlayers().begin(); itr != GetPlayers().end(); ++itr)
                if (Player* player = itr->second)
                {
                    WorldPacket status;
                    sBattlegroundMgr->BuildBattlegroundStatusPacket(&status, this, player->GetCurrentBattlegroundQueueSlot(), STATUS_IN_PROGRESS, 0, GetStartTime(), GetArenaType(), player->GetBgTeamId());
                    player->GetSession()->SendPacket(&status);

                    player->RemoveAurasDueToSpell(SPELL_ARENA_PREPARATION);
                    player->ResetAllPowers();
                    // remove auras with duration lower than 30s
                    Unit::AuraApplicationMap& auraMap = player->GetAppliedAuras();
                    for (Unit::AuraApplicationMap::iterator iter = auraMap.begin(); iter != auraMap.end();)
                    {
                        AuraApplication* aurApp = iter->second;
                        Aura* aura = aurApp->GetBase();
                        if (!aura->IsPermanent()
                                && aura->GetDuration() <= 30 * IN_MILLISECONDS
                                && aurApp->IsPositive()
                                // && (!aura->GetSpellInfo()->HasAttribute(SPELL_ATTR0_NO_IMMUNITIES)) Xinef: condition, ALL buffs should be removed
                                && (!aura->HasEffectType(SPELL_AURA_MOD_INVISIBILITY)))
                            player->RemoveAura(iter);
                        else
                            ++iter;
                    }

                    player->UpdateObjectVisibility(true);
                }

            for (SpectatorList::const_iterator itr = m_Spectators.begin(); itr != m_Spectators.end(); ++itr)
                ArenaSpectator::HandleResetCommand(*itr);

            CheckWinConditions();

            // pussywizard: arena spectator stuff
            if (GetStatus() == STATUS_IN_PROGRESS)
            {
                for (ToBeTeleportedMap::const_iterator itr = m_ToBeTeleported.begin(); itr != m_ToBeTeleported.end(); ++itr)
                    if (Player* p = ObjectAccessor::FindConnectedPlayer(itr->first))
                        if (Player* t = ObjectAccessor::FindPlayer(itr->second))
                        {
                            if (!t->FindMap() || t->FindMap() != GetBgMap())
                                continue;

                            p->SetSummonPoint(t->GetMapId(), t->GetPositionX(), t->GetPositionY(), t->GetPositionZ(), 15, true);

                            WorldPacket data(SMSG_SUMMON_REQUEST, 8 + 4 + 4);
                            data << t->GetGUID();
                            data << uint32(t->GetZoneId());
                            data << uint32(15 * IN_MILLISECONDS);
                            p->GetSession()->SendPacket(&data);
                        }
                m_ToBeTeleported.clear();
            }
        }
        else
        {
            PlaySoundToAll(SOUND_BG_START);

            for (BattlegroundPlayerMap::const_iterator itr = GetPlayers().begin(); itr != GetPlayers().end(); ++itr)
            {
                itr->second->RemoveAurasDueToSpell(SPELL_PREPARATION);
                itr->second->ResetAllPowers();
            }

            // Announce BG starting
            if (sWorld->getBoolConfig(CONFIG_BATTLEGROUND_QUEUE_ANNOUNCER_ENABLE))
                sWorld->SendWorldText(LANG_BG_STARTED_ANNOUNCE_WORLD, GetName().c_str(), std::min(GetMinLevel(), (uint32)80), std::min(GetMaxLevel(), (uint32)80));

            sScriptMgr->OnBattlegroundStart(this);
        }
    }
}

inline void Battleground::_ProcessLeave(uint32 diff)
{
    // *********************************************************
    // ***           BATTLEGROUND ENDING SYSTEM              ***
    // *********************************************************
    // remove all players from battleground after 2 minutes
    m_EndTime -= diff;
    if (m_EndTime <= 0)
    {
        m_EndTime = TIME_TO_AUTOREMOVE; // pussywizard: 0 -> TIME_TO_AUTOREMOVE
        BattlegroundPlayerMap::iterator itr, next;
        for (itr = m_Players.begin(); itr != m_Players.end(); itr = next)
        {
            next = itr;
            ++next;
            itr->second->LeaveBattleground(this); //itr is erased here!
        }
    }
}

void Battleground::SetTeamStartPosition(TeamId teamId, Position const& pos)
{
    ASSERT(teamId < TEAM_NEUTRAL);
    _startPosition[teamId] = pos;
}

Position const* Battleground::GetTeamStartPosition(TeamId teamId) const
{
    ASSERT(teamId < TEAM_NEUTRAL);
    return &_startPosition[teamId];
}

void Battleground::SendPacketToAll(WorldPacket const* packet)
{
    for (BattlegroundPlayerMap::const_iterator itr = m_Players.begin(); itr != m_Players.end(); ++itr)
        itr->second->GetSession()->SendPacket(packet);
}

void Battleground::SendPacketToTeam(TeamId teamId, WorldPacket const* packet, Player* sender, bool self)
{
    for (BattlegroundPlayerMap::const_iterator itr = m_Players.begin(); itr != m_Players.end(); ++itr)
        if (itr->second->GetBgTeamId() == teamId && (self || sender != itr->second))
            itr->second->GetSession()->SendPacket(packet);
}

void Battleground::SendChatMessage(Creature* source, uint8 textId, WorldObject* target /*= nullptr*/)
{
    sCreatureTextMgr->SendChat(source, textId, target);
}

void Battleground::SendBroadcastText(uint32 id, ChatMsg msgType, WorldObject const* target)
{
    if (!sObjectMgr->GetBroadcastText(id))
    {
        LOG_ERROR("bg.battleground", "Battleground::SendBroadcastText: `broadcast_text` (ID: {}) was not found", id);
        return;
    }

    Acore::BroadcastTextBuilder builder(nullptr, msgType, id, GENDER_MALE, target);
    Acore::LocalizedPacketDo<Acore::BroadcastTextBuilder> localizer(builder);
    BroadcastWorker(localizer);
}

void Battleground::PlaySoundToAll(uint32 soundID)
{
    SendPacketToAll(WorldPackets::Misc::Playsound(soundID).Write());
}

void Battleground::CastSpellOnTeam(uint32 spellId, TeamId teamId)
{
    for (BattlegroundPlayerMap::const_iterator itr = m_Players.begin(); itr != m_Players.end(); ++itr)
        if (itr->second->GetBgTeamId() == teamId)
            itr->second->CastSpell(itr->second, spellId, true);
}

void Battleground::RemoveAuraOnTeam(uint32 spellId, TeamId teamId)
{
    for (BattlegroundPlayerMap::const_iterator itr = m_Players.begin(); itr != m_Players.end(); ++itr)
        if (itr->second->GetBgTeamId() == teamId)
            itr->second->RemoveAura(spellId);
}

void Battleground::YellToAll(Creature* creature, char const* text, uint32 language)
{
    for (BattlegroundPlayerMap::const_iterator itr = m_Players.begin(); itr != m_Players.end(); ++itr)
    {
        WorldPacket data;
        ChatHandler::BuildChatPacket(data, CHAT_MSG_MONSTER_YELL, Language(language), creature, itr->second, text);
        itr->second->SendDirectMessage(&data);
    }
}

void Battleground::RewardHonorToTeam(uint32 honor, TeamId teamId)
{
    for (BattlegroundPlayerMap::const_iterator itr = m_Players.begin(); itr != m_Players.end(); ++itr)
        if (itr->second->GetBgTeamId() == teamId)
            UpdatePlayerScore(itr->second, SCORE_BONUS_HONOR, honor);
}

void Battleground::RewardReputationToTeam(uint32 factionId, uint32 reputation, TeamId teamId)
{
    for (BattlegroundPlayerMap::const_iterator itr = m_Players.begin(); itr != m_Players.end(); ++itr)
        if (itr->second->GetBgTeamId() == teamId)
        {
            uint32 realFactionId = GetRealRepFactionForPlayer(factionId, itr->second);

            float repGain = static_cast<float>(reputation);
            AddPct(repGain, itr->second->GetTotalAuraModifier(SPELL_AURA_MOD_REPUTATION_GAIN));
            AddPct(repGain, itr->second->GetTotalAuraModifierByMiscValue(SPELL_AURA_MOD_FACTION_REPUTATION_GAIN, realFactionId));
            if (FactionEntry const* factionEntry = sFactionStore.LookupEntry(realFactionId))
                itr->second->GetReputationMgr().ModifyReputation(factionEntry, repGain);
        }
}

uint32 Battleground::GetRealRepFactionForPlayer(uint32 factionId, Player* player)
{
    if (player)
    {
        // if the bg team is not the original team, reverse reputation
        if (player->GetBgTeamId() != player->GetTeamId(true))
        {
            switch (factionId)
            {
                case BG_REP_AB_ALLIANCE:
                    return BG_REP_AB_HORDE;
                case BG_REP_AB_HORDE:
                    return BG_REP_AB_ALLIANCE;
                case BG_REP_AV_ALLIANCE:
                    return BG_REP_AV_HORDE;
                case BG_REP_AV_HORDE:
                    return BG_REP_AV_ALLIANCE;
                case BG_REP_WS_ALLIANCE:
                    return BG_REP_WS_HORDE;
                case BG_REP_WS_HORDE:
                    return BG_REP_WS_ALLIANCE;
            }
        }
    }

    return factionId;
}

void Battleground::UpdateWorldState(uint32 variable, uint32 value)
{
    WorldPackets::WorldState::UpdateWorldState worldstate;
    worldstate.VariableID = variable;
    worldstate.Value = value;
    SendPacketToAll(worldstate.Write());
}

void Battleground::EndBattleground(PvPTeamId winnerTeamId)
{
    // xinef: if this is true, it means that endbattleground is called second time
    // skip to avoid double rating reduce / add
    // can bug out due to multithreading ?
    // set as fast as possible
    if (GetStatus() == STATUS_WAIT_LEAVE)
        return;

<<<<<<< HEAD
=======
    RemoveFromBGFreeSlotQueue();
>>>>>>> 9f4f8243
    SetStatus(STATUS_WAIT_LEAVE);
    SetWinner(winnerTeamId);

    if (winnerTeamId == PVP_TEAM_ALLIANCE)
    {
        if (isBattleground())
            SendBroadcastText(BG_TEXT_ALLIANCE_WINS, CHAT_MSG_BG_SYSTEM_NEUTRAL);

        PlaySoundToAll(SOUND_ALLIANCE_WINS); // alliance wins sound
    }
    else if (winnerTeamId == PVP_TEAM_HORDE)
    {
        if (isBattleground())
            SendBroadcastText(BG_TEXT_HORDE_WINS, CHAT_MSG_BG_SYSTEM_NEUTRAL);

        PlaySoundToAll(SOUND_HORDE_WINS); // horde wins sound
    }

    CharacterDatabasePreparedStatement* stmt = nullptr;
    uint64 battlegroundId = 1;
    if (isBattleground() && sWorld->getBoolConfig(CONFIG_BATTLEGROUND_STORE_STATISTICS_ENABLE))
    {
        stmt = CharacterDatabase.GetPreparedStatement(CHAR_SEL_PVPSTATS_MAXID);
        PreparedQueryResult result = CharacterDatabase.Query(stmt);

        if (result)
        {
            Field* fields = result->Fetch();
            battlegroundId = fields[0].Get<uint64>() + 1;
        }

        stmt = CharacterDatabase.GetPreparedStatement(CHAR_INS_PVPSTATS_BATTLEGROUND);
        stmt->SetData(0, battlegroundId);
        stmt->SetData(1, GetWinner());
        stmt->SetData(2, GetUniqueBracketId());
        stmt->SetData(3, GetBgTypeID(true));
        CharacterDatabase.Execute(stmt);
    }

    //we must set it this way, because end time is sent in packet!
    m_EndTime = TIME_TO_AUTOREMOVE;

    WorldPacket pvpLogData;
    BuildPvPLogDataPacket(pvpLogData);

    for (auto const& [playerGuid, player] : m_Players)
    {
        TeamId bgTeamId = player->GetBgTeamId();

        // should remove spirit of redemption
        if (player->HasAuraType(SPELL_AURA_SPIRIT_OF_REDEMPTION))
            player->RemoveAurasByType(SPELL_AURA_MOD_SHAPESHIFT);

        if (!player->IsAlive())
        {
            player->ResurrectPlayer(1.0f);
            player->SpawnCorpseBones();
        }
        else
        {
            //needed cause else in av some creatures will kill the players at the end
            player->CombatStop();
            player->getHostileRefMgr().deleteReferences();
        }

        uint32 winner_kills = player->GetRandomWinner() ? sWorld->getIntConfig(CONFIG_BG_REWARD_WINNER_HONOR_LAST) : sWorld->getIntConfig(CONFIG_BG_REWARD_WINNER_HONOR_FIRST);
        uint32 loser_kills = player->GetRandomWinner() ? sWorld->getIntConfig(CONFIG_BG_REWARD_LOSER_HONOR_LAST) : sWorld->getIntConfig(CONFIG_BG_REWARD_LOSER_HONOR_FIRST);
        uint32 winner_arena = player->GetRandomWinner() ? sWorld->getIntConfig(CONFIG_BG_REWARD_WINNER_ARENA_LAST) : sWorld->getIntConfig(CONFIG_BG_REWARD_WINNER_ARENA_FIRST);

        // Reward winner team
        if (bgTeamId == GetTeamId(winnerTeamId))
        {
            if (IsRandom() || BattlegroundMgr::IsBGWeekend(GetBgTypeID(true)))
            {
                UpdatePlayerScore(player, SCORE_BONUS_HONOR, GetBonusHonorFromKill(winner_kills));

                // Xinef: check player level and not bracket level if (CanAwardArenaPoints())
                if (player->getLevel() >= BG_AWARD_ARENA_POINTS_MIN_LEVEL)
                    player->ModifyArenaPoints(winner_arena);

                if (!player->GetRandomWinner())
                    player->SetRandomWinner(true);
            }

            player->UpdateAchievementCriteria(ACHIEVEMENT_CRITERIA_TYPE_WIN_BG, player->GetMapId());
        }
        else
        {
            if (IsRandom() || BattlegroundMgr::IsBGWeekend(GetBgTypeID(true)))
                UpdatePlayerScore(player, SCORE_BONUS_HONOR, GetBonusHonorFromKill(loser_kills));
        }

        sScriptMgr->OnBattlegroundEndReward(this, player, GetTeamId(winnerTeamId));

        player->ResetAllPowers();
        player->CombatStopWithPets(true);

        BlockMovement(player);

        player->GetSession()->SendPacket(&pvpLogData);

        if (isBattleground() && sWorld->getBoolConfig(CONFIG_BATTLEGROUND_STORE_STATISTICS_ENABLE))
        {
            stmt = CharacterDatabase.GetPreparedStatement(CHAR_INS_PVPSTATS_PLAYER);
            auto const& score = PlayerScores.find(player->GetGUID().GetCounter());

            stmt->SetData(0, battlegroundId);
            stmt->SetData(1, player->GetGUID().GetCounter());
            stmt->SetData(2, bgTeamId == GetTeamId(winnerTeamId));
            stmt->SetData(3, score->second->GetKillingBlows());
            stmt->SetData(4, score->second->GetDeaths());
            stmt->SetData(5, score->second->GetHonorableKills());
            stmt->SetData(6, score->second->GetBonusHonor());
            stmt->SetData(7, score->second->GetDamageDone());
            stmt->SetData(8, score->second->GetHealingDone());
            stmt->SetData(9, score->second->GetAttr1());
            stmt->SetData(10, score->second->GetAttr2());
            stmt->SetData(11, score->second->GetAttr3());
            stmt->SetData(12, score->second->GetAttr4());
            stmt->SetData(13, score->second->GetAttr5());

            CharacterDatabase.Execute(stmt);
        }

        WorldPacket data;
        sBattlegroundMgr->BuildBattlegroundStatusPacket(&data, this, player->GetCurrentBattlegroundQueueSlot(), STATUS_IN_PROGRESS, TIME_TO_AUTOREMOVE, GetStartTime(), GetArenaType(), player->GetBgTeamId());
        player->GetSession()->SendPacket(&data);

        player->UpdateAchievementCriteria(ACHIEVEMENT_CRITERIA_TYPE_COMPLETE_BATTLEGROUND, player->GetMapId());
    }

    sScriptMgr->OnBattlegroundEnd(this, GetTeamId(winnerTeamId));
}

uint32 Battleground::GetBonusHonorFromKill(uint32 kills) const
{
    //variable kills means how many honorable kills you scored (so we need kills * honor_for_one_kill)
    uint32 maxLevel = std::min<uint32>(GetMaxLevel(), 80U);
    return Acore::Honor::hk_honor_at_level(maxLevel, float(kills));
}

void Battleground::BlockMovement(Player* player)
{
    player->SetClientControl(player, 0);                          // movement disabled NOTE: the effect will be automatically removed by client when the player is teleported from the battleground, so no need to send with uint8(1) in RemovePlayerAtLeave()
}

void Battleground::RemovePlayerAtLeave(Player* player)
{
    TeamId teamId = player->GetBgTeamId();

    // check if the player was a participant of the match, or only entered through gm command
    bool participant = false;
    BattlegroundPlayerMap::iterator itr = m_Players.find(player->GetGUID());
    if (itr != m_Players.end())
    {
        UpdatePlayersCountByTeam(teamId, true); // -1 player
        m_Players.erase(itr);
        participant = true;
    }

    // delete player score if exists
    auto const& itr2 = PlayerScores.find(player->GetGUID().GetCounter());
    if (itr2 != PlayerScores.end())
    {
        delete itr2->second;
        PlayerScores.erase(itr2);
    }

    RemovePlayerFromResurrectQueue(player);

    // resurrect on exit
    if (!player->IsAlive())
    {
        player->ResurrectPlayer(1.0f);
        player->SpawnCorpseBones();
    }

    player->RemoveAurasByType(SPELL_AURA_MOUNTED);

    // GetStatus might be changed in RemovePlayer - define it here
    BattlegroundStatus status = GetStatus();

    // BG subclass specific code
    RemovePlayer(player);

    // if the player was a match participant
    if (participant)
    {
        player->ClearAfkReports();

<<<<<<< HEAD
=======
        WorldPacket data;
>>>>>>> 9f4f8243
        sBattlegroundMgr->BuildBattlegroundStatusPacket(&data, this, player->GetCurrentBattlegroundQueueSlot(), STATUS_NONE, 0, 0, 0, TEAM_NEUTRAL);
        player->GetSession()->SendPacket(&data);

        BattlegroundQueueTypeId bgQueueTypeId = BattlegroundMgr::BGQueueTypeId(GetBgTypeID(), GetArenaType());

        // this call is important, because player, when joins to battleground, this method is not called, so it must be called when leaving bg
        player->RemoveBattlegroundQueueId(bgQueueTypeId);

        // remove from raid group if player is member
        if (Group* group = GetBgRaid(teamId))
            if (group->IsMember(player->GetGUID()))
                if (!group->RemoveMember(player->GetGUID())) // group was disbanded
                    SetBgRaid(teamId, nullptr);

        // let others know
        sBattlegroundMgr->BuildPlayerLeftBattlegroundPacket(&data, player->GetGUID());
        SendPacketToTeam(teamId, &data, player, false);

        // cast deserter
        if (isBattleground() && !player->IsGameMaster() && sWorld->getBoolConfig(CONFIG_BATTLEGROUND_CAST_DESERTER))
            if (status == STATUS_IN_PROGRESS || status == STATUS_WAIT_JOIN)
                player->ScheduleDelayedOperation(DELAYED_SPELL_CAST_DESERTER);

        DecreaseInvitedCount(teamId);

        //we should update battleground queue, but only if bg isn't ending
        if (isBattleground() && GetStatus() < STATUS_WAIT_LEAVE)
        {
            BattlegroundTypeId bgTypeId = GetBgTypeID();
            BattlegroundQueueTypeId bgQueueTypeId = BattlegroundMgr::BGQueueTypeId(GetBgTypeID(), GetArenaType());

            // a player has left the battleground, so there are free slots -> add to queue
            AddToBGFreeSlotQueue();
            sBattlegroundMgr->ScheduleQueueUpdate(0, 0, bgQueueTypeId, bgTypeId, GetBracketId());
        }
    }

    // Remove shapeshift auras
    player->RemoveAurasByType(SPELL_AURA_MOD_SHAPESHIFT);

    player->SetBattlegroundId(0, BATTLEGROUND_TYPE_NONE, PLAYER_MAX_BATTLEGROUND_QUEUES, false, false, TEAM_NEUTRAL);

    // Xinef: remove all criterias on bg leave
    player->ResetAchievementCriteria(ACHIEVEMENT_CRITERIA_CONDITION_BG_MAP, GetMapId(), true);

    sScriptMgr->OnBattlegroundRemovePlayerAtLeave(this, player);
}

// this method is called when creating bg
void Battleground::Init()
{
    SetWinner(PVP_TEAM_NEUTRAL);
    SetStatus(STATUS_WAIT_QUEUE);
    SetStartTime(0);
    SetEndTime(0);
    SetLastResurrectTime(0);

    m_Events = 0;

    if (m_BgInvitedPlayers[TEAM_ALLIANCE] > 0 || m_BgInvitedPlayers[TEAM_HORDE] > 0)
    {
        LOG_ERROR("bg.battleground", "Battleground::Reset: one of the counters is not 0 (alliance: {}, horde: {}) for BG (map: {}, instance id: {})!", m_BgInvitedPlayers[TEAM_ALLIANCE], m_BgInvitedPlayers[TEAM_HORDE], m_MapId, m_InstanceID);
        ABORT();
    }

    m_BgInvitedPlayers[TEAM_ALLIANCE] = 0;
    m_BgInvitedPlayers[TEAM_HORDE] = 0;
    _InBGFreeSlotQueue = false;

    m_Players.clear();

    for (auto const& itr : PlayerScores)
        delete itr.second;

    PlayerScores.clear();

    for (auto& itr : _arenaTeamScores)
        itr.Reset();

    ResetBGSubclass();
}

void Battleground::StartBattleground()
{
    SetStartTime(0);
    SetLastResurrectTime(0);

    // add BG to free slot queue
    AddToBGFreeSlotQueue();

    // add bg to update list
    // this must be done here, because we need to have already invited some players when first Battleground::Update() method is executed
    sBattlegroundMgr->AddBattleground(this);

    if (m_IsRated)
        LOG_DEBUG("bg.arena", "Arena match type: {} for Team1Id: {} - Team2Id: {} started.", m_ArenaType, m_ArenaTeamIds[TEAM_ALLIANCE], m_ArenaTeamIds[TEAM_HORDE]);
}

void Battleground::AddPlayer(Player* player)
{
    // remove afk from player
    if (player->HasFlag(PLAYER_FLAGS, PLAYER_FLAGS_AFK))
        player->ToggleAFK();

    sScriptMgr->OnBattlegroundBeforeAddPlayer(this, player);

    // score struct must be created in inherited class

    ObjectGuid guid = player->GetGUID();
    TeamId teamId = player->GetBgTeamId();

    // Add to list/maps
    m_Players[guid] = player;

    UpdatePlayersCountByTeam(teamId, false);                  // +1 player

    WorldPacket data;
    sBattlegroundMgr->BuildPlayerJoinedBattlegroundPacket(&data, player);
    SendPacketToTeam(teamId, &data, player, false);

    player->RemoveAurasByType(SPELL_AURA_MOUNTED);

    // add arena specific auras
    if (isArena())
    {
        // restore pets health before remove
        if (Pet* pet = player->GetPet())
            if (pet->IsAlive())
                pet->SetHealth(pet->GetMaxHealth());

        player->RemoveArenaEnchantments(TEMP_ENCHANTMENT_SLOT);
        player->DestroyConjuredItems(true);
        player->UnsummonPetTemporaryIfAny();

        if (GetStatus() == STATUS_WAIT_JOIN)                 // not started yet
        {
            player->CastSpell(player, SPELL_ARENA_PREPARATION, true);
            player->ResetAllPowers();
        }
    }
    else
    {
        if (GetStatus() == STATUS_WAIT_JOIN)                 // not started yet
            player->CastSpell(player, SPELL_PREPARATION, true);   // reduces all mana cost of spells.
    }

    // Xinef: reset all map criterias on map enter
    player->ResetAchievementCriteria(ACHIEVEMENT_CRITERIA_CONDITION_BG_MAP, GetMapId(), true);

    // setup BG group membership
    PlayerAddedToBGCheckIfBGIsRunning(player);
    AddOrSetPlayerToCorrectBgGroup(player, teamId);

    sScriptMgr->OnBattlegroundAddPlayer(this, player);

    // Log
    LOG_DEBUG("bg.battleground", "BATTLEGROUND: Player {} joined the battle.", player->GetName());
}

// this method adds player to his team's bg group, or sets his correct group if player is already in bg group
void Battleground::AddOrSetPlayerToCorrectBgGroup(Player* player, TeamId teamId)
{
    if (player->GetGroup() && (player->GetGroup()->isBGGroup() || player->GetGroup()->isBFGroup()))
    {
        LOG_INFO("misc", "Battleground::AddOrSetPlayerToCorrectBgGroup - player is already in {} group!", (player->GetGroup()->isBGGroup() ? "BG" : "BF"));
        return;
    }

    ObjectGuid playerGuid = player->GetGUID();
    Group* group = GetBgRaid(teamId);
    if (!group)                                      // first player joined
    {
        group = new Group;
        SetBgRaid(teamId, group);
        group->Create(player);
    }
    else if (group->IsMember(playerGuid))
    {
        uint8 subgroup = group->GetMemberGroup(playerGuid);
        player->SetBattlegroundOrBattlefieldRaid(group, subgroup);
    }
    else
    {
        group->AddMember(player);

        if (Group* originalGroup = player->GetOriginalGroup())
            if (originalGroup->IsLeader(playerGuid))
            {
                group->ChangeLeader(playerGuid);
                group->SendUpdate();
            }
    }
}

// This method should be called only once ... it adds pointer to queue
void Battleground::AddToBGFreeSlotQueue()
{
    if (!_InBGFreeSlotQueue && isBattleground())
    {
        sBattlegroundMgr->AddToBGFreeSlotQueue(m_RealTypeID, this);
        _InBGFreeSlotQueue = true;
    }
}

// This method removes this battleground from free queue - it must be called when deleting battleground
void Battleground::RemoveFromBGFreeSlotQueue()
{
    if (_InBGFreeSlotQueue)
    {
        sBattlegroundMgr->RemoveFromBGFreeSlotQueue(m_RealTypeID, m_InstanceID);
        _InBGFreeSlotQueue = false;
    }
}

uint32 Battleground::GetFreeSlotsForTeam(TeamId teamId) const
{
    if (!(GetStatus() == STATUS_IN_PROGRESS || GetStatus() == STATUS_WAIT_JOIN))
        return 0;

    // if CONFIG_BATTLEGROUND_INVITATION_TYPE == BG_QUEUE_INVITATION_TYPE_NO_BALANCE, invite everyone unless the BG is full
    if (sWorld->getIntConfig(CONFIG_BATTLEGROUND_INVITATION_TYPE) == BG_QUEUE_INVITATION_TYPE_NO_BALANCE)
        return (GetInvitedCount(teamId) < GetMaxPlayersPerTeam()) ? GetMaxPlayersPerTeam() - GetInvitedCount(teamId) : 0;

    // if BG is already started or CONFIG_BATTLEGROUND_INVITATION_TYPE != BG_QUEUE_INVITATION_TYPE_NO_BALANCE, do not allow to join too many players of one faction
    uint32 thisTeamInvitedCount = teamId == TEAM_ALLIANCE ? GetInvitedCount(TEAM_ALLIANCE) : GetInvitedCount(TEAM_HORDE);
    uint32 thisTeamPlayersCount = teamId == TEAM_ALLIANCE ? GetPlayersCountByTeam(TEAM_ALLIANCE) : GetPlayersCountByTeam(TEAM_HORDE);
    uint32 otherTeamInvitedCount = teamId == TEAM_ALLIANCE ? GetInvitedCount(TEAM_HORDE) : GetInvitedCount(TEAM_ALLIANCE);
    uint32 otherTeamPlayersCount = teamId == TEAM_ALLIANCE ? GetPlayersCountByTeam(TEAM_HORDE) : GetPlayersCountByTeam(TEAM_ALLIANCE);

    // difference based on ppl invited (not necessarily entered battle)
    // default: allow 0
    uint32 diff = 0;
    uint32 maxPlayersPerTeam = GetMaxPlayersPerTeam();
    uint32 minPlayersPerTeam = GetMinPlayersPerTeam();

    // allow join one person if the sides are equal (to fill up bg to minPlayerPerTeam)
    if (otherTeamInvitedCount == thisTeamInvitedCount)
        diff = 1;
    else if (otherTeamInvitedCount > thisTeamInvitedCount) // allow join more ppl if the other side has more players
        diff = otherTeamInvitedCount - thisTeamInvitedCount;

    // difference based on max players per team (don't allow inviting more)
    uint32 diff2 = (thisTeamInvitedCount < maxPlayersPerTeam) ? maxPlayersPerTeam - thisTeamInvitedCount : 0;

    // difference based on players who already entered
    // default: allow 0
    uint32 diff3 = 0;

    // allow join one person if the sides are equal (to fill up bg minPlayerPerTeam)
    if (otherTeamPlayersCount == thisTeamPlayersCount)
        diff3 = 1;
    else if (otherTeamPlayersCount > thisTeamPlayersCount) // allow join more ppl if the other side has more players
        diff3 = otherTeamPlayersCount - thisTeamPlayersCount;
    else if (thisTeamInvitedCount <= minPlayersPerTeam) // or other side has less than minPlayersPerTeam
        diff3 = minPlayersPerTeam - thisTeamInvitedCount + 1;

    // return the minimum of the 3 differences
    // min of diff, diff2 and diff3
    return std::min({ diff, diff2, diff3 });
}

uint32 Battleground::GetMaxFreeSlots() const
{
    return std::max<uint32>(GetFreeSlotsForTeam(TEAM_ALLIANCE), GetFreeSlotsForTeam(TEAM_HORDE));
}

bool Battleground::HasFreeSlots() const
{
    if (GetStatus() != STATUS_WAIT_JOIN && GetStatus() != STATUS_IN_PROGRESS)
        return false;
    for (uint8 i = 0; i < PVP_TEAMS_COUNT; ++i)
        if (GetFreeSlotsForTeam((TeamId)i) > 0)
            return true;
    return false;
}

void Battleground::SpectatorsSendPacket(WorldPacket& data)
{
    for (SpectatorList::const_iterator itr = m_Spectators.begin(); itr != m_Spectators.end(); ++itr)
        (*itr)->GetSession()->SendPacket(&data);
}

void Battleground::ReadyMarkerClicked(Player* p)
{
    if (!isArena() || GetStatus() >= STATUS_IN_PROGRESS || GetStartDelayTime() <= BG_START_DELAY_15S || (m_Events & BG_STARTING_EVENT_3) || p->IsSpectator())
        return;
    readyMarkerClickedSet.insert(p->GetGUID());
    uint32 count = readyMarkerClickedSet.size();
    uint32 req = ArenaTeam::GetReqPlayersForType(GetArenaType());
    p->GetSession()->SendNotification("You are marked as ready %u/%u", count, req);
    if (count == req)
    {
        m_Events |= BG_STARTING_EVENT_2;
        m_StartTime += GetStartDelayTime() - BG_START_DELAY_15S;
        SetStartDelayTime(BG_START_DELAY_15S);
    }
}

void Battleground::BuildPvPLogDataPacket(WorldPacket& data)
{
    uint8 type = (isArena() ? 1 : 0);
<<<<<<< HEAD

    data.Initialize(MSG_PVP_LOG_DATA, 1 + 1 + 4 + 40 * GetPlayerScores()->size());
    data << uint8(type); // type (battleground = 0 / arena = 1)

=======

    data.Initialize(MSG_PVP_LOG_DATA, 1 + 1 + 4 + 40 * GetPlayerScores()->size());
    data << uint8(type); // type (battleground = 0 / arena = 1)

>>>>>>> 9f4f8243
    if (type) // arena
    {
        for (uint8 i = 0; i < PVP_TEAMS_COUNT; ++i)
            _arenaTeamScores[i].BuildRatingInfoBlock(data);

        for (uint8 i = 0; i < PVP_TEAMS_COUNT; ++i)
            _arenaTeamScores[i].BuildTeamInfoBlock(data);
<<<<<<< HEAD
    }

    if (GetStatus() == STATUS_WAIT_LEAVE)
    {
        data << uint8(1);                      // bg ended
        data << uint8(GetWinner());            // who win
    }
=======
    }

    if (GetStatus() == STATUS_WAIT_LEAVE)
    {
        data << uint8(1);                      // bg ended
        data << uint8(GetWinner());            // who win
    }
>>>>>>> 9f4f8243
    else
        data << uint8(0);                      // bg not ended

    data << uint32(GetPlayerScores()->size());

    for (auto const& score : PlayerScores)
        score.second->AppendToPacket(data);
}

bool Battleground::UpdatePlayerScore(Player* player, uint32 type, uint32 value, bool doAddHonor)
{
    auto const& itr = PlayerScores.find(player->GetGUID().GetCounter());
    if (itr == PlayerScores.end()) // player not found...
        return false;

    if (type == SCORE_BONUS_HONOR && doAddHonor && isBattleground())
        player->RewardHonor(nullptr, 1, value); // RewardHonor calls UpdatePlayerScore with doAddHonor = false
    else
        itr->second->UpdateScore(type, value);

    return true;
}

void Battleground::AddPlayerToResurrectQueue(ObjectGuid npc_guid, ObjectGuid player_guid)
{
    m_ReviveQueue[npc_guid].push_back(player_guid);

    Player* player = ObjectAccessor::FindPlayer(player_guid);
    if (!player)
        return;

    player->CastSpell(player, SPELL_WAITING_FOR_RESURRECT, true);
}

void Battleground::RemovePlayerFromResurrectQueue(Player* player)
{
    for (std::map<ObjectGuid, GuidVector>::iterator itr = m_ReviveQueue.begin(); itr != m_ReviveQueue.end(); ++itr)
        for (GuidVector::iterator itr2 = itr->second.begin(); itr2 != itr->second.end(); ++itr2)
            if (*itr2 == player->GetGUID())
            {
                itr->second.erase(itr2);
                player->RemoveAurasDueToSpell(SPELL_WAITING_FOR_RESURRECT);
                return;
            }
}

void Battleground::RelocateDeadPlayers(ObjectGuid queueIndex)
{
    // Those who are waiting to resurrect at this node are taken to the closest own node's graveyard
    GuidVector& ghostList = m_ReviveQueue[queueIndex];
    if (!ghostList.empty())
    {
        GraveyardStruct const* closestGrave = nullptr;
        for (ObjectGuid const& guid : ghostList)
        {
            Player* player = ObjectAccessor::FindPlayer(guid);
            if (!player)
                continue;

            if (!closestGrave)
                closestGrave = GetClosestGraveyard(player);

            if (closestGrave)
                player->TeleportTo(GetMapId(), closestGrave->x, closestGrave->y, closestGrave->z, player->GetOrientation());
        }

        ghostList.clear();
    }
}

bool Battleground::AddObject(uint32 type, uint32 entry, float x, float y, float z, float o, float rotation0, float rotation1, float rotation2, float rotation3, uint32 /*respawnTime*/, GOState goState)
{
    // If the assert is called, means that BgObjects must be resized!
    ASSERT(type < BgObjects.size());

    Map* map = FindBgMap();
    if (!map)
        return false;
    // Must be created this way, adding to godatamap would add it to the base map of the instance
    // and when loading it (in go::LoadFromDB()), a new guid would be assigned to the object, and a new object would be created
    // So we must create it specific for this instance
    GameObject* go = sObjectMgr->IsGameObjectStaticTransport(entry) ? new StaticTransport() : new GameObject();
    if (!go->Create(map->GenerateLowGuid<HighGuid::GameObject>(), entry, GetBgMap(),
                    PHASEMASK_NORMAL, x, y, z, o, G3D::Quat(rotation0, rotation1, rotation2, rotation3), 100, goState))
    {
        LOG_ERROR("sql.sql", "Battleground::AddObject: cannot create gameobject (entry: {}) for BG (map: {}, instance id: {})!",
                         entry, m_MapId, m_InstanceID);
        LOG_ERROR("bg.battleground", "Battleground::AddObject: cannot create gameobject (entry: {}) for BG (map: {}, instance id: {})!",
                       entry, m_MapId, m_InstanceID);
        delete go;
        return false;
    }
    /*
        ObjectGuid::LowType spawnId = go->GetSpawnId();

        // without this, UseButtonOrDoor caused the crash, since it tried to get go info from godata
        // iirc that was changed, so adding to go data map is no longer required if that was the only function using godata from GameObject without checking if it existed
        GameObjectData& data = sObjectMgr->NewGOData(spawnId);
        data.spawnId        = spawnId;
        data.id             = entry;
        data.mapid          = GetMapId();
        data.posX           = x;
        data.posY           = y;
        data.posZ           = z;
        data.orientation    = o;
        data.rotation0      = rotation0;
        data.rotation1      = rotation1;
        data.rotation2      = rotation2;
        data.rotation3      = rotation3;
        data.spawntimesecs  = respawnTime;
        data.spawnMask      = 1;
        data.animprogress   = 100;
        data.go_state       = 1;
    */
    // Add to world, so it can be later looked up from HashMapHolder
    if (!map->AddToMap(go))
    {
        delete go;
        return false;
    }
    BgObjects[type] = go->GetGUID();
    return true;
}

// Some doors aren't despawned so we cannot handle their closing in gameobject::update()
// It would be nice to correctly implement GO_ACTIVATED state and open/close doors in gameobject code
void Battleground::DoorClose(uint32 type)
{
    if (GameObject* obj = GetBgMap()->GetGameObject(BgObjects[type]))
    {
        // If doors are open, close it
        if (obj->getLootState() == GO_ACTIVATED && obj->GetGoState() != GO_STATE_READY)
        {
            obj->SetLootState(GO_READY);
            obj->SetGoState(GO_STATE_READY);
        }
    }
    else
        LOG_ERROR("bg.battleground", "Battleground::DoorClose: door gameobject (type: {}, {}) not found for BG (map: {}, instance id: {})!",
                       type, BgObjects[type].ToString(), m_MapId, m_InstanceID);
}

void Battleground::DoorOpen(uint32 type)
{
    if (GameObject* obj = GetBgMap()->GetGameObject(BgObjects[type]))
    {
        obj->SetLootState(GO_ACTIVATED);
        obj->SetGoState(GO_STATE_ACTIVE);
    }
    else
        LOG_ERROR("bg.battleground", "Battleground::DoorOpen: door gameobject (type: {}, {}) not found for BG (map: {}, instance id: {})!",
                       type, BgObjects[type].ToString(), m_MapId, m_InstanceID);
}

GameObject* Battleground::GetBGObject(uint32 type)
{
    GameObject* obj = GetBgMap()->GetGameObject(BgObjects[type]);
    if (!obj)
        LOG_ERROR("bg.battleground", "Battleground::GetBGObject: gameobject (type: {}, {}) not found for BG (map: {}, instance id: {})!",
                       type, BgObjects[type].ToString(), m_MapId, m_InstanceID);
    return obj;
}

Creature* Battleground::GetBGCreature(uint32 type)
{
    Creature* creature = GetBgMap()->GetCreature(BgCreatures[type]);
    if (!creature)
        LOG_ERROR("bg.battleground", "Battleground::GetBGCreature: creature (type: {}, {}) not found for BG (map: {}, instance id: {})!",
                       type, BgCreatures[type].ToString(), m_MapId, m_InstanceID);
    return creature;
}

void Battleground::SpawnBGObject(uint32 type, uint32 respawntime, uint32 forceRespawnDelay)
{
    if (Map* map = FindBgMap())
        if (GameObject* obj = map->GetGameObject(BgObjects[type]))
        {
            if (respawntime)
                obj->SetLootState(GO_JUST_DEACTIVATED);
            else if (obj->getLootState() == GO_JUST_DEACTIVATED)
                // Change state from GO_JUST_DEACTIVATED to GO_READY in case battleground is starting again
                obj->SetLootState(GO_READY);
            obj->SetRespawnTime(respawntime);
            map->AddToMap(obj);

            if (forceRespawnDelay)
            {
                obj->SetRespawnDelay(forceRespawnDelay);
            }
        }
}

Creature* Battleground::AddCreature(uint32 entry, uint32 type, float x, float y, float z, float o, uint32 respawntime, MotionTransport* transport)
{
    // If the assert is called, means that BgCreatures must be resized!
    ASSERT(type < BgCreatures.size());

    Map* map = FindBgMap();
    if (!map)
        return nullptr;

    if (transport)
    {
        transport->CalculatePassengerPosition(x, y, z, &o);
        if (Creature* creature = transport->SummonCreature(entry, x, y, z, o, TEMPSUMMON_MANUAL_DESPAWN))
        {
            transport->AddPassenger(creature, true);
            BgCreatures[type] = creature->GetGUID();
            return creature;
        }

        return nullptr;
    }

    Creature* creature = new Creature();
    if (!creature->Create(map->GenerateLowGuid<HighGuid::Unit>(), map, PHASEMASK_NORMAL, entry, 0, x, y, z, o))
    {
        LOG_ERROR("bg.battleground", "Battleground::AddCreature: cannot create creature (entry: {}) for BG (map: {}, instance id: {})!",
                       entry, m_MapId, m_InstanceID);
        delete creature;
        return nullptr;
    }

    creature->SetHomePosition(x, y, z, o);

    CreatureTemplate const* cinfo = sObjectMgr->GetCreatureTemplate(entry);
    if (!cinfo)
    {
        LOG_ERROR("bg.battleground", "Battleground::AddCreature: creature template (entry: {}) does not exist for BG (map: {}, instance id: {})!",
                       entry, m_MapId, m_InstanceID);
        delete creature;
        return nullptr;
    }
    // Force using DB speeds
    creature->SetSpeed(MOVE_WALK,  cinfo->speed_walk);
    creature->SetSpeed(MOVE_RUN,   cinfo->speed_run);

    if (!map->AddToMap(creature))
    {
        delete creature;
        return nullptr;
    }

    BgCreatures[type] = creature->GetGUID();

    if (respawntime)
        creature->SetRespawnDelay(respawntime);

    // Xinef: Set PVP state for vehicles, should be for all creatures in bg?
    if (creature->IsVehicle())
        creature->SetPvP(true);

    return creature;
}

bool Battleground::DelCreature(uint32 type)
{
    if (!BgCreatures[type])
        return true;

    if (Creature* creature = GetBgMap()->GetCreature(BgCreatures[type]))
    {
        creature->AddObjectToRemoveList();
        BgCreatures[type].Clear();
        return true;
    }

    LOG_ERROR("bg.battleground", "Battleground::DelCreature: creature (type: {}, {}) not found for BG (map: {}, instance id: {})!",
                   type, BgCreatures[type].ToString(), m_MapId, m_InstanceID);

    BgCreatures[type].Clear();
    return false;
}

bool Battleground::DelObject(uint32 type)
{
    if (!BgObjects[type])
        return true;

    if (GameObject* obj = GetBgMap()->GetGameObject(BgObjects[type]))
    {
        obj->SetRespawnTime(0);                                 // not save respawn time
        obj->Delete();
        BgObjects[type].Clear();
        return true;
    }

    LOG_ERROR("bg.battleground", "Battleground::DelObject: gameobject (type: {}, {}) not found for BG (map: {}, instance id: {})!",
                   type, BgObjects[type].ToString(), m_MapId, m_InstanceID);

    BgObjects[type].Clear();
    return false;
}

bool Battleground::AddSpiritGuide(uint32 type, float x, float y, float z, float o, TeamId teamId)
{
    uint32 entry = (teamId == TEAM_ALLIANCE) ? BG_CREATURE_ENTRY_A_SPIRITGUIDE : BG_CREATURE_ENTRY_H_SPIRITGUIDE;

    if (Creature* creature = AddCreature(entry, type, x, y, z, o))
    {
        creature->setDeathState(DEAD);
        creature->SetGuidValue(UNIT_FIELD_CHANNEL_OBJECT, creature->GetGUID());
        // aura
        // TODO: Fix display here
        // creature->SetVisibleAura(0, SPELL_SPIRIT_HEAL_CHANNEL);
        // casting visual effect
        creature->SetUInt32Value(UNIT_CHANNEL_SPELL, SPELL_SPIRIT_HEAL_CHANNEL);
        // correct cast speed
        creature->SetFloatValue(UNIT_MOD_CAST_SPEED, 1.0f);
        //creature->CastSpell(creature, SPELL_SPIRIT_HEAL_CHANNEL, true);
        return true;
    }
    LOG_ERROR("bg.battleground", "Battleground::AddSpiritGuide: cannot create spirit guide (type: {}, entry: {}) for BG (map: {}, instance id: {})!",
                   type, entry, m_MapId, m_InstanceID);
    EndNow();
    return false;
}

void Battleground::SendMessageToAll(uint32 entry, ChatMsg type, Player const* source)
{
    if (!entry)
        return;

    Acore::BattlegroundChatBuilder bg_builder(type, entry, source);
    Acore::LocalizedPacketDo<Acore::BattlegroundChatBuilder> bg_do(bg_builder);
    BroadcastWorker(bg_do);
}

void Battleground::PSendMessageToAll(uint32 entry, ChatMsg type, Player const* source, ...)
{
    if (!entry)
        return;

    va_list ap;
    va_start(ap, source);

    Acore::BattlegroundChatBuilder bg_builder(type, entry, source, &ap);
    Acore::LocalizedPacketDo<Acore::BattlegroundChatBuilder> bg_do(bg_builder);
    BroadcastWorker(bg_do);

    va_end(ap);
}

void Battleground::SendWarningToAll(uint32 entry, ...)
{
    if (!entry)
        return;

    std::map<uint32, WorldPacket> localizedPackets;
    for (BattlegroundPlayerMap::const_iterator itr = m_Players.begin(); itr != m_Players.end(); ++itr)
    {
        if (localizedPackets.find(itr->second->GetSession()->GetSessionDbLocaleIndex()) == localizedPackets.end())
        {
            char const* format = sObjectMgr->GetAcoreString(entry, itr->second->GetSession()->GetSessionDbLocaleIndex());

            char str[1024];
            va_list ap;
            va_start(ap, entry);
            vsnprintf(str, 1024, format, ap);
            va_end(ap);

            ChatHandler::BuildChatPacket(localizedPackets[itr->second->GetSession()->GetSessionDbLocaleIndex()], CHAT_MSG_RAID_BOSS_EMOTE, LANG_UNIVERSAL, nullptr, nullptr, str);
        }

        itr->second->SendDirectMessage(&localizedPackets[itr->second->GetSession()->GetSessionDbLocaleIndex()]);
    }
}

void Battleground::SendMessage2ToAll(uint32 entry, ChatMsg type, Player const* source, uint32 arg1, uint32 arg2)
{
    Acore::Battleground2ChatBuilder bg_builder(type, entry, source, arg1, arg2);
    Acore::LocalizedPacketDo<Acore::Battleground2ChatBuilder> bg_do(bg_builder);
    BroadcastWorker(bg_do);
}

void Battleground::EndNow()
{
    RemoveFromBGFreeSlotQueue();
    SetStatus(STATUS_WAIT_LEAVE);
    SetEndTime(0);
}

// To be removed
char const* Battleground::GetAcoreString(int32 entry)
{
    // FIXME: now we have different DBC locales and need localized message for each target client
    return sObjectMgr->GetAcoreStringForDBCLocale(entry);
}

void Battleground::HandleTriggerBuff(GameObject* gameObject)
{
    // Xinef: crash fix?
    if (GetStatus() != STATUS_IN_PROGRESS || !GetPlayersSize() || BgObjects.empty())
        return;

    uint32 index = 0;
    for (; index < BgObjects.size() && BgObjects[index] != gameObject->GetGUID(); ++index);
    if (BgObjects[index] != gameObject->GetGUID())
    {
        return;
    }

    if (m_BuffChange)
    {
        uint8 buff = urand(0, 2);
        if (gameObject->GetEntry() != Buff_Entries[buff])
        {
            SpawnBGObject(index, RESPAWN_ONE_DAY);
            for (uint8 currBuffTypeIndex = 0; currBuffTypeIndex < 3; ++currBuffTypeIndex)
                if (gameObject->GetEntry() == Buff_Entries[currBuffTypeIndex])
                {
                    index -= currBuffTypeIndex;
                    index += buff;
                }
        }
    }

    uint32 respawnTime = SPEED_BUFF_RESPAWN_TIME;
    if (Map* map = FindBgMap())
    {
        if (GameObject* obj = map->GetGameObject(BgObjects[index]))
        {
            switch (obj->GetEntry())
            {
                case BG_OBJECTID_REGENBUFF_ENTRY:
                    respawnTime = RESTORATION_BUFF_RESPAWN_TIME;
                    break;
                case BG_OBJECTID_BERSERKERBUFF_ENTRY:
                    respawnTime = BERSERKING_BUFF_RESPAWN_TIME;
                    break;
                default:
                    break;
            }
        }
    }

    SpawnBGObject(index, respawnTime);
}

void Battleground::HandleKillPlayer(Player* victim, Player* killer)
{
    // Keep in mind that for arena this will have to be changed a bit

    // Add +1 deaths
    UpdatePlayerScore(victim, SCORE_DEATHS, 1);
    // Add +1 kills to group and +1 killing_blows to killer
    if (killer)
    {
        // Don't reward credit for killing ourselves, like fall damage of hellfire (warlock)
        if (killer == victim)
            return;

        UpdatePlayerScore(killer, SCORE_HONORABLE_KILLS, 1);
        UpdatePlayerScore(killer, SCORE_KILLING_BLOWS, 1);

        for (BattlegroundPlayerMap::const_iterator itr = m_Players.begin(); itr != m_Players.end(); ++itr)
        {
            Player* creditedPlayer = itr->second;
            if (creditedPlayer == killer)
                continue;

            if (creditedPlayer->GetBgTeamId() == killer->GetBgTeamId() && (creditedPlayer == killer || creditedPlayer->IsAtGroupRewardDistance(victim)))
                UpdatePlayerScore(creditedPlayer, SCORE_HONORABLE_KILLS, 1);
        }
    }

    if (!isArena())
    {
        // To be able to remove insignia -- ONLY IN Battlegrounds
        victim->SetFlag(UNIT_FIELD_FLAGS, UNIT_FLAG_SKINNABLE);
        RewardXPAtKill(killer, victim);
    }
}

TeamId Battleground::GetOtherTeamId(TeamId teamId)
{
    return teamId != TEAM_NEUTRAL ? (teamId == TEAM_ALLIANCE ? TEAM_HORDE : TEAM_ALLIANCE) : TEAM_NEUTRAL;
}

bool Battleground::IsPlayerInBattleground(ObjectGuid guid) const
{
    BattlegroundPlayerMap::const_iterator itr = m_Players.find(guid);
    if (itr != m_Players.end())
        return true;
    return false;
}

void Battleground::PlayerAddedToBGCheckIfBGIsRunning(Player* player)
{
    if (GetStatus() != STATUS_WAIT_LEAVE)
        return;

    WorldPacket data;
    BlockMovement(player);

    BuildPvPLogDataPacket(data);
    player->GetSession()->SendPacket(&data);

    sBattlegroundMgr->BuildBattlegroundStatusPacket(&data, this, player->GetCurrentBattlegroundQueueSlot(), STATUS_IN_PROGRESS, GetEndTime(), GetStartTime(), GetArenaType(), player->GetBgTeamId());
    player->GetSession()->SendPacket(&data);
}

uint32 Battleground::GetAlivePlayersCountByTeam(TeamId teamId) const
{
    uint32 count = 0;
    for (BattlegroundPlayerMap::const_iterator itr = m_Players.begin(); itr != m_Players.end(); ++itr)
        if (itr->second->IsAlive() && !itr->second->HasByteFlag(UNIT_FIELD_BYTES_2, 3, FORM_SPIRITOFREDEMPTION) && itr->second->GetBgTeamId() == teamId)
            ++count;

    return count;
}

void Battleground::SetHoliday(bool is_holiday)
{
    m_HonorMode = is_holiday ? BG_HOLIDAY : BG_NORMAL;
}

int32 Battleground::GetObjectType(ObjectGuid guid)
{
    for (uint32 i = 0; i < BgObjects.size(); ++i)
        if (BgObjects[i] == guid)
            return i;

    LOG_ERROR("bg.battleground", "Battleground::GetObjectType: player used gameobject ({}) which is not in internal data for BG (map: {}, instance id: {}), cheating?",
                   guid.ToString(), m_MapId, m_InstanceID);

    return -1;
}

void Battleground::SetBgRaid(TeamId teamId, Group* bg_raid)
{
    Group*& old_raid = m_BgRaids[teamId];
    if (old_raid)
        old_raid->SetBattlegroundGroup(nullptr);
    if (bg_raid)
        bg_raid->SetBattlegroundGroup(this);
    old_raid = bg_raid;
}

GraveyardStruct const* Battleground::GetClosestGraveyard(Player* player)
{
    return sGraveyard->GetClosestGraveyard(player, player->GetBgTeamId());
}

void Battleground::SetBracket(PvPDifficultyEntry const* bracketEntry)
{
    m_BracketId = bracketEntry->GetBracketId();
    SetLevelRange(bracketEntry->minLevel, bracketEntry->maxLevel);
}

void Battleground::StartTimedAchievement(AchievementCriteriaTimedTypes type, uint32 entry)
{
    for (BattlegroundPlayerMap::const_iterator itr = GetPlayers().begin(); itr != GetPlayers().end(); ++itr)
        itr->second->StartTimedAchievement(type, entry);
}

uint32 Battleground::GetTeamScore(TeamId teamId) const
{
    if (teamId == TEAM_ALLIANCE || teamId == TEAM_HORDE)
        return m_TeamScores[teamId];

    LOG_ERROR("bg.battleground", "GetTeamScore with wrong Team {} for BG {}", teamId, GetBgTypeID());
    return 0;
}

void Battleground::RewardXPAtKill(Player* killer, Player* victim)
{
    if (sWorld->getBoolConfig(CONFIG_BG_XP_FOR_KILL) && killer && victim)
        killer->RewardPlayerAndGroupAtKill(victim, true);
}

uint8 Battleground::GetUniqueBracketId() const
{
    return GetMaxLevel() / 10;
}<|MERGE_RESOLUTION|>--- conflicted
+++ resolved
@@ -232,12 +232,9 @@
         m_Map = nullptr;
     }
 
-<<<<<<< HEAD
-=======
     // remove from bg free slot queue
     RemoveFromBGFreeSlotQueue();
 
->>>>>>> 9f4f8243
     for (auto const& itr : PlayerScores)
         delete itr.second;
 }
@@ -787,10 +784,7 @@
     if (GetStatus() == STATUS_WAIT_LEAVE)
         return;
 
-<<<<<<< HEAD
-=======
     RemoveFromBGFreeSlotQueue();
->>>>>>> 9f4f8243
     SetStatus(STATUS_WAIT_LEAVE);
     SetWinner(winnerTeamId);
 
@@ -981,10 +975,7 @@
     {
         player->ClearAfkReports();
 
-<<<<<<< HEAD
-=======
         WorldPacket data;
->>>>>>> 9f4f8243
         sBattlegroundMgr->BuildBattlegroundStatusPacket(&data, this, player->GetCurrentBattlegroundQueueSlot(), STATUS_NONE, 0, 0, 0, TEAM_NEUTRAL);
         player->GetSession()->SendPacket(&data);
 
@@ -1286,17 +1277,10 @@
 void Battleground::BuildPvPLogDataPacket(WorldPacket& data)
 {
     uint8 type = (isArena() ? 1 : 0);
-<<<<<<< HEAD
 
     data.Initialize(MSG_PVP_LOG_DATA, 1 + 1 + 4 + 40 * GetPlayerScores()->size());
     data << uint8(type); // type (battleground = 0 / arena = 1)
 
-=======
-
-    data.Initialize(MSG_PVP_LOG_DATA, 1 + 1 + 4 + 40 * GetPlayerScores()->size());
-    data << uint8(type); // type (battleground = 0 / arena = 1)
-
->>>>>>> 9f4f8243
     if (type) // arena
     {
         for (uint8 i = 0; i < PVP_TEAMS_COUNT; ++i)
@@ -1304,7 +1288,6 @@
 
         for (uint8 i = 0; i < PVP_TEAMS_COUNT; ++i)
             _arenaTeamScores[i].BuildTeamInfoBlock(data);
-<<<<<<< HEAD
     }
 
     if (GetStatus() == STATUS_WAIT_LEAVE)
@@ -1312,15 +1295,6 @@
         data << uint8(1);                      // bg ended
         data << uint8(GetWinner());            // who win
     }
-=======
-    }
-
-    if (GetStatus() == STATUS_WAIT_LEAVE)
-    {
-        data << uint8(1);                      // bg ended
-        data << uint8(GetWinner());            // who win
-    }
->>>>>>> 9f4f8243
     else
         data << uint8(0);                      // bg not ended
 
@@ -1419,7 +1393,7 @@
         // without this, UseButtonOrDoor caused the crash, since it tried to get go info from godata
         // iirc that was changed, so adding to go data map is no longer required if that was the only function using godata from GameObject without checking if it existed
         GameObjectData& data = sObjectMgr->NewGOData(spawnId);
-        data.spawnId        = spawnId;
+
         data.id             = entry;
         data.mapid          = GetMapId();
         data.posX           = x;
