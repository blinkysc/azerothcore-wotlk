/*
 * This file is part of the AzerothCore Project. See AUTHORS file for Copyright information
 *
 * This program is free software; you can redistribute it and/or modify it
 * under the terms of the GNU Affero General Public License as published by the
 * Free Software Foundation; either version 3 of the License, or (at your
 * option) any later version.
 *
 * This program is distributed in the hope that it will be useful, but WITHOUT
 * ANY WARRANTY; without even the implied warranty of MERCHANTABILITY or
 * FITNESS FOR A PARTICULAR PURPOSE. See the GNU Affero General Public License for
 * more details.
 *
 * You should have received a copy of the GNU General Public License along
 * with this program. If not, see <http://www.gnu.org/licenses/>.
 */

#ifndef __BATTLEGROUND_H
#define __BATTLEGROUND_H

#include "ArenaScore.h"
#include "Common.h"
#include "DBCEnums.h"
#include "GameObject.h"
#include "SharedDefines.h"

class Creature;
class GameObject;
class Group;
class Player;
class WorldPacket;
class BattlegroundMap;
class BattlegroundAV;
class BattlegroundWS;
class BattlegroundAB;
class BattlegroundNA;
class BattlegroundBE;
class BattlegroundEY;
class BattlegroundRL;
class BattlegroundSA;
class BattlegroundDS;
class BattlegroundRV;
class BattlegroundIC;

struct PvPDifficultyEntry;
struct GraveyardStruct;

enum BattlegroundDesertionType
{
    BG_DESERTION_TYPE_LEAVE_BG          = 0, // player leaves the BG
    BG_DESERTION_TYPE_OFFLINE           = 1, // player is kicked from BG because offline
    BG_DESERTION_TYPE_LEAVE_QUEUE       = 2, // player is invited to join and refuses to do it
    BG_DESERTION_TYPE_NO_ENTER_BUTTON   = 3, // player is invited to join and do nothing (time expires)
    BG_DESERTION_TYPE_INVITE_LOGOUT     = 4, // player is invited to join and logs out
};

enum BattlegroundMaps
{
    MAP_BG_ALTERAC_VALLEY           = 30,
    MAP_BG_WARSONG_GULCH            = 489,
    MAP_BG_ARATHI_BASIN             = 529,
    MAP_BG_EYE_OF_THE_STORM         = 566,
    MAP_BG_STRAND_OF_THE_ANCIENTS   = 607,
    MAP_BG_ISLE_OF_CONQUEST         = 628
};

enum BattlegroundBroadcastTexts
{
    BG_TEXT_ALLIANCE_WINS           = 10633,
    BG_TEXT_HORDE_WINS              = 10634,

    BG_TEXT_START_TWO_MINUTES       = 18193,
    BG_TEXT_START_ONE_MINUTE        = 18194,
    BG_TEXT_START_HALF_MINUTE       = 18195,
    BG_TEXT_BATTLE_HAS_BEGUN        = 18196,
};

enum BattlegroundSounds
{
    SOUND_HORDE_WINS                = 8454,
    SOUND_ALLIANCE_WINS             = 8455,
    SOUND_BG_START                  = 3439,
    SOUND_BG_START_L70ETC           = 11803,
};

enum BattlegroundQuests
{
    SPELL_WS_QUEST_REWARD           = 43483,
    SPELL_AB_QUEST_REWARD           = 43484,
    SPELL_AV_QUEST_REWARD           = 43475,
    SPELL_AV_QUEST_KILLED_BOSS      = 23658,
    SPELL_EY_QUEST_REWARD           = 43477,
    SPELL_SA_QUEST_REWARD           = 61213,
    SPELL_AB_QUEST_REWARD_4_BASES   = 24061,
    SPELL_AB_QUEST_REWARD_5_BASES   = 24064
};

enum BattlegroundMarks
{
    SPELL_WS_MARK_LOSER             = 24950,
    SPELL_WS_MARK_WINNER            = 24951,
    SPELL_AB_MARK_LOSER             = 24952,
    SPELL_AB_MARK_WINNER            = 24953,
    SPELL_AV_MARK_LOSER             = 24954,
    SPELL_AV_MARK_WINNER            = 24955,
    SPELL_SA_MARK_WINNER            = 61160,
    SPELL_SA_MARK_LOSER             = 61159,
    SPELL_WG_MARK_WINNER            = 56902,
    ITEM_AV_MARK_OF_HONOR           = 20560,
    ITEM_WS_MARK_OF_HONOR           = 20558,
    ITEM_AB_MARK_OF_HONOR           = 20559,
    ITEM_EY_MARK_OF_HONOR           = 29024,
    ITEM_SA_MARK_OF_HONOR           = 42425,
    ITEM_IC_MARK_OF_HONOR           = 47395,
};

enum BattlegroundMarksCount
{
    ITEM_WINNER_COUNT               = 3,
    ITEM_LOSER_COUNT                = 1
};

enum BattlegroundCreatures
{
    BG_CREATURE_ENTRY_A_SPIRITGUIDE = 13116,                // alliance
    BG_CREATURE_ENTRY_H_SPIRITGUIDE = 13117,                // horde
};

enum BattlegroundSpells
{
    SPELL_WAITING_FOR_RESURRECT     = 2584,                 // Waiting to Resurrect
    SPELL_SPIRIT_HEAL_CHANNEL       = 22011,                // Spirit Heal Channel
    SPELL_SPIRIT_HEAL               = 22012,                // Spirit Heal
    SPELL_RESURRECTION_VISUAL       = 24171,                // Resurrection Impact Visual
    SPELL_ARENA_PREPARATION         = 32727,                // use this one, 32728 not correct
    SPELL_PREPARATION               = 44521,                // Preparation
    SPELL_SPIRIT_HEAL_MANA          = 44535,                // Spirit Heal
    SPELL_RECENTLY_DROPPED_FLAG     = 42792,                // Recently Dropped Flag
    SPELL_AURA_PLAYER_INACTIVE      = 43681,                // Inactive
    SPELL_HONORABLE_DEFENDER_25Y    = 68652,                // +50% honor when standing at a capture point that you control, 25yards radius (added in 3.2)
    SPELL_HONORABLE_DEFENDER_60Y    = 66157                 // +50% honor when standing at a capture point that you control, 60yards radius (added in 3.2), probably for 40+ player battlegrounds
};

enum BattlegroundReputations
{
    BG_REP_AV_HORDE                 = 729,
    BG_REP_AV_ALLIANCE              = 730,
    BG_REP_AB_HORDE                 = 510,
    BG_REP_AB_ALLIANCE              = 509,
    BG_REP_WS_HORDE                 = 889,
    BG_REP_WS_ALLIANCE              = 890,
};

enum BattlegroundTimeIntervals
{
    CHECK_PLAYER_POSITION_INVERVAL  = 9000,                 // ms
    //REMIND_INTERVAL               = 10000,                // ms
    INVITATION_REMIND_TIME          = 20000,                // ms
    INVITE_ACCEPT_WAIT_TIME         = 60000,                // ms
    TIME_TO_AUTOREMOVE              = 120000,               // ms
    MAX_OFFLINE_TIME                = 300,                  // secs
    RESPAWN_ONE_DAY                 = 86400,                // secs
    RESPAWN_IMMEDIATELY             = 0,                    // secs
};

#define RESURRECTION_INTERVAL (sWorld->getIntConfig(CONFIG_BATTLEGROUND_PLAYER_RESPAWN) * IN_MILLISECONDS)
#define RESTORATION_BUFF_RESPAWN_TIME (sWorld->getIntConfig(CONFIG_BATTLEGROUND_RESTORATION_BUFF_RESPAWN))
#define BERSERKING_BUFF_RESPAWN_TIME (sWorld->getIntConfig(CONFIG_BATTLEGROUND_BERSERKING_BUFF_RESPAWN))
#define SPEED_BUFF_RESPAWN_TIME (sWorld->getIntConfig(CONFIG_BATTLEGROUND_SPEED_BUFF_RESPAWN))

enum BattlegroundStartTimeIntervals
{
    BG_START_DELAY_2M               = 120000,               // ms (2 minutes)
    BG_START_DELAY_1M               = 60000,                // ms (1 minute)
    BG_START_DELAY_30S              = 30000,                // ms (30 seconds)
    BG_START_DELAY_15S              = 15000,                // ms (15 seconds) Used only in arena
    BG_START_DELAY_NONE             = 0,                    // ms
};

#define BATTLEGROUND_UPDATE_INTERVAL 1000

enum BattlegroundBuffObjects
{
    BG_OBJECTID_SPEEDBUFF_ENTRY     = 179871,
    BG_OBJECTID_REGENBUFF_ENTRY     = 179904,
    BG_OBJECTID_BERSERKERBUFF_ENTRY = 179905
};

const uint32 Buff_Entries[3] = { BG_OBJECTID_SPEEDBUFF_ENTRY, BG_OBJECTID_REGENBUFF_ENTRY, BG_OBJECTID_BERSERKERBUFF_ENTRY };

enum BattlegroundStatus
{
    STATUS_NONE                     = 0,                     // first status, should mean bg is not instance
    STATUS_WAIT_QUEUE               = 1,                     // means bg is empty and waiting for queue
    STATUS_WAIT_JOIN                = 2,                     // this means, that BG has already started and it is waiting for more players
    STATUS_IN_PROGRESS              = 3,                     // means bg is running
    STATUS_WAIT_LEAVE               = 4                      // means some faction has won BG and it is ending
};

struct BattlegroundObjectInfo
{
    BattlegroundObjectInfo()  = default;

    GameObject*  object{nullptr};
    int32       timer{0};
    uint32      spellid{0};
};

enum ArenaType : uint8
{
<<<<<<< HEAD
    ARENA_TYPE_NONE         = 0,
    ARENA_TYPE_2v2          = 2,
    ARENA_TYPE_3v3          = 3,
    ARENA_TYPE_5v5          = 5
=======
    ARENA_TYPE_2v2                  = 2,
    ARENA_TYPE_3v3                  = 3,
    ARENA_TYPE_5v5                  = 5
>>>>>>> 35dfcf58
};

enum BattlegroundType
{
    TYPE_BATTLEGROUND               = 3,
    TYPE_ARENA                      = 4
};

enum BattlegroundStartingEvents
{
    BG_STARTING_EVENT_NONE          = 0x00,
    BG_STARTING_EVENT_1             = 0x01,
    BG_STARTING_EVENT_2             = 0x02,
    BG_STARTING_EVENT_3             = 0x04,
    BG_STARTING_EVENT_4             = 0x08
};

enum BattlegroundStartingEventsIds
{
    BG_STARTING_EVENT_FIRST         = 0,
    BG_STARTING_EVENT_SECOND        = 1,
    BG_STARTING_EVENT_THIRD         = 2,
    BG_STARTING_EVENT_FOURTH        = 3
};

constexpr auto BG_STARTING_EVENT_COUNT = 4;

class ArenaLogEntryData
{
public:
    ArenaLogEntryData() = default;

    void Fill(std::string_view name, ObjectGuid::LowType guid, uint32 acc, uint32 arenaTeamId, std::string ip)
    {
        Name = std::string(name);
        Guid = guid;
        Acc = acc;
        ArenaTeamId = arenaTeamId;
        IP = ip;
    }

    std::string Name{};
    ObjectGuid::LowType Guid{0};
    uint32 Acc{0};
    uint32 ArenaTeamId{0};
    std::string IP{};
    uint32 DamageDone{0};
    uint32 HealingDone{0};
    uint32 KillingBlows{0};
};

enum BGHonorMode
{
    BG_NORMAL = 0,
    BG_HOLIDAY,
    BG_HONOR_MODE_NUM
};

#define BG_AWARD_ARENA_POINTS_MIN_LEVEL 71
#define ARENA_TIMELIMIT_POINTS_LOSS    -16
#define ARENA_READY_MARKER_ENTRY 301337

/*
    This class is used to:
    1. Add player to battleground
    2. Remove player from battleground
    3. some certain cases, same for all battlegrounds
    4. It has properties same for all battlegrounds
*/

enum BattlegroundQueueInvitationType
{
    BG_QUEUE_INVITATION_TYPE_NO_BALANCE = 0, // no balance: N+M vs N players
    BG_QUEUE_INVITATION_TYPE_BALANCED   = 1, // teams balanced: N+1 vs N players
    BG_QUEUE_INVITATION_TYPE_EVEN       = 2  // teams even: N vs N players
};

class Battleground
{
public:
    Battleground();
    virtual ~Battleground();

    void Update(uint32 diff);

    virtual bool SetupBattleground()                    // must be implemented in BG subclass
    {
        return true;
    }

    virtual void Init();
    virtual void StartingEventCloseDoors() { }
    virtual void StartingEventOpenDoors() { }
    virtual void ResetBGSubclass() { }                  // must be implemented in BG subclass

    virtual void DestroyGate(Player* /*player*/, GameObject* /*go*/) {}

    /* achievement req. */
    [[nodiscard]] virtual bool AllNodesConrolledByTeam(TeamId /*teamId*/) const { return false; }
    void StartTimedAchievement(AchievementCriteriaTimedTypes type, uint32 entry);

    /* Battleground */
    // Get methods:
    [[nodiscard]] std::string GetName() const         { return m_Name; }
    [[nodiscard]] BattlegroundTypeId GetBgTypeID(bool GetRandom = false) const { return GetRandom ? m_RandomTypeID : m_RealTypeID; }
    [[nodiscard]] BattlegroundBracketId GetBracketId() const { return m_BracketId; }
    [[nodiscard]] uint32 GetInstanceID() const        { return m_InstanceID; }
    [[nodiscard]] BattlegroundStatus GetStatus() const { return m_Status; }
    [[nodiscard]] uint32 GetClientInstanceID() const  { return m_ClientInstanceID; }
    [[nodiscard]] uint32 GetStartTime() const         { return m_StartTime; }
    [[nodiscard]] uint32 GetEndTime() const           { return m_EndTime; }
    [[nodiscard]] uint32 GetLastResurrectTime() const { return m_LastResurrectTime; }

    [[nodiscard]] uint32 GetMinLevel() const          { return m_LevelMin; }
    [[nodiscard]] uint32 GetMaxLevel() const          { return m_LevelMax; }

    [[nodiscard]] uint32 GetMaxPlayersPerTeam() const { return m_MaxPlayersPerTeam; }
    [[nodiscard]] uint32 GetMinPlayersPerTeam() const { return m_MinPlayersPerTeam; }

    [[nodiscard]] int32 GetStartDelayTime() const     { return m_StartDelayTime; }
    [[nodiscard]] uint8 GetArenaType() const          { return m_ArenaType; }
    [[nodiscard]] PvPTeamId GetWinner() const         { return m_WinnerId; }
    [[nodiscard]] uint32 GetScriptId() const          { return ScriptId; }
    [[nodiscard]] uint32 GetBonusHonorFromKill(uint32 kills) const;

    bool IsRandom() { return m_IsRandom; }

    // Set methods:
    void SetName(std::string_view name) { m_Name = std::string(name); }
    void SetBgTypeID(BattlegroundTypeId TypeID) { m_RealTypeID = TypeID; }
    void SetRandomTypeID(BattlegroundTypeId TypeID) { m_RandomTypeID = TypeID; }
    void SetBracket(PvPDifficultyEntry const* bracketEntry);
    void SetInstanceID(uint32 InstanceID) { m_InstanceID = InstanceID; }
    void SetStatus(BattlegroundStatus Status) { m_Status = Status; }
    void SetClientInstanceID(uint32 InstanceID) { m_ClientInstanceID = InstanceID; }
    void SetStartTime(uint32 Time) { m_StartTime = Time; }
    void SetEndTime(uint32 Time) { m_EndTime = Time; }
    void SetLastResurrectTime(uint32 Time) { m_LastResurrectTime = Time; }
    void SetLevelRange(uint32 min, uint32 max) { m_LevelMin = min; m_LevelMax = max; }
    void SetRated(bool state) { m_IsRated = state; }
    void SetArenaType(uint8 type) { m_ArenaType = type; }
    void SetArenaorBGType(bool _isArena) { m_IsArena = _isArena; }
    void SetWinner(PvPTeamId winner) { m_WinnerId = winner; }
    void SetScriptId(uint32 scriptId) { ScriptId = scriptId; }
    void SetRandom(bool isRandom) { m_IsRandom = isRandom; }

    void ModifyStartDelayTime(int32 diff) { m_StartDelayTime -= diff; }
    void SetStartDelayTime(int32 Time)    { m_StartDelayTime = Time; }

    void SetMaxPlayersPerTeam(uint32 MaxPlayers) { m_MaxPlayersPerTeam = MaxPlayers; }
    void SetMinPlayersPerTeam(uint32 MinPlayers) { m_MinPlayersPerTeam = MinPlayers; }

    void AddToBGFreeSlotQueue();        // this queue will be useful when more battlegrounds instances will be available
    void RemoveFromBGFreeSlotQueue();   // this method could delete whole BG instance, if another free is available

    void DecreaseInvitedCount(TeamId teamId)    { if (m_BgInvitedPlayers[teamId]) --m_BgInvitedPlayers[teamId]; }
    void IncreaseInvitedCount(TeamId teamId)    { ++m_BgInvitedPlayers[teamId]; }
    [[nodiscard]] uint32 GetInvitedCount(TeamId teamId) const { return m_BgInvitedPlayers[teamId]; }

    [[nodiscard]] bool HasFreeSlots() const;
    [[nodiscard]] uint32 GetFreeSlotsForTeam(TeamId teamId) const;
    [[nodiscard]] uint32 GetMaxFreeSlots() const;

    typedef std::set<Player*> SpectatorList;
    typedef std::map<ObjectGuid, ObjectGuid> ToBeTeleportedMap;
    void AddSpectator(Player* p) { m_Spectators.insert(p); }
    void RemoveSpectator(Player* p) { m_Spectators.erase(p); }
    bool HaveSpectators() { return !m_Spectators.empty(); }
    [[nodiscard]] const SpectatorList& GetSpectators() const { return m_Spectators; }
    void AddToBeTeleported(ObjectGuid spectator, ObjectGuid participant) { m_ToBeTeleported[spectator] = participant; }
    void RemoveToBeTeleported(ObjectGuid spectator) { ToBeTeleportedMap::iterator itr = m_ToBeTeleported.find(spectator); if (itr != m_ToBeTeleported.end()) m_ToBeTeleported.erase(itr); }
    void SpectatorsSendPacket(WorldPacket& data);

    [[nodiscard]] bool isArena() const        { return m_IsArena; }
    [[nodiscard]] bool isBattleground() const { return !m_IsArena; }
    [[nodiscard]] bool isRated() const        { return m_IsRated; }

    typedef std::map<ObjectGuid, Player*> BattlegroundPlayerMap;
    [[nodiscard]] BattlegroundPlayerMap const& GetPlayers() const { return m_Players; }
    [[nodiscard]] uint32 GetPlayersSize() const { return m_Players.size(); }

    void ReadyMarkerClicked(Player* p); // pussywizard
    GuidSet readyMarkerClickedSet; // pussywizard

    typedef std::unordered_map<ObjectGuid::LowType, BattlegroundScore*> BattlegroundScoreMap;
    typedef std::unordered_map<ObjectGuid, ArenaLogEntryData> ArenaLogEntryDataMap; // pussywizard
    ArenaLogEntryDataMap ArenaLogEntries; // pussywizard
    [[nodiscard]] BattlegroundScoreMap const* GetPlayerScores() const { return &PlayerScores; }
    [[nodiscard]] std::size_t GetPlayerScoresSize() const { return PlayerScores.size(); }

    [[nodiscard]] uint32 GetReviveQueueSize() const { return m_ReviveQueue.size(); }

    void AddPlayerToResurrectQueue(ObjectGuid npc_guid, ObjectGuid player_guid);
    void RemovePlayerFromResurrectQueue(Player* player);

    /// Relocate all players in ReviveQueue to the closest graveyard
    void RelocateDeadPlayers(ObjectGuid queueIndex);

    void StartBattleground();

    GameObject* GetBGObject(uint32 type);
    Creature* GetBGCreature(uint32 type);

    // Location
    void SetMapId(uint32 MapID) { m_MapId = MapID; }
    [[nodiscard]] uint32 GetMapId() const { return m_MapId; }

    // Map pointers
    void SetBgMap(BattlegroundMap* map) { m_Map = map; }
    [[nodiscard]] BattlegroundMap* GetBgMap() const { ASSERT(m_Map); return m_Map; }
    [[nodiscard]] BattlegroundMap* FindBgMap() const { return m_Map; }

    void SetTeamStartPosition(TeamId teamId, Position const& pos);
    Position const* GetTeamStartPosition(TeamId teamId) const;

    void SetStartMaxDist(float startMaxDist) { m_StartMaxDist = startMaxDist; }
    [[nodiscard]] float GetStartMaxDist() const { return m_StartMaxDist; }

    // Packet Transfer
    // method that should fill worldpacket with actual world states (not yet implemented for all battlegrounds!)
    virtual void FillInitialWorldStates(WorldPacket& /*data*/) { }
    void SendPacketToTeam(TeamId teamId, WorldPacket const* packet, Player* sender = nullptr, bool self = true);
    void SendPacketToAll(WorldPacket const* packet);
    void YellToAll(Creature* creature, const char* text, uint32 language);

    void SendChatMessage(Creature* source, uint8 textId, WorldObject* target = nullptr);
    void SendBroadcastText(uint32 id, ChatMsg msgType, WorldObject const* target = nullptr);

    template<class Do>
    void BroadcastWorker(Do& _do);

    void PlaySoundToAll(uint32 soundId);
    void CastSpellOnTeam(uint32 spellId, TeamId teamId);
    void RemoveAuraOnTeam(uint32 spellId, TeamId teamId);
    void RewardHonorToTeam(uint32 honor, TeamId teamId);
    void RewardReputationToTeam(uint32 factionId, uint32 reputation, TeamId teamId);
    uint32 GetRealRepFactionForPlayer(uint32 factionId, Player* player);

    void UpdateWorldState(uint32 variable, uint32 value);

    void EndBattleground(PvPTeamId winnerTeamId);

    // deprecated, need delete
    virtual void EndBattleground(TeamId winnerTeamId)
    {
        EndBattleground(GetPvPTeamId(winnerTeamId));
    }

    void BlockMovement(Player* player);

    void SendWarningToAll(uint32 entry, ...);
    void SendMessageToAll(uint32 entry, ChatMsg type, Player const* source = nullptr);
    void PSendMessageToAll(uint32 entry, ChatMsg type, Player const* source, ...);

    // specialized version with 2 string id args
    void SendMessage2ToAll(uint32 entry, ChatMsg type, Player const* source, uint32 strId1 = 0, uint32 strId2 = 0);

    // Raid Group
    [[nodiscard]] Group* GetBgRaid(TeamId teamId) const { return m_BgRaids[teamId]; }
    void SetBgRaid(TeamId teamId, Group* bg_raid);

    void BuildPvPLogDataPacket(WorldPacket& data);
    virtual bool UpdatePlayerScore(Player* player, uint32 type, uint32 value, bool doAddHonor = true);

    [[nodiscard]] uint32 GetPlayersCountByTeam(TeamId teamId) const { return m_PlayersCount[teamId]; }
    [[nodiscard]] uint32 GetAlivePlayersCountByTeam(TeamId teamId) const;   // used in arenas to correctly handle death in spirit of redemption / last stand etc. (killer = killed) cases
    void UpdatePlayersCountByTeam(TeamId teamId, bool remove)
    {
        if (remove)
            --m_PlayersCount[teamId];
        else
            ++m_PlayersCount[teamId];
    }

    virtual void CheckWinConditions() { }

    // used for rated arena battles
    void SetArenaTeamIdForTeam(TeamId teamId, uint32 ArenaTeamId) { m_ArenaTeamIds[teamId] = ArenaTeamId; }
    [[nodiscard]] uint32 GetArenaTeamIdForTeam(TeamId teamId) const { return m_ArenaTeamIds[teamId]; }
    void SetArenaMatchmakerRating(TeamId teamId, uint32 MMR) { m_ArenaTeamMMR[teamId] = MMR; }
    [[nodiscard]] uint32 GetArenaMatchmakerRating(TeamId teamId) const { return m_ArenaTeamMMR[teamId]; }

    // Triggers handle
    // must be implemented in BG subclass
    virtual void HandleAreaTrigger(Player* /*player*/, uint32 /*trigger*/) {}
    // must be implemented in BG subclass if need AND call base class generic code
    virtual void HandleKillPlayer(Player* player, Player* killer);
    virtual void HandleKillUnit(Creature* /*unit*/, Player* /*killer*/) { }

    // Battleground events
    virtual void EventPlayerDroppedFlag(Player* /*player*/) {}
    virtual void EventPlayerClickedOnFlag(Player* /*player*/, GameObject* /*gameObject*/) {}
    virtual void EventPlayerDamagedGO(Player* /*player*/, GameObject* /*go*/, uint32 /*eventType*/) {}
    virtual void EventPlayerUsedGO(Player* /*player*/, GameObject* /*go*/) {}

    // this function can be used by spell to interact with the BG map
    virtual void DoAction(uint32 /*action*/, ObjectGuid /*var*/) {}

    virtual void HandlePlayerResurrect(Player* /*player*/) {}

    // Death related
    virtual GraveyardStruct const* GetClosestGraveyard(Player* player);

    virtual void AddPlayer(Player* player);                // must be implemented in BG subclass

    void AddOrSetPlayerToCorrectBgGroup(Player* player, TeamId teamId);

    virtual void RemovePlayerAtLeave(Player* player);
    // can be extended in in BG subclass

    void HandleTriggerBuff(GameObject* gameObject);
    void SetHoliday(bool is_holiday);

    // TODO: make this protected:
    typedef GuidVector BGObjects;
    typedef GuidVector BGCreatures;
    BGObjects BgObjects;
    BGCreatures BgCreatures;
    void SpawnBGObject(uint32 type, uint32 respawntime, uint32 forceRespawnDelay = 0);
    bool AddObject(uint32 type, uint32 entry, float x, float y, float z, float o, float rotation0, float rotation1, float rotation2, float rotation3, uint32 respawnTime = 0, GOState goState = GO_STATE_READY);
    Creature* AddCreature(uint32 entry, uint32 type, float x, float y, float z, float o, uint32 respawntime = 0, MotionTransport* transport = nullptr);
    bool DelCreature(uint32 type);
    bool DelObject(uint32 type);
    bool AddSpiritGuide(uint32 type, float x, float y, float z, float o, TeamId teamId);
    int32 GetObjectType(ObjectGuid guid);

    void DoorOpen(uint32 type);
    void DoorClose(uint32 type);
    //to be removed
    const char* GetAcoreString(int32 entry);

    virtual bool HandlePlayerUnderMap(Player* /*player*/) { return false; }

    // since arenas can be AvA or Hvh, we have to get the "temporary" team of a player
    static TeamId GetOtherTeamId(TeamId teamId);
    [[nodiscard]] bool IsPlayerInBattleground(ObjectGuid guid) const;

    [[nodiscard]] bool ToBeDeleted() const { return m_SetDeleteThis; }
    //void SetDeleteThis() { m_SetDeleteThis = true; }

    void RewardXPAtKill(Player* killer, Player* victim);

    [[nodiscard]] virtual ObjectGuid GetFlagPickerGUID(TeamId /*teamId*/ = TEAM_NEUTRAL) const { return ObjectGuid::Empty; }
    virtual void SetDroppedFlagGUID(ObjectGuid /*guid*/, TeamId /*teamId*/ = TEAM_NEUTRAL) {}
    [[nodiscard]] uint32 GetTeamScore(TeamId teamId) const;

    virtual TeamId GetPrematureWinner();

    // because BattleGrounds with different types and same level range has different m_BracketId
    [[nodiscard]] uint8 GetUniqueBracketId() const;

    BattlegroundAV* ToBattlegroundAV() { if (GetBgTypeID(true) == BATTLEGROUND_AV) return reinterpret_cast<BattlegroundAV*>(this); else return nullptr; }
    [[nodiscard]] BattlegroundAV const* ToBattlegroundAV() const { if (GetBgTypeID(true) == BATTLEGROUND_AV) return reinterpret_cast<const BattlegroundAV*>(this); else return nullptr; }

    BattlegroundWS* ToBattlegroundWS() { if (GetBgTypeID(true) == BATTLEGROUND_WS) return reinterpret_cast<BattlegroundWS*>(this); else return nullptr; }
    [[nodiscard]] BattlegroundWS const* ToBattlegroundWS() const { if (GetBgTypeID(true) == BATTLEGROUND_WS) return reinterpret_cast<const BattlegroundWS*>(this); else return nullptr; }

    BattlegroundAB* ToBattlegroundAB() { if (GetBgTypeID(true) == BATTLEGROUND_AB) return reinterpret_cast<BattlegroundAB*>(this); else return nullptr; }
    [[nodiscard]] BattlegroundAB const* ToBattlegroundAB() const { if (GetBgTypeID(true) == BATTLEGROUND_AB) return reinterpret_cast<const BattlegroundAB*>(this); else return nullptr; }

    BattlegroundNA* ToBattlegroundNA() { if (GetBgTypeID(true) == BATTLEGROUND_NA) return reinterpret_cast<BattlegroundNA*>(this); else return nullptr; }
    [[nodiscard]] BattlegroundNA const* ToBattlegroundNA() const { if (GetBgTypeID(true) == BATTLEGROUND_NA) return reinterpret_cast<const BattlegroundNA*>(this); else return nullptr; }

    BattlegroundBE* ToBattlegroundBE() { if (GetBgTypeID(true) == BATTLEGROUND_BE) return reinterpret_cast<BattlegroundBE*>(this); else return nullptr; }
    [[nodiscard]] BattlegroundBE const* ToBattlegroundBE() const { if (GetBgTypeID(true) == BATTLEGROUND_BE) return reinterpret_cast<const BattlegroundBE*>(this); else return nullptr; }

    BattlegroundEY* ToBattlegroundEY() { if (GetBgTypeID(true) == BATTLEGROUND_EY) return reinterpret_cast<BattlegroundEY*>(this); else return nullptr; }
    [[nodiscard]] BattlegroundEY const* ToBattlegroundEY() const { if (GetBgTypeID(true) == BATTLEGROUND_EY) return reinterpret_cast<const BattlegroundEY*>(this); else return nullptr; }

    BattlegroundRL* ToBattlegroundRL() { if (GetBgTypeID(true) == BATTLEGROUND_RL) return reinterpret_cast<BattlegroundRL*>(this); else return nullptr; }
    [[nodiscard]] BattlegroundRL const* ToBattlegroundRL() const { if (GetBgTypeID(true) == BATTLEGROUND_RL) return reinterpret_cast<const BattlegroundRL*>(this); else return nullptr; }

    BattlegroundSA* ToBattlegroundSA() { if (GetBgTypeID(true) == BATTLEGROUND_SA) return reinterpret_cast<BattlegroundSA*>(this); else return nullptr; }
    [[nodiscard]] BattlegroundSA const* ToBattlegroundSA() const { if (GetBgTypeID(true) == BATTLEGROUND_SA) return reinterpret_cast<const BattlegroundSA*>(this); else return nullptr; }

    BattlegroundDS* ToBattlegroundDS() { if (GetBgTypeID(true) == BATTLEGROUND_DS) return reinterpret_cast<BattlegroundDS*>(this); else return nullptr; }
    [[nodiscard]] BattlegroundDS const* ToBattlegroundDS() const { if (GetBgTypeID(true) == BATTLEGROUND_DS) return reinterpret_cast<const BattlegroundDS*>(this); else return nullptr; }

    BattlegroundRV* ToBattlegroundRV() { if (GetBgTypeID(true) == BATTLEGROUND_RV) return reinterpret_cast<BattlegroundRV*>(this); else return nullptr; }
    [[nodiscard]] BattlegroundRV const* ToBattlegroundRV() const { if (GetBgTypeID(true) == BATTLEGROUND_RV) return reinterpret_cast<const BattlegroundRV*>(this); else return nullptr; }

    BattlegroundIC* ToBattlegroundIC() { if (GetBgTypeID(true) == BATTLEGROUND_IC) return reinterpret_cast<BattlegroundIC*>(this); else return nullptr; }
    [[nodiscard]] BattlegroundIC const* ToBattlegroundIC() const { if (GetBgTypeID(true) == BATTLEGROUND_IC) return reinterpret_cast<const BattlegroundIC*>(this); else return nullptr; }

protected:
    // this method is called, when BG cannot spawn its own spirit guide, or something is wrong, It correctly ends Battleground
    void EndNow();
    void PlayerAddedToBGCheckIfBGIsRunning(Player* player);

    void _ProcessResurrect(uint32 diff);
    void _ProcessProgress(uint32 diff);
    void _ProcessLeave(uint32 diff);
    void _ProcessJoin(uint32 diff);
    void _CheckSafePositions(uint32 diff);

    // Scorekeeping
    BattlegroundScoreMap PlayerScores;                // Player scores
    // must be implemented in BG subclass
    virtual void RemovePlayer(Player* /*player*/) {}

    // Player lists, those need to be accessible by inherited classes
    BattlegroundPlayerMap m_Players;
    // Spirit Guide guid + Player list GUIDS
    std::map<ObjectGuid, GuidVector> m_ReviveQueue;

    // these are important variables used for starting messages
    uint8 m_Events;
    BattlegroundStartTimeIntervals  StartDelayTimes[BG_STARTING_EVENT_COUNT];
    // this must be filled in constructors!
    uint32 StartMessageIds[BG_STARTING_EVENT_COUNT];

    bool m_BuffChange;
    bool m_IsRandom;

    BGHonorMode m_HonorMode;
    int32 m_TeamScores[PVP_TEAMS_COUNT];

    ArenaTeamScore _arenaTeamScores[PVP_TEAMS_COUNT];

    // pussywizard:
    uint32 m_UpdateTimer;

    EventProcessor _reviveEvents;

private:
    // Battleground
    BattlegroundTypeId m_RealTypeID;
    BattlegroundTypeId m_RandomTypeID;                  // TypeID created from Random Battleground list
    uint32 m_InstanceID;                                // Battleground Instance's GUID!
    BattlegroundStatus m_Status;
    uint32 m_ClientInstanceID;                          // the instance-id which is sent to the client and without any other internal use
    uint32 m_StartTime;
    uint32 m_ResetStatTimer;
    uint32 m_ValidStartPositionTimer;
    int32 m_EndTime;                                    // it is set to 120000 when bg is ending and it decreases itself
    uint32 m_LastResurrectTime;
    BattlegroundBracketId m_BracketId{ BG_BRACKET_ID_FIRST };
    uint8  m_ArenaType;                                 // 2=2v2, 3=3v3, 5=5v5
    bool   _InBGFreeSlotQueue{ false };                // used to make sure that BG is only once inserted into the BattlegroundMgr.BGFreeSlotQueue[bgTypeId] deque
    bool   m_SetDeleteThis;                             // used for safe deletion of the bg after end / all players leave
    bool   m_IsArena;
    PvPTeamId m_WinnerId;
    int32  m_StartDelayTime;
    bool   m_IsRated;                                   // is this battle rated?
    bool   m_PrematureCountDown;
    uint32 m_PrematureCountDownTimer;
    std::string m_Name{};

    /* Pre- and post-update hooks */

    /**
     * @brief Pre-update hook.
     *
     * Will be called before battleground update is started. Depending on
     * the result of this call actual update body may be skipped.
     *
     * @param diff a time difference between two worldserver update loops in
     * milliseconds.
     *
     * @return @c true if update must be performed, @c false otherwise.
     *
     * @see Update(), PostUpdateImpl().
     */
    virtual bool PreUpdateImpl(uint32 /* diff */) { return true; }

    /**
     * @brief Post-update hook.
     *
     * Will be called after battleground update has passed. May be used to
     * implement custom update effects in subclasses.
     *
     * @param diff a time difference between two worldserver update loops in
     * milliseconds.
     *
     * @see Update(), PreUpdateImpl().
     */
    virtual void PostUpdateImpl(uint32 /* diff */) { }

    // Player lists
    GuidVector m_ResurrectQueue;                // Player GUID
    GuidDeque m_OfflineQueue;                   // Player GUID

    // Invited counters are useful for player invitation to BG - do not allow, if BG is started to one faction to have 2 more players than another faction
    // Invited counters will be changed only when removing already invited player from queue, removing player from battleground and inviting player to BG
    // Invited players counters
    uint32 m_BgInvitedPlayers[PVP_TEAMS_COUNT];

    // Raid Group
    Group* m_BgRaids[PVP_TEAMS_COUNT];                   // 0 - alliance, 1 - horde

    SpectatorList m_Spectators;
    ToBeTeleportedMap m_ToBeTeleported;

    // Players count by team
    uint32 m_PlayersCount[PVP_TEAMS_COUNT];

    // Arena team ids by team
    uint32 m_ArenaTeamIds[PVP_TEAMS_COUNT];
    uint32 m_ArenaTeamMMR[PVP_TEAMS_COUNT];

    // Limits
    uint32 m_LevelMin;
    uint32 m_LevelMax;
    uint32 m_MaxPlayersPerTeam;
    uint32 m_MinPlayersPerTeam;

    // Start location
    uint32 m_MapId;
    BattlegroundMap* m_Map;
    float m_StartMaxDist;
    std::array<Position, PVP_TEAMS_COUNT> _startPosition;
    uint32 ScriptId;
};
#endif<|MERGE_RESOLUTION|>--- conflicted
+++ resolved
@@ -208,16 +208,10 @@
 
 enum ArenaType : uint8
 {
-<<<<<<< HEAD
-    ARENA_TYPE_NONE         = 0,
-    ARENA_TYPE_2v2          = 2,
-    ARENA_TYPE_3v3          = 3,
-    ARENA_TYPE_5v5          = 5
-=======
+    ARENA_TYPE_NONE                 = 0,
     ARENA_TYPE_2v2                  = 2,
     ARENA_TYPE_3v3                  = 3,
     ARENA_TYPE_5v5                  = 5
->>>>>>> 35dfcf58
 };
 
 enum BattlegroundType
