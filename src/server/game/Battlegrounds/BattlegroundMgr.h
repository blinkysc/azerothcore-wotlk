--- conflicted
+++ resolved
@@ -34,22 +34,6 @@
 typedef void(*bgMapRef)(WorldPacket*, Battleground::BattlegroundScoreMap::const_iterator);
 typedef void(*bgTypeRef)(WorldPacket*, Battleground::BattlegroundScoreMap::const_iterator, Battleground*);
 
-<<<<<<< HEAD
-struct CreateBattlegroundData
-{
-    BattlegroundTypeId bgTypeId;
-    bool IsArena;
-    uint32 MinPlayersPerTeam;
-    uint32 MaxPlayersPerTeam;
-    uint32 LevelMin;
-    uint32 LevelMax;
-    char const* BattlegroundName;
-    uint32 MapID;
-    float StartMaxDist;
-    std::array<Position, PVP_TEAMS_COUNT> StartLocation;
-    uint32 scriptId;
-    uint8 Weight;
-=======
 // this container can't be deque, because deque doesn't like removing the last element - if you remove it, it invalidates next iterator and crash appears
 using BGFreeSlotQueueContainer = std::list<Battleground*>;
 
@@ -58,7 +42,6 @@
     BattlegroundContainer _Battlegrounds;
     std::array<BattlegroundClientIdsContainer, MAX_BATTLEGROUND_BRACKETS> _ClientBattlegroundIds;
     BGFreeSlotQueueContainer BGFreeSlotQueue;
->>>>>>> 9f4f8243
 };
 
 struct BattlegroundTemplate
@@ -158,16 +141,9 @@
     static std::unordered_map<uint32, BattlegroundQueueTypeId> ArenaTypeToQueue;    // ArenaType -> BattlegroundQueueTypeId
     static std::unordered_map<uint32, ArenaType> QueueToArenaType;                  // BattlegroundQueueTypeId -> ArenaType
 
-    void DoForAllBattlegrounds(std::function<void(Battleground*)> const& worker);
-
 private:
-<<<<<<< HEAD
-    bool CreateBattleground(CreateBattlegroundData& data);
-    uint32 GetNextClientVisibleInstanceId();
-=======
     bool CreateBattleground(BattlegroundTemplate const* bgTemplate);
     uint32 CreateClientVisibleInstanceId(BattlegroundTypeId bgTypeId, BattlegroundBracketId bracket_id);
->>>>>>> 9f4f8243
     BattlegroundTypeId GetRandomBG(BattlegroundTypeId id, uint32 minLevel);
 
     typedef std::map<BattlegroundTypeId, BattlegroundData> BattlegroundDataContainer;
@@ -178,10 +154,6 @@
     std::vector<uint64> m_QueueUpdateScheduler;
     bool   m_ArenaTesting;
     bool   m_Testing;
-<<<<<<< HEAD
-    uint32 m_lastClientVisibleInstanceId;
-=======
->>>>>>> 9f4f8243
     Seconds m_NextAutoDistributionTime;
     uint32 m_AutoDistributionTimeChecker;
     uint32 m_NextPeriodicQueueUpdateTime;
