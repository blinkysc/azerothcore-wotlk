/*
 * This file is part of the AzerothCore Project. See AUTHORS file for Copyright information
 *
 * This program is free software; you can redistribute it and/or modify it
 * under the terms of the GNU Affero General Public License as published by the
 * Free Software Foundation; either version 3 of the License, or (at your
 * option) any later version.
 *
 * This program is distributed in the hope that it will be useful, but WITHOUT
 * ANY WARRANTY; without even the implied warranty of MERCHANTABILITY or
 * FITNESS FOR A PARTICULAR PURPOSE. See the GNU Affero General Public License for
 * more details.
 *
 * You should have received a copy of the GNU General Public License along
 * with this program. If not, see <http://www.gnu.org/licenses/>.
 */

#include "DBCStores.h"
#include "BattlegroundMgr.h"
#include "DBCFileLoader.h"
#include "DBCfmt.h"
#include "Errors.h"
#include "LFGMgr.h"
#include "Log.h"
#include "SharedDefines.h"
#include "SpellMgr.h"
#include "TransportMgr.h"
#include "World.h"
#include <map>

typedef std::map<uint16, uint32> AreaFlagByAreaID;
typedef std::map<uint32, uint32> AreaFlagByMapID;

typedef std::tuple<int16, int8, int32> WMOAreaTableKey;
typedef std::map<WMOAreaTableKey, WMOAreaTableEntry const*> WMOAreaInfoByTripple;

typedef std::multimap<uint32, CharSectionsEntry const*> CharSectionsMap;

DBCStorage <AreaTableEntry> sAreaTableStore(AreaTableEntryfmt);
DBCStorage <AreaGroupEntry> sAreaGroupStore(AreaGroupEntryfmt);
DBCStorage <AreaPOIEntry> sAreaPOIStore(AreaPOIEntryfmt);

static WMOAreaInfoByTripple sWMOAreaInfoByTripple;

DBCStorage <AchievementEntry> sAchievementStore(Achievementfmt);
DBCStorage <AchievementCategoryEntry> sAchievementCategoryStore(AchievementCategoryfmt);
DBCStorage <AchievementCriteriaEntry> sAchievementCriteriaStore(AchievementCriteriafmt);
DBCStorage <AuctionHouseEntry> sAuctionHouseStore(AuctionHouseEntryfmt);
DBCStorage <BankBagSlotPricesEntry> sBankBagSlotPricesStore(BankBagSlotPricesEntryfmt);
DBCStorage <BattlemasterListEntry> sBattlemasterListStore(BattlemasterListEntryfmt);
DBCStorage <BarberShopStyleEntry> sBarberShopStyleStore(BarberShopStyleEntryfmt);
DBCStorage <CharStartOutfitEntry> sCharStartOutfitStore(CharStartOutfitEntryfmt);
std::map<uint32, CharStartOutfitEntry const*> sCharStartOutfitMap;

DBCStorage <CharSectionsEntry> sCharSectionsStore(CharSectionsEntryfmt);
CharSectionsMap sCharSectionMap;

DBCStorage <CharTitlesEntry> sCharTitlesStore(CharTitlesEntryfmt);
DBCStorage <ChatChannelsEntry> sChatChannelsStore(ChatChannelsEntryfmt);
DBCStorage <ChrClassesEntry> sChrClassesStore(ChrClassesEntryfmt);
DBCStorage <ChrRacesEntry> sChrRacesStore(ChrRacesEntryfmt);
DBCStorage <CinematicCameraEntry> sCinematicCameraStore(CinematicCameraEntryfmt);
DBCStorage <CinematicSequencesEntry> sCinematicSequencesStore(CinematicSequencesEntryfmt);
DBCStorage <CreatureDisplayInfoEntry> sCreatureDisplayInfoStore(CreatureDisplayInfofmt);
DBCStorage <CreatureDisplayInfoExtraEntry> sCreatureDisplayInfoExtraStore(CreatureDisplayInfoExtrafmt);
DBCStorage <CreatureFamilyEntry> sCreatureFamilyStore(CreatureFamilyfmt);
DBCStorage <CreatureModelDataEntry> sCreatureModelDataStore(CreatureModelDatafmt);
DBCStorage <CreatureSpellDataEntry> sCreatureSpellDataStore(CreatureSpellDatafmt);
DBCStorage <CreatureTypeEntry> sCreatureTypeStore(CreatureTypefmt);
DBCStorage <CurrencyTypesEntry> sCurrencyTypesStore(CurrencyTypesfmt);

DBCStorage <DestructibleModelDataEntry> sDestructibleModelDataStore(DestructibleModelDatafmt);
DBCStorage <DungeonEncounterEntry> sDungeonEncounterStore(DungeonEncounterfmt);
DBCStorage <DurabilityQualityEntry> sDurabilityQualityStore(DurabilityQualityfmt);
DBCStorage <DurabilityCostsEntry> sDurabilityCostsStore(DurabilityCostsfmt);

DBCStorage <EmotesEntry> sEmotesStore(EmotesEntryfmt);
DBCStorage <EmotesTextEntry> sEmotesTextStore(EmotesTextEntryfmt);

typedef std::tuple<uint32, uint32, uint32> EmotesTextSoundKey;
static std::map<EmotesTextSoundKey, EmotesTextSoundEntry const*> sEmotesTextSoundMap;
DBCStorage <EmotesTextSoundEntry> sEmotesTextSoundStore(EmotesTextSoundEntryfmt);

typedef std::map<uint32, SimpleFactionsList> FactionTeamMap;
static FactionTeamMap sFactionTeamMap;
DBCStorage <FactionEntry> sFactionStore(FactionEntryfmt);
DBCStorage <FactionTemplateEntry> sFactionTemplateStore(FactionTemplateEntryfmt);

DBCStorage <GameObjectArtKitEntry> sGameObjectArtKitStore(GameObjectArtKitfmt);

DBCStorage <GameObjectDisplayInfoEntry> sGameObjectDisplayInfoStore(GameObjectDisplayInfofmt);
DBCStorage <GemPropertiesEntry> sGemPropertiesStore(GemPropertiesEntryfmt);
DBCStorage <GlyphPropertiesEntry> sGlyphPropertiesStore(GlyphPropertiesfmt);
DBCStorage <GlyphSlotEntry> sGlyphSlotStore(GlyphSlotfmt);

DBCStorage <GtBarberShopCostBaseEntry>    sGtBarberShopCostBaseStore(GtBarberShopCostBasefmt);
DBCStorage <GtCombatRatingsEntry>         sGtCombatRatingsStore(GtCombatRatingsfmt);
DBCStorage <GtChanceToMeleeCritBaseEntry> sGtChanceToMeleeCritBaseStore(GtChanceToMeleeCritBasefmt);
DBCStorage <GtChanceToMeleeCritEntry>     sGtChanceToMeleeCritStore(GtChanceToMeleeCritfmt);
DBCStorage <GtChanceToSpellCritBaseEntry> sGtChanceToSpellCritBaseStore(GtChanceToSpellCritBasefmt);
DBCStorage <GtChanceToSpellCritEntry>     sGtChanceToSpellCritStore(GtChanceToSpellCritfmt);
DBCStorage <GtNPCManaCostScalerEntry>     sGtNPCManaCostScalerStore(GtNPCManaCostScalerfmt);
DBCStorage <GtOCTClassCombatRatingScalarEntry> sGtOCTClassCombatRatingScalarStore(GtOCTClassCombatRatingScalarfmt);
DBCStorage <GtOCTRegenHPEntry>            sGtOCTRegenHPStore(GtOCTRegenHPfmt);
//DBCStorage <GtOCTRegenMPEntry>            sGtOCTRegenMPStore(GtOCTRegenMPfmt);  -- not used currently
DBCStorage <GtRegenHPPerSptEntry>         sGtRegenHPPerSptStore(GtRegenHPPerSptfmt);
DBCStorage <GtRegenMPPerSptEntry>         sGtRegenMPPerSptStore(GtRegenMPPerSptfmt);

DBCStorage <HolidaysEntry>                sHolidaysStore(Holidaysfmt);

DBCStorage <ItemEntry>                    sItemStore(Itemfmt);
DBCStorage <ItemBagFamilyEntry>           sItemBagFamilyStore(ItemBagFamilyfmt);
//DBCStorage <ItemCondExtCostsEntry> sItemCondExtCostsStore(ItemCondExtCostsEntryfmt);
DBCStorage <ItemDisplayInfoEntry> sItemDisplayInfoStore(ItemDisplayTemplateEntryfmt);
DBCStorage <ItemExtendedCostEntry> sItemExtendedCostStore(ItemExtendedCostEntryfmt);
DBCStorage <ItemLimitCategoryEntry> sItemLimitCategoryStore(ItemLimitCategoryEntryfmt);
DBCStorage <ItemRandomPropertiesEntry> sItemRandomPropertiesStore(ItemRandomPropertiesfmt);
DBCStorage <ItemRandomSuffixEntry> sItemRandomSuffixStore(ItemRandomSuffixfmt);
DBCStorage <ItemSetEntry> sItemSetStore(ItemSetEntryfmt);

DBCStorage <LFGDungeonEntry> sLFGDungeonStore(LFGDungeonEntryfmt);
DBCStorage <LightEntry> sLightStore(LightEntryfmt);
DBCStorage <LiquidTypeEntry> sLiquidTypeStore(LiquidTypefmt);
DBCStorage <LockEntry> sLockStore(LockEntryfmt);

DBCStorage <MailTemplateEntry> sMailTemplateStore(MailTemplateEntryfmt);
DBCStorage <MapEntry> sMapStore(MapEntryfmt);

// DBC used only for initialization sMapDifficultyMap at startup.
DBCStorage <MapDifficultyEntry> sMapDifficultyStore(MapDifficultyEntryfmt); // only for loading
MapDifficultyMap sMapDifficultyMap;

DBCStorage <MovieEntry> sMovieStore(MovieEntryfmt);

DBCStorage <NamesReservedEntry> sNamesReservedStore(NamesReservedfmt);
DBCStorage <NamesProfanityEntry> sNamesProfanityStore(NamesProfanityfmt);

DBCStorage <OverrideSpellDataEntry> sOverrideSpellDataStore(OverrideSpellDatafmt);

DBCStorage <PowerDisplayEntry> sPowerDisplayStore(PowerDisplayfmt);
DBCStorage <PvPDifficultyEntry> sPvPDifficultyStore(PvPDifficultyfmt);

DBCStorage <QuestSortEntry> sQuestSortStore(QuestSortEntryfmt);
DBCStorage <QuestXPEntry>   sQuestXPStore(QuestXPfmt);
DBCStorage <QuestFactionRewEntry>  sQuestFactionRewardStore(QuestFactionRewardfmt);
DBCStorage <RandomPropertiesPointsEntry> sRandomPropertiesPointsStore(RandomPropertiesPointsfmt);
DBCStorage <ScalingStatDistributionEntry> sScalingStatDistributionStore(ScalingStatDistributionfmt);
DBCStorage <ScalingStatValuesEntry> sScalingStatValuesStore(ScalingStatValuesfmt);

DBCStorage <SkillLineEntry> sSkillLineStore(SkillLinefmt);
DBCStorage <SkillLineAbilityEntry> sSkillLineAbilityStore(SkillLineAbilityfmt);
SkillLineAbilityIndexBySkillLine sSkillLineAbilityIndexBySkillLine;
DBCStorage <SkillRaceClassInfoEntry> sSkillRaceClassInfoStore(SkillRaceClassInfofmt);
SkillRaceClassInfoMap SkillRaceClassInfoBySkill;
DBCStorage <SkillTiersEntry> sSkillTiersStore(SkillTiersfmt);

DBCStorage <SoundEntriesEntry> sSoundEntriesStore(SoundEntriesfmt);

DBCStorage <SpellItemEnchantmentEntry> sSpellItemEnchantmentStore(SpellItemEnchantmentfmt);
DBCStorage <SpellItemEnchantmentConditionEntry> sSpellItemEnchantmentConditionStore(SpellItemEnchantmentConditionfmt);
DBCStorage <SpellEntry> sSpellStore(SpellEntryfmt);
SpellCategoryStore sSpellsByCategoryStore;
PetFamilySpellsStore sPetFamilySpellsStore;

DBCStorage <SpellCastTimesEntry> sSpellCastTimesStore(SpellCastTimefmt);
DBCStorage <SpellCategoryEntry> sSpellCategoryStore(SpellCategoryfmt);
DBCStorage <SpellDifficultyEntry> sSpellDifficultyStore(SpellDifficultyfmt);
DBCStorage <SpellDurationEntry> sSpellDurationStore(SpellDurationfmt);
DBCStorage <SpellFocusObjectEntry> sSpellFocusObjectStore(SpellFocusObjectfmt);
DBCStorage <SpellRadiusEntry> sSpellRadiusStore(SpellRadiusfmt);
DBCStorage <SpellRangeEntry> sSpellRangeStore(SpellRangefmt);
DBCStorage <SpellRuneCostEntry> sSpellRuneCostStore(SpellRuneCostfmt);
DBCStorage <SpellShapeshiftEntry> sSpellShapeshiftStore(SpellShapeshiftfmt);
DBCStorage <SpellVisualEntry> sSpellVisualStore(SpellVisualfmt);
DBCStorage <StableSlotPricesEntry> sStableSlotPricesStore(StableSlotPricesfmt);
DBCStorage <SummonPropertiesEntry> sSummonPropertiesStore(SummonPropertiesfmt);
DBCStorage <TalentEntry> sTalentStore(TalentEntryfmt);
TalentSpellPosMap sTalentSpellPosMap;
std::unordered_set<uint32> sPetTalentSpells;
DBCStorage <TalentTabEntry> sTalentTabStore(TalentTabEntryfmt);

// store absolute bit position for first rank for talent inspect
static uint32 sTalentTabPages[MAX_CLASSES][3];

DBCStorage <TaxiNodesEntry> sTaxiNodesStore(TaxiNodesEntryfmt);
TaxiMask sTaxiNodesMask;
TaxiMask sOldContinentsNodesMask;
TaxiMask sHordeTaxiNodesMask;
TaxiMask sAllianceTaxiNodesMask;
TaxiMask sDeathKnightTaxiNodesMask;

// DBC used only for initialization sTaxiPathSetBySource at startup.
TaxiPathSetBySource sTaxiPathSetBySource;
DBCStorage <TaxiPathEntry> sTaxiPathStore(TaxiPathEntryfmt);

// DBC used only for initialization sTaxiPathNodeStore at startup.
TaxiPathNodesByPath sTaxiPathNodesByPath;
static DBCStorage <TaxiPathNodeEntry> sTaxiPathNodeStore(TaxiPathNodeEntryfmt);

DBCStorage <TeamContributionPointsEntry> sTeamContributionPointsStore(TeamContributionPointsfmt);
DBCStorage <TotemCategoryEntry> sTotemCategoryStore(TotemCategoryEntryfmt);
DBCStorage <TransportAnimationEntry> sTransportAnimationStore(TransportAnimationfmt);
DBCStorage <TransportRotationEntry> sTransportRotationStore(TransportRotationfmt);
DBCStorage <VehicleEntry> sVehicleStore(VehicleEntryfmt);
DBCStorage <VehicleSeatEntry> sVehicleSeatStore(VehicleSeatEntryfmt);
DBCStorage <WMOAreaTableEntry> sWMOAreaTableStore(WMOAreaTableEntryfmt);
DBCStorage <WorldMapAreaEntry> sWorldMapAreaStore(WorldMapAreaEntryfmt);
DBCStorage <WorldMapOverlayEntry> sWorldMapOverlayStore(WorldMapOverlayEntryfmt);

typedef std::list<std::string> StoreProblemList;

uint32 DBCFileCount = 0;

static bool LoadDBC_assert_print(uint32 fsize, uint32 rsize, const std::string& filename)
{
    LOG_ERROR("dbc", "Size of '{}' set by format string ({}) not equal size of C++ structure ({}).", filename, fsize, rsize);

    // ASSERT must fail after function call
    return false;
}

template<class T>
inline void LoadDBC(uint32& availableDbcLocales, StoreProblemList& errors, DBCStorage<T>& storage, std::string const& dbcPath, std::string const& filename, char const* dbTable = nullptr)
{
    // compatibility format and C++ structure sizes
    ASSERT(DBCFileLoader::GetFormatRecordSize(storage.GetFormat()) == sizeof(T) || LoadDBC_assert_print(DBCFileLoader::GetFormatRecordSize(storage.GetFormat()), sizeof(T), filename));

    ++DBCFileCount;
    std::string dbcFilename = dbcPath + filename;
    bool existDBData = false;

    if (storage.Load(dbcFilename.c_str()))
    {
        for (uint8 i = 0; i < TOTAL_LOCALES; ++i)
        {
            if (!(availableDbcLocales & (1 << i)))
                continue;

            std::string localizedName(dbcPath);
            localizedName.append(localeNames[i]);
            localizedName.push_back('/');
            localizedName.append(filename);

            if (!storage.LoadStringsFrom(localizedName.c_str()))
                availableDbcLocales &= ~(1 << i);             // mark as not available for speedup next checks
        }
    }

    if (dbTable)
        storage.LoadFromDB(dbTable, storage.GetFormat());

    if (storage.GetNumRows())
        existDBData = true;

    if (!existDBData)
    {
        // sort problematic dbc to (1) non compatible and (2) non-existed
        if (FILE* f = fopen(dbcFilename.c_str(), "rb"))
        {
            std::ostringstream stream;
            stream << dbcFilename << " exists, and has " << storage.GetFieldCount() << " field(s) (expected " << strlen(storage.GetFormat()) << "). Extracted file might be from wrong client version or a database-update has been forgotten.";
            std::string buf = stream.str();
            errors.push_back(buf);
            fclose(f);
        }
        else
            errors.push_back(dbcFilename);
    }
}

void LoadDBCStores(const std::string& dataPath)
{
    uint32 oldMSTime = getMSTime();

    std::string dbcPath = dataPath + "dbc/";

    StoreProblemList bad_dbc_files;
    uint32 availableDbcLocales = 0xFFFFFFFF;

#define LOAD_DBC(store, file, dbtable) LoadDBC(availableDbcLocales, bad_dbc_files, store, dbcPath, file, dbtable)

    LOAD_DBC(sAreaTableStore,                       "AreaTable.dbc",                        "areatable_dbc");
    LOAD_DBC(sAchievementStore,                     "Achievement.dbc",                      "achievement_dbc");
    LOAD_DBC(sAchievementCategoryStore,             "Achievement_Category.dbc",             "achievement_category_dbc");
    LOAD_DBC(sAchievementCriteriaStore,             "Achievement_Criteria.dbc",             "achievement_criteria_dbc");
    LOAD_DBC(sAreaGroupStore,                       "AreaGroup.dbc",                        "areagroup_dbc");
    LOAD_DBC(sAreaPOIStore,                         "AreaPOI.dbc",                          "areapoi_dbc");
    LOAD_DBC(sAuctionHouseStore,                    "AuctionHouse.dbc",                     "auctionhouse_dbc");
    LOAD_DBC(sBankBagSlotPricesStore,               "BankBagSlotPrices.dbc",                "bankbagslotprices_dbc");
    LOAD_DBC(sBattlemasterListStore,                "BattlemasterList.dbc",                 "battlemasterlist_dbc");
    LOAD_DBC(sBarberShopStyleStore,                 "BarberShopStyle.dbc",                  "barbershopstyle_dbc");
    LOAD_DBC(sCharStartOutfitStore,                 "CharStartOutfit.dbc",                  "charstartoutfit_dbc");
    LOAD_DBC(sCharSectionsStore,                    "CharSections.dbc",                     "charsections_dbc");
    LOAD_DBC(sCharTitlesStore,                      "CharTitles.dbc",                       "chartitles_dbc");
    LOAD_DBC(sChatChannelsStore,                    "ChatChannels.dbc",                     "chatchannels_dbc");
    LOAD_DBC(sChrClassesStore,                      "ChrClasses.dbc",                       "chrclasses_dbc");
    LOAD_DBC(sChrRacesStore,                        "ChrRaces.dbc",                         "chrraces_dbc");
    LOAD_DBC(sCinematicCameraStore,                 "CinematicCamera.dbc",                  "cinematiccamera_dbc");
    LOAD_DBC(sCinematicSequencesStore,              "CinematicSequences.dbc",               "cinematicsequences_dbc");
    LOAD_DBC(sCreatureDisplayInfoStore,             "CreatureDisplayInfo.dbc",              "creaturedisplayinfo_dbc");
    LOAD_DBC(sCreatureDisplayInfoExtraStore,        "CreatureDisplayInfoExtra.dbc",         "creaturedisplayinfoextra_dbc");
    LOAD_DBC(sCreatureFamilyStore,                  "CreatureFamily.dbc",                   "creaturefamily_dbc");
    LOAD_DBC(sCreatureModelDataStore,               "CreatureModelData.dbc",                "creaturemodeldata_dbc");
    LOAD_DBC(sCreatureSpellDataStore,               "CreatureSpellData.dbc",                "creaturespelldata_dbc");
    LOAD_DBC(sCreatureTypeStore,                    "CreatureType.dbc",                     "creaturetype_dbc");
    LOAD_DBC(sCurrencyTypesStore,                   "CurrencyTypes.dbc",                    "currencytypes_dbc");
    LOAD_DBC(sDestructibleModelDataStore,           "DestructibleModelData.dbc",            "destructiblemodeldata_dbc");
    LOAD_DBC(sDungeonEncounterStore,                "DungeonEncounter.dbc",                 "dungeonencounter_dbc");
    LOAD_DBC(sDurabilityCostsStore,                 "DurabilityCosts.dbc",                  "durabilitycosts_dbc");
    LOAD_DBC(sDurabilityQualityStore,               "DurabilityQuality.dbc",                "durabilityquality_dbc");
    LOAD_DBC(sEmotesStore,                          "Emotes.dbc",                           "emotes_dbc");
    LOAD_DBC(sEmotesTextStore,                      "EmotesText.dbc",                       "emotestext_dbc");
    LOAD_DBC(sEmotesTextSoundStore,                 "EmotesTextSound.dbc",                  "emotetextsound_dbc");
    LOAD_DBC(sFactionStore,                         "Faction.dbc",                          "faction_dbc");
    LOAD_DBC(sFactionTemplateStore,                 "FactionTemplate.dbc",                  "factiontemplate_dbc");
    LOAD_DBC(sGameObjectArtKitStore,                "GameObjectArtKit.dbc",                 "gameobjectartkit_dbc");
    LOAD_DBC(sGameObjectDisplayInfoStore,           "GameObjectDisplayInfo.dbc",            "gameobjectdisplayinfo_dbc");
    LOAD_DBC(sGemPropertiesStore,                   "GemProperties.dbc",                    "gemproperties_dbc");
    LOAD_DBC(sGlyphPropertiesStore,                 "GlyphProperties.dbc",                  "glyphproperties_dbc");
    LOAD_DBC(sGlyphSlotStore,                       "GlyphSlot.dbc",                        "glyphslot_dbc");
    LOAD_DBC(sGtBarberShopCostBaseStore,            "gtBarberShopCostBase.dbc",             "gtbarbershopcostbase_dbc");
    LOAD_DBC(sGtCombatRatingsStore,                 "gtCombatRatings.dbc",                  "gtcombatratings_dbc");
    LOAD_DBC(sGtChanceToMeleeCritBaseStore,         "gtChanceToMeleeCritBase.dbc",          "gtchancetomeleecritbase_dbc");
    LOAD_DBC(sGtChanceToMeleeCritStore,             "gtChanceToMeleeCrit.dbc",              "gtchancetomeleecrit_dbc");
    LOAD_DBC(sGtChanceToSpellCritBaseStore,         "gtChanceToSpellCritBase.dbc",          "gtchancetospellcritbase_dbc");
    LOAD_DBC(sGtChanceToSpellCritStore,             "gtChanceToSpellCrit.dbc",              "gtchancetospellcrit_dbc");
    LOAD_DBC(sGtNPCManaCostScalerStore,             "gtNPCManaCostScaler.dbc",              "gtnpcmanacostscaler_dbc");
    LOAD_DBC(sGtOCTClassCombatRatingScalarStore,    "gtOCTClassCombatRatingScalar.dbc",     "gtoctclasscombatratingscalar_dbc");
    LOAD_DBC(sGtOCTRegenHPStore,                    "gtOCTRegenHP.dbc",                     "gtoctregenhp_dbc");
    //LOAD_DBC(sGtOCTRegenMPStore,                  "gtOCTRegenMP.dbc",                     "gtoctregenmp_dbc");       -- not used currently
    LOAD_DBC(sGtRegenHPPerSptStore,                 "gtRegenHPPerSpt.dbc",                  "gtregenhpperspt_dbc");
    LOAD_DBC(sGtRegenMPPerSptStore,                 "gtRegenMPPerSpt.dbc",                  "gtregenmpperspt_dbc");
    LOAD_DBC(sHolidaysStore,                        "Holidays.dbc",                         "holidays_dbc");
    LOAD_DBC(sItemStore,                            "Item.dbc",                             "item_dbc");
    LOAD_DBC(sItemBagFamilyStore,                   "ItemBagFamily.dbc",                    "itembagfamily_dbc");
    LOAD_DBC(sItemDisplayInfoStore,                 "ItemDisplayInfo.dbc",                  "itemdisplayinfo_dbc");
    //LOAD_DBC(sItemCondExtCostsStore,              "ItemCondExtCosts.dbc",                 "itemcondextcosts_dbc");
    LOAD_DBC(sItemExtendedCostStore,                "ItemExtendedCost.dbc",                 "itemextendedcost_dbc");
    LOAD_DBC(sItemLimitCategoryStore,               "ItemLimitCategory.dbc",                "itemlimitcategory_dbc");
    LOAD_DBC(sItemRandomPropertiesStore,            "ItemRandomProperties.dbc",             "itemrandomproperties_dbc");
    LOAD_DBC(sItemRandomSuffixStore,                "ItemRandomSuffix.dbc",                 "itemrandomsuffix_dbc");
    LOAD_DBC(sItemSetStore,                         "ItemSet.dbc",                          "itemset_dbc");
    LOAD_DBC(sLFGDungeonStore,                      "LFGDungeons.dbc",                      "lfgdungeons_dbc");
    LOAD_DBC(sLightStore,                           "Light.dbc",                            "light_dbc");
    LOAD_DBC(sLiquidTypeStore,                      "LiquidType.dbc",                       "liquidtype_dbc");
    LOAD_DBC(sLockStore,                            "Lock.dbc",                             "lock_dbc");
    LOAD_DBC(sMailTemplateStore,                    "MailTemplate.dbc",                     "mailtemplate_dbc");
    LOAD_DBC(sMapStore,                             "Map.dbc",                              "map_dbc");
    LOAD_DBC(sMapDifficultyStore,                   "MapDifficulty.dbc",                    "mapdifficulty_dbc");
    LOAD_DBC(sMovieStore,                           "Movie.dbc",                            "movie_dbc");
    LOAD_DBC(sNamesReservedStore,                   "NamesReserved.dbc",                    "namesreserved_dbc");
    LOAD_DBC(sNamesProfanityStore,                  "NamesProfanity.dbc",                   "namesprofanity_dbc");
    LOAD_DBC(sOverrideSpellDataStore,               "OverrideSpellData.dbc",                "overridespelldata_dbc");
    LOAD_DBC(sPowerDisplayStore,                    "PowerDisplay.dbc",                     "powerdisplay_dbc");
    LOAD_DBC(sPvPDifficultyStore,                   "PvpDifficulty.dbc",                    "pvpdifficulty_dbc");
    LOAD_DBC(sQuestXPStore,                         "QuestXP.dbc",                          "questxp_dbc");
    LOAD_DBC(sQuestFactionRewardStore,              "QuestFactionReward.dbc",               "questfactionreward_dbc");
    LOAD_DBC(sQuestSortStore,                       "QuestSort.dbc",                        "questsort_dbc");
    LOAD_DBC(sRandomPropertiesPointsStore,          "RandPropPoints.dbc",                   "randproppoints_dbc");
    LOAD_DBC(sScalingStatDistributionStore,         "ScalingStatDistribution.dbc",          "scalingstatdistribution_dbc");
    LOAD_DBC(sScalingStatValuesStore,               "ScalingStatValues.dbc",                "scalingstatvalues_dbc");
    LOAD_DBC(sSkillLineStore,                       "SkillLine.dbc",                        "skillline_dbc");
    LOAD_DBC(sSkillLineAbilityStore,                "SkillLineAbility.dbc",                 "skilllineability_dbc");
    LOAD_DBC(sSkillRaceClassInfoStore,              "SkillRaceClassInfo.dbc",               "skillraceclassinfo_dbc");
    LOAD_DBC(sSkillTiersStore,                      "SkillTiers.dbc",                       "skilltiers_dbc");
    LOAD_DBC(sSoundEntriesStore,                    "SoundEntries.dbc",                     "soundentries_dbc");
    LOAD_DBC(sSpellStore,                           "Spell.dbc",                            "spell_dbc");
    LOAD_DBC(sSpellCastTimesStore,                  "SpellCastTimes.dbc",                   "spellcasttimes_dbc");
    LOAD_DBC(sSpellCategoryStore,                   "SpellCategory.dbc",                    "spellcategory_dbc");
    LOAD_DBC(sSpellDifficultyStore,                 "SpellDifficulty.dbc",                  "spelldifficulty_dbc");
    LOAD_DBC(sSpellDurationStore,                   "SpellDuration.dbc",                    "spellduration_dbc");
    LOAD_DBC(sSpellFocusObjectStore,                "SpellFocusObject.dbc",                 "spellfocusobject_dbc");
    LOAD_DBC(sSpellItemEnchantmentStore,            "SpellItemEnchantment.dbc",             "spellitemenchantment_dbc");
    LOAD_DBC(sSpellItemEnchantmentConditionStore,   "SpellItemEnchantmentCondition.dbc",    "spellitemenchantmentcondition_dbc");
    LOAD_DBC(sSpellRadiusStore,                     "SpellRadius.dbc",                      "spellradius_dbc");
    LOAD_DBC(sSpellRangeStore,                      "SpellRange.dbc",                       "spellrange_dbc");
    LOAD_DBC(sSpellRuneCostStore,                   "SpellRuneCost.dbc",                    "spellrunecost_dbc");
    LOAD_DBC(sSpellShapeshiftStore,                 "SpellShapeshiftForm.dbc",              "spellshapeshiftform_dbc");
    LOAD_DBC(sSpellVisualStore,                     "SpellVisual.dbc",                      "spellvisual_dbc");
    LOAD_DBC(sStableSlotPricesStore,                "StableSlotPrices.dbc",                 "stableslotprices_dbc");
    LOAD_DBC(sSummonPropertiesStore,                "SummonProperties.dbc",                 "summonproperties_dbc");
    LOAD_DBC(sTalentStore,                          "Talent.dbc",                           "talent_dbc");
    LOAD_DBC(sTalentTabStore,                       "TalentTab.dbc",                        "talenttab_dbc");
    LOAD_DBC(sTaxiNodesStore,                       "TaxiNodes.dbc",                        "taxinodes_dbc");
    LOAD_DBC(sTaxiPathStore,                        "TaxiPath.dbc",                         "taxipath_dbc");
    LOAD_DBC(sTaxiPathNodeStore,                    "TaxiPathNode.dbc",                     "taxipathnode_dbc");
    LOAD_DBC(sTeamContributionPointsStore,          "TeamContributionPoints.dbc",           "teamcontributionpoints_dbc");
    LOAD_DBC(sTotemCategoryStore,                   "TotemCategory.dbc",                    "totemcategory_dbc");
    LOAD_DBC(sTransportAnimationStore,              "TransportAnimation.dbc",               "transportanimation_dbc");
    LOAD_DBC(sTransportRotationStore,               "TransportRotation.dbc",                "transportrotation_dbc");
    LOAD_DBC(sVehicleStore,                         "Vehicle.dbc",                          "vehicle_dbc");
    LOAD_DBC(sVehicleSeatStore,                     "VehicleSeat.dbc",                      "vehicleseat_dbc");
    LOAD_DBC(sWMOAreaTableStore,                    "WMOAreaTable.dbc",                     "wmoareatable_dbc");
    LOAD_DBC(sWorldMapAreaStore,                    "WorldMapArea.dbc",                     "worldmaparea_dbc");
    LOAD_DBC(sWorldMapOverlayStore,                 "WorldMapOverlay.dbc",                  "worldmapoverlay_dbc");

#undef LOAD_DBC

    for (CharStartOutfitEntry const* outfit : sCharStartOutfitStore)
        sCharStartOutfitMap[outfit->Race | (outfit->Class << 8) | (outfit->Gender << 16)] = outfit;

    for (CharSectionsEntry const* charSection : sCharSectionsStore)
        if (charSection->Race && ((1 << (charSection->Race - 1)) & RACEMASK_ALL_PLAYABLE) != 0) //ignore Nonplayable races
            sCharSectionMap.insert({ charSection->GenType | (charSection->Gender << 8) | (charSection->Race << 16), charSection });

    for (FactionEntry const* faction : sFactionStore)
    {
        if (faction->team)
        {
            SimpleFactionsList& flist = sFactionTeamMap[faction->team];
            flist.push_back(faction->ID);
        }
    }

    for (GameObjectDisplayInfoEntry const* info : sGameObjectDisplayInfoStore)
    {
        if (info->maxX < info->minX)
            std::swap(*(float*)(&info->maxX), *(float*)(&info->minX));

        if (info->maxY < info->minY)
            std::swap(*(float*)(&info->maxY), *(float*)(&info->minY));

        if (info->maxZ < info->minZ)
            std::swap(*(float*)(&info->maxZ), *(float*)(&info->minZ));
    }

    for (EmotesTextSoundEntry const* emoteTextSound : sEmotesTextSoundStore)
        sEmotesTextSoundMap[EmotesTextSoundKey(emoteTextSound->EmotesTextId, emoteTextSound->RaceId, emoteTextSound->SexId)] = emoteTextSound;

    // fill data
    for (MapDifficultyEntry const* entry : sMapDifficultyStore)
        sMapDifficultyMap[MAKE_PAIR32(entry->MapId, entry->Difficulty)] = MapDifficulty(entry->resetTime, entry->maxPlayers, entry->areaTriggerText[0] != '\0');

    for (PvPDifficultyEntry const* entry : sPvPDifficultyStore)
        if (entry->bracketId > MAX_BATTLEGROUND_BRACKETS)
            ASSERT(false && "Need update MAX_BATTLEGROUND_BRACKETS by DBC data");

    for (auto i : sSpellStore)
        if (i->Category)
            sSpellsByCategoryStore[i->Category].emplace(false, i->Id);

    for (SkillRaceClassInfoEntry const* entry : sSkillRaceClassInfoStore)
    {
        if (sSkillLineStore.LookupEntry(entry->SkillID))
        {
            SkillRaceClassInfoBySkill.emplace(entry->SkillID, entry);
        }
    }

    for (SkillLineAbilityEntry const* skillLine : sSkillLineAbilityStore)
    {
        SpellEntry const* spellEntry = sSpellStore.LookupEntry(skillLine->Spell);
        if (spellEntry && spellEntry->Attributes & SPELL_ATTR0_PASSIVE)
        {
            for (CreatureFamilyEntry const* cFamily : sCreatureFamilyStore)
            {
                if (skillLine->SkillLine != cFamily->skillLine[0] && skillLine->SkillLine != cFamily->skillLine[1])
                {
                    continue;
                }

                if (spellEntry->SpellLevel)
                {
                    continue;
                }

                if (skillLine->AcquireMethod != SKILL_LINE_ABILITY_LEARNED_ON_SKILL_LEARN)
                {
                    continue;
                }

                sPetFamilySpellsStore[cFamily->ID].insert(spellEntry->Id);
            }
        }
    }

    for (SkillLineAbilityEntry const* skillLine : sSkillLineAbilityStore)
        sSkillLineAbilityIndexBySkillLine[skillLine->SkillLine].push_back(skillLine);

    // Create Spelldifficulty searcher
    for (SpellDifficultyEntry const* spellDiff : sSpellDifficultyStore)
    {
        SpellDifficultyEntry newEntry;

        memset(newEntry.SpellID, 0, 4 * sizeof(uint32));

        for (uint8 x = 0; x < MAX_DIFFICULTY; ++x)
        {
            if (spellDiff->SpellID[x] <= 0 || !sSpellStore.LookupEntry(spellDiff->SpellID[x]))
            {
                if (spellDiff->SpellID[x] > 0) //don't show error if spell is <= 0, not all modes have spells and there are unknown negative values
                    LOG_ERROR("sql.sql", "spelldifficulty_dbc: spell {} at field id: {} at spellid {} does not exist in SpellStore (spell.dbc), loaded as 0", spellDiff->SpellID[x], spellDiff->ID, x);

                newEntry.SpellID[x] = 0; // spell was <= 0 or invalid, set to 0
            }
            else
                newEntry.SpellID[x] = spellDiff->SpellID[x];
        }

        if (newEntry.SpellID[0] <= 0 || newEntry.SpellID[1] <= 0) // id0-1 must be always set!
            continue;

        for (uint8 x = 0; x < MAX_DIFFICULTY; ++x)
            if (newEntry.SpellID[x])
                sSpellMgr->SetSpellDifficultyId(uint32(newEntry.SpellID[x]), spellDiff->ID);
    }

    // create talent spells set
    for (TalentEntry const* talentInfo : sTalentStore)
    {
        TalentTabEntry const* talentTab = sTalentTabStore.LookupEntry(talentInfo->TalentTab);

        for (uint8 j = 0; j < MAX_TALENT_RANK; ++j)
        {
            if (talentInfo->RankID[j])
            {
                sTalentSpellPosMap[talentInfo->RankID[j]] = TalentSpellPos(talentInfo->TalentID, j);

                if (talentTab && talentTab->petTalentMask)
                {
                    sPetTalentSpells.insert(talentInfo->RankID[j]);
                }
            }
        }
    }

    // prepare fast data access to bit pos of talent ranks for use at inspecting
    {
        // now have all max ranks (and then bit amount used for store talent ranks in inspect)
        for (uint32 talentTabId = 1; talentTabId < sTalentTabStore.GetNumRows(); ++talentTabId)
        {
            TalentTabEntry const* talentTabInfo = sTalentTabStore.LookupEntry(talentTabId);
            if (!talentTabInfo)
                continue;

            // prevent memory corruption; otherwise cls will become 12 below
            if ((talentTabInfo->ClassMask & CLASSMASK_ALL_PLAYABLE) == 0)
                continue;

            // store class talent tab pages
            for (uint32 cls = 1; cls < MAX_CLASSES; ++cls)
                if (talentTabInfo->ClassMask & (1 << (cls - 1)))
                    sTalentTabPages[cls][talentTabInfo->tabpage] = talentTabId;
        }
    }

    for (uint32 i = 1; i < sTaxiPathStore.GetNumRows(); ++i)
        if (TaxiPathEntry const* entry = sTaxiPathStore.LookupEntry(i))
            sTaxiPathSetBySource[entry->from][entry->to] = entry;

    // Calculate path nodes count
    uint32 pathCount = sTaxiPathStore.GetNumRows();
    std::vector<uint32> pathLength;
    pathLength.resize(pathCount);                           // 0 and some other indexes not used

    for (uint32 i = 1; i < sTaxiPathNodeStore.GetNumRows(); ++i)
        if (TaxiPathNodeEntry const* entry = sTaxiPathNodeStore.LookupEntry(i))
            if (pathLength[entry->path] < entry->index + 1)
                pathLength[entry->path] = entry->index + 1;

    // Set path length
    sTaxiPathNodesByPath.resize(pathCount);                 // 0 and some other indexes not used
    for (uint32 i = 1; i < sTaxiPathNodesByPath.size(); ++i)
        sTaxiPathNodesByPath[i].resize(pathLength[i]);

    // fill data
    for (TaxiPathNodeEntry const* entry : sTaxiPathNodeStore)
        sTaxiPathNodesByPath[entry->path][entry->index] = entry;

    // Initialize global taxinodes mask
    // include existed nodes that have at least single not spell base (scripted) path
    {
        std::set<uint32> spellPaths;
        for (SpellEntry const* sInfo : sSpellStore)
            for (uint8 j = 0; j < MAX_SPELL_EFFECTS; ++j)
                if (sInfo->Effect[j] == SPELL_EFFECT_SEND_TAXI)
                    spellPaths.insert(sInfo->EffectMiscValue[j]);

        sTaxiNodesMask.fill(0);
        sOldContinentsNodesMask.fill(0);
        sHordeTaxiNodesMask.fill(0);
        sAllianceTaxiNodesMask.fill(0);
        sDeathKnightTaxiNodesMask.fill(0);

        for (uint32 i = 1; i < sTaxiNodesStore.GetNumRows(); ++i)
        {
            TaxiNodesEntry const* node = sTaxiNodesStore.LookupEntry(i);
            if (!node)
                continue;

            TaxiPathSetBySource::const_iterator src_i = sTaxiPathSetBySource.find(i);
            if (src_i != sTaxiPathSetBySource.end() && !src_i->second.empty())
            {
                bool ok = false;
                for (TaxiPathSetForSource::const_iterator dest_i = src_i->second.begin(); dest_i != src_i->second.end(); ++dest_i)
                {
                    // not spell path
                    if (dest_i->second->price || spellPaths.find(dest_i->second->ID) == spellPaths.end())
                    {
                        ok = true;
                        break;
                    }
                }

                if (!ok)
                    continue;
            }

            // valid taxi network node
            uint8  field   = (uint8)((i - 1) / 32);
            uint32 submask = 1 << ((i - 1) % 32);
            sTaxiNodesMask[field] |= submask;

            if (node->MountCreatureID[0] && node->MountCreatureID[0] != 32981)
                sHordeTaxiNodesMask[field] |= submask;

            if (node->MountCreatureID[1] && node->MountCreatureID[1] != 32981)
                sAllianceTaxiNodesMask[field] |= submask;

            if (node->MountCreatureID[0] == 32981 || node->MountCreatureID[1] == 32981)
                sDeathKnightTaxiNodesMask[field] |= submask;

            // old continent node (+ nodes virtually at old continents, check explicitly to avoid loading map files for zone info)
            if (node->map_id < 2 || i == 82 || i == 83 || i == 93 || i == 94)
                sOldContinentsNodesMask[field] |= submask;

            // fix DK node at Ebon Hold and Shadow Vault flight master
            if (i == 315 || i == 333)
                ((TaxiNodesEntry*)node)->MountCreatureID[1] = 32981;
        }
    }

    for (TransportAnimationEntry const* anim : sTransportAnimationStore)
        sTransportMgr->AddPathNodeToTransport(anim->TransportEntry, anim->TimeSeg, anim);

    for (TransportRotationEntry const* rot : sTransportRotationStore)
        sTransportMgr->AddPathRotationToTransport(rot->TransportEntry, rot->TimeSeg, rot);

    for (WMOAreaTableEntry const* entry : sWMOAreaTableStore)
        sWMOAreaInfoByTripple[WMOAreaTableKey(entry->rootId, entry->adtId, entry->groupId)] = entry;

    // error checks
    if (bad_dbc_files.size() >= DBCFileCount)
    {
        LOG_ERROR("dbc", "Incorrect DataDir value in worldserver.conf or ALL required *.dbc files ({}) not found by path: {}dbc", DBCFileCount, dataPath);
        exit(1);
    }
    else if (!bad_dbc_files.empty())
    {
        std::string str;
        for (StoreProblemList::iterator i = bad_dbc_files.begin(); i != bad_dbc_files.end(); ++i)
            str += *i + "\n";

        LOG_ERROR("dbc", "Some required *.dbc files ({} from {}) not found or not compatible:\n{}", (uint32)bad_dbc_files.size(), DBCFileCount, str);
        exit(1);
    }

    // Check loaded DBC files proper version
    if (!sAreaTableStore.LookupEntry(4987)             ||       // last area added in 3.3.5a
            !sCharTitlesStore.LookupEntry(177)         ||       // last char title added in 3.3.5a
            !sGemPropertiesStore.LookupEntry(1629)     ||       // last added spell in 3.3.5a
            !sItemStore.LookupEntry(56806)             ||       // last client known item added in 3.3.5a
            !sItemExtendedCostStore.LookupEntry(2997)  ||       // last item extended cost added in 3.3.5a
            !sMapStore.LookupEntry(724)                ||       // last map added in 3.3.5a
            !sSpellStore.LookupEntry(80864)            )        // last client known item added in 3.3.5a
    {
        LOG_ERROR("dbc", "You have _outdated_ DBC data. Please extract correct versions from current using client.");
        exit(1);
    }

    LOG_INFO("server.loading", ">> Initialized {} Data Stores in {} ms", DBCFileCount, GetMSTimeDiffToNow(oldMSTime));
    LOG_INFO("server.loading", " ");
}

SimpleFactionsList const* GetFactionTeamList(uint32 faction)
{
    FactionTeamMap::const_iterator itr = sFactionTeamMap.find(faction);
    if (itr != sFactionTeamMap.end())
        return &itr->second;

    return nullptr;
}

char const* GetPetName(uint32 petfamily, uint32 dbclang)
{
    if (!petfamily)
        return nullptr;

    CreatureFamilyEntry const* pet_family = sCreatureFamilyStore.LookupEntry(petfamily);
    if (!pet_family)
        return nullptr;

    return pet_family->Name[dbclang];
}

TalentSpellPos const* GetTalentSpellPos(uint32 spellId)
{
    TalentSpellPosMap::const_iterator itr = sTalentSpellPosMap.find(spellId);
    if (itr == sTalentSpellPosMap.end())
        return nullptr;

    return &itr->second;
}

uint32 GetTalentSpellCost(uint32 spellId)
{
    if (TalentSpellPos const* pos = GetTalentSpellPos(spellId))
        return pos->rank + 1;

    return 0;
}

WMOAreaTableEntry const* GetWMOAreaTableEntryByTripple(int32 rootid, int32 adtid, int32 groupid)
{
    auto i = sWMOAreaInfoByTripple.find(WMOAreaTableKey(int16(rootid), int8(adtid), groupid));
    if (i != sWMOAreaInfoByTripple.end())
        return i->second;

    return nullptr;
}

uint32 GetVirtualMapForMapAndZone(uint32 mapid, uint32 zoneId)
{
    if (mapid != 530 && mapid != 571)                        // speed for most cases
        return mapid;

    if (WorldMapAreaEntry const* wma = sWorldMapAreaStore.LookupEntry(zoneId))
        return wma->virtual_map_id >= 0 ? wma->virtual_map_id : wma->map_id;

    return mapid;
}

ContentLevels GetContentLevelsForMapAndZone(uint32 mapid, uint32 zoneId)
{
    mapid = GetVirtualMapForMapAndZone(mapid, zoneId);
    if (mapid < 2)
        return CONTENT_1_60;

    MapEntry const* mapEntry = sMapStore.LookupEntry(mapid);
    if (!mapEntry)
        return CONTENT_1_60;

    switch (mapEntry->Expansion())
    {
        default:
            return CONTENT_1_60;
        case 1:
            return CONTENT_61_70;
        case 2:
            return CONTENT_71_80;
    }
}

void Zone2MapCoordinates(float& x, float& y, uint32 zone)
{
    WorldMapAreaEntry const* maEntry = sWorldMapAreaStore.LookupEntry(zone);

    // if not listed then map coordinates (instance)
    if (!maEntry)
        return;

    std::swap(x, y);                                         // at client map coords swapped
    x = x * ((maEntry->x2 - maEntry->x1) / 100) + maEntry->x1;
    y = y * ((maEntry->y2 - maEntry->y1) / 100) + maEntry->y1; // client y coord from top to down
}

void Map2ZoneCoordinates(float& x, float& y, uint32 zone)
{
    WorldMapAreaEntry const* maEntry = sWorldMapAreaStore.LookupEntry(zone);

    // if not listed then map coordinates (instance)
    if (!maEntry)
        return;

    x = (x - maEntry->x1) / ((maEntry->x2 - maEntry->x1) / 100);
    y = (y - maEntry->y1) / ((maEntry->y2 - maEntry->y1) / 100); // client y coord from top to down
    std::swap(x, y);                                         // client have map coords swapped
}

MapDifficulty const* GetMapDifficultyData(uint32 mapId, Difficulty difficulty)
{
    MapDifficultyMap::const_iterator itr = sMapDifficultyMap.find(MAKE_PAIR32(mapId, difficulty));
    return itr != sMapDifficultyMap.end() ? &itr->second : nullptr;
}

MapDifficulty const* GetDownscaledMapDifficultyData(uint32 mapId, Difficulty& difficulty)
{
    uint32 tmpDiff = difficulty;

    MapDifficulty const* mapDiff = GetMapDifficultyData(mapId, Difficulty(tmpDiff));
    if (!mapDiff)
    {
        if (tmpDiff > RAID_DIFFICULTY_25MAN_NORMAL) // heroic, downscale to normal
            tmpDiff -= 2;
        else
            tmpDiff -= 1;   // any non-normal mode for raids like tbc (only one mode)

        // pull new data
        mapDiff = GetMapDifficultyData(mapId, Difficulty(tmpDiff)); // we are 10 normal or 25 normal
        if (!mapDiff)
        {
            tmpDiff -= 1;
            mapDiff = GetMapDifficultyData(mapId, Difficulty(tmpDiff)); // 10 normal
        }
    }

    difficulty = Difficulty(tmpDiff);

    return mapDiff;
}

PvPDifficultyEntry const* GetBattlegroundBracketByLevel(uint32 mapid, uint32 level)
{
    PvPDifficultyEntry const* maxEntry = nullptr;              // used for level > max listed level case

    for (PvPDifficultyEntry const* entry : sPvPDifficultyStore)
    {
        // skip unrelated and too-high brackets
        if (entry->mapId != mapid || entry->minLevel > level)
            continue;

        // exactly fit
        if (entry->maxLevel >= level)
            return entry;

        // remember for possible out-of-range case (search higher from existed)
        if (!maxEntry || maxEntry->maxLevel < entry->maxLevel)
            maxEntry = entry;
    }

    return maxEntry;
}

PvPDifficultyEntry const* GetBattlegroundBracketById(uint32 mapid, BattlegroundBracketId id)
{
    for (PvPDifficultyEntry const* entry : sPvPDifficultyStore)
        if (entry->mapId == mapid && entry->GetBracketId() == id)
            return entry;

    return nullptr;
}

uint32 const* GetTalentTabPages(uint8 cls)
{
    return sTalentTabPages[cls];
}

bool IsSharedDifficultyMap(uint32 mapid)
{
    return sWorld->getBoolConfig(CONFIG_INSTANCE_SHARED_ID) && (mapid == 631 || mapid == 724);
}

uint32 GetLiquidFlags(uint32 liquidType)
{
    if (LiquidTypeEntry const* liq = sLiquidTypeStore.LookupEntry(liquidType))
        return 1 << liq->Type;

    return 0;
}

CharStartOutfitEntry const* GetCharStartOutfitEntry(uint8 race, uint8 class_, uint8 gender)
{
    std::map<uint32, CharStartOutfitEntry const*>::const_iterator itr = sCharStartOutfitMap.find(race | (class_ << 8) | (gender << 16));
    if (itr == sCharStartOutfitMap.end())
        return nullptr;

    return itr->second;
}

CharSectionsEntry const* GetCharSectionEntry(uint8 race, CharSectionType genType, uint8 gender, uint8 type, uint8 color)
{
    std::pair<CharSectionsMap::const_iterator, CharSectionsMap::const_iterator> eqr = sCharSectionMap.equal_range(uint32(genType) | uint32(gender << 8) | uint32(race << 16));
    for (CharSectionsMap::const_iterator itr = eqr.first; itr != eqr.second; ++itr)
    {
        if (itr->second->Type == type && itr->second->Color == color)
            return itr->second;
    }

    return nullptr;
}

/// Returns LFGDungeonEntry for a specific map and difficulty. Will return first found entry if multiple dungeons use the same map (such as Scarlet Monastery)
LFGDungeonEntry const* GetLFGDungeon(uint32 mapId, Difficulty difficulty)
{
    for (uint32 i = 0; i < sLFGDungeonStore.GetNumRows(); ++i)
    {
        LFGDungeonEntry const* dungeon = sLFGDungeonStore.LookupEntry(i);
        if (!dungeon)
            continue;

        if (dungeon->MapID == uint32(mapId) && Difficulty(dungeon->Difficulty) == difficulty)
            return dungeon;
    }

    return nullptr;
}

LFGDungeonEntry const* GetZoneLFGDungeonEntry(std::string const& zoneName, LocaleConstant locale)
{
    for (LFGDungeonEntry const* dungeon : sLFGDungeonStore)
    {
        if (dungeon->TypeID == lfg::LFG_TYPE_ZONE && zoneName.find(dungeon->Name[locale]) != std::string::npos)
        {
            return dungeon;
        }
    }

    return nullptr;
}

uint32 GetDefaultMapLight(uint32 mapId)
{
    for (int32 i = sLightStore.GetNumRows(); i >= 0; --i)
    {
        LightEntry const* light = sLightStore.LookupEntry(uint32(i));
        if (!light)
            continue;

        if (light->MapId == mapId && light->X == 0.0f && light->Y == 0.0f && light->Z == 0.0f)
            return light->Id;
    }

    return 0;
}

SkillRaceClassInfoEntry const* GetSkillRaceClassInfo(uint32 skill, uint8 race, uint8 class_)
{
    SkillRaceClassInfoBounds bounds = SkillRaceClassInfoBySkill.equal_range(skill);
    for (SkillRaceClassInfoMap::iterator itr = bounds.first; itr != bounds.second; ++itr)
    {
        if (itr->second->RaceMask && !(itr->second->RaceMask & (1 << (race - 1))))
        {
            continue;
        }

        if (itr->second->ClassMask && !(itr->second->ClassMask & (1 << (class_ - 1))))
        {
            continue;
        }

        return itr->second;
    }

    return nullptr;
}

<<<<<<< HEAD
EmotesTextSoundEntry const* FindTextSoundEmoteFor(uint32 emote, uint32 race, uint32 gender)
{
    auto itr = sEmotesTextSoundMap.find(EmotesTextSoundKey(emote, race, gender));
    return itr != sEmotesTextSoundMap.end() ? itr->second : nullptr;
=======
const std::vector<SkillLineAbilityEntry const*>& GetSkillLineAbilitiesBySkillLine(uint32 skillLine)
{
    auto it = sSkillLineAbilityIndexBySkillLine.find(skillLine);
    if (it == sSkillLineAbilityIndexBySkillLine.end())
    {
        static const std::vector<SkillLineAbilityEntry const*> emptyVector;
        return emptyVector;
    }
    return it->second;
>>>>>>> 8ef8ddad
}<|MERGE_RESOLUTION|>--- conflicted
+++ resolved
@@ -944,12 +944,12 @@
     return nullptr;
 }
 
-<<<<<<< HEAD
 EmotesTextSoundEntry const* FindTextSoundEmoteFor(uint32 emote, uint32 race, uint32 gender)
 {
     auto itr = sEmotesTextSoundMap.find(EmotesTextSoundKey(emote, race, gender));
     return itr != sEmotesTextSoundMap.end() ? itr->second : nullptr;
-=======
+}
+
 const std::vector<SkillLineAbilityEntry const*>& GetSkillLineAbilitiesBySkillLine(uint32 skillLine)
 {
     auto it = sSkillLineAbilityIndexBySkillLine.find(skillLine);
@@ -959,5 +959,4 @@
         return emptyVector;
     }
     return it->second;
->>>>>>> 8ef8ddad
 }