--- conflicted
+++ resolved
@@ -168,13 +168,10 @@
         {
             err = ERR_IN_RANDOM_BG;
         }
-<<<<<<< HEAD
-=======
         else if (_player->InBattlegroundQueueForBattlegroundQueueType(bgQueueTypeId)) // queued for this bg
         {
             err = ERR_BATTLEGROUND_NONE;
         }
->>>>>>> 9f4f8243
         else if (_player->InBattlegroundQueue() && bgTypeId == BATTLEGROUND_RB) // already in queue, so can't queue for random
         {
             err = ERR_IN_NON_RANDOM_BG;
@@ -483,32 +480,6 @@
 
         TeamId teamId = ginfo.teamId;
 
-<<<<<<< HEAD
-                // Remove from LFG queues
-                sLFGMgr->LeaveAllLfgQueues(_player->GetGUID(), false);
-
-                _player->SetBattlegroundId(bg->GetInstanceID(), bg->GetBgTypeID(), queueSlot, true, bgTypeId == BATTLEGROUND_RB, teamId);
-                sBattlegroundMgr->SendToBattleground(_player, ginfo.IsInvitedToBGInstanceGUID, bgTypeId);
-            }
-            break;
-        case 0: // leave queue
-            {
-                bgQueue.RemovePlayer(_player->GetGUID(), false, queueSlot);
-                _player->RemoveBattlegroundQueueId(bgQueueTypeId);
-                // track if player refuses to join the BG after being invited
-                if (bg->isBattleground() && (bg->GetStatus() == STATUS_IN_PROGRESS || bg->GetStatus() == STATUS_WAIT_JOIN))
-                {
-                    if (sWorld->getBoolConfig(CONFIG_BATTLEGROUND_TRACK_DESERTERS))
-                    {
-                        CharacterDatabasePreparedStatement* stmt = CharacterDatabase.GetPreparedStatement(CHAR_INS_DESERTER_TRACK);
-                        stmt->SetData(0, _player->GetGUID().GetCounter());
-                        stmt->SetData(1, BG_DESERTION_TYPE_LEAVE_QUEUE);
-                        CharacterDatabase.Execute(stmt);
-                    }
-
-                    sScriptMgr->OnBattlegroundDesertion(_player, BG_DESERTION_TYPE_LEAVE_QUEUE);
-                }
-=======
         // send status packet
         sBattlegroundMgr->BuildBattlegroundStatusPacket(&data, bg, queueSlot, STATUS_IN_PROGRESS, 0, bg->GetStartTime(), bg->GetArenaType(), teamId);
         SendPacket(&data);
@@ -552,7 +523,6 @@
                 stmt->SetData(0, _player->GetGUID().GetCounter());
                 stmt->SetData(1, BG_DESERTION_TYPE_LEAVE_QUEUE);
                 CharacterDatabase.Execute(stmt);
->>>>>>> 9f4f8243
             }
 
             sScriptMgr->OnBattlegroundDesertion(_player, BG_DESERTION_TYPE_LEAVE_QUEUE);
