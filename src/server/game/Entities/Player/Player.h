/*
 * This file is part of the AzerothCore Project. See AUTHORS file for Copyright information
 *
 * This program is free software; you can redistribute it and/or modify it
 * under the terms of the GNU Affero General Public License as published by the
 * Free Software Foundation; either version 3 of the License, or (at your
 * option) any later version.
 *
 * This program is distributed in the hope that it will be useful, but WITHOUT
 * ANY WARRANTY; without even the implied warranty of MERCHANTABILITY or
 * FITNESS FOR A PARTICULAR PURPOSE. See the GNU Affero General Public License for
 * more details.
 *
 * You should have received a copy of the GNU General Public License along
 * with this program. If not, see <http://www.gnu.org/licenses/>.
 */

#ifndef _PLAYER_H
#define _PLAYER_H

#include "ArenaTeam.h"
#include "Battleground.h"
#include "CharacterCache.h"
#include "CinematicMgr.h"
#include "DBCStores.h"
#include "DatabaseEnvFwd.h"
#include "EnumFlag.h"
#include "GroupReference.h"
#include "InstanceSaveMgr.h"
#include "Item.h"
#include "KillRewarder.h"
#include "MapReference.h"
#include "ObjectMgr.h"
#include "Optional.h"
#include "PetDefines.h"
#include "PlayerSettings.h"
#include "PlayerTaxi.h"
#include "QuestDef.h"
#include "SpellAuras.h"
#include "SpellMgr.h"
#include "SpellInfo.h"
#include "TradeData.h"
#include "Unit.h"
#include "WorldSession.h"
#include <string>
#include <vector>

struct CreatureTemplate;
struct Mail;
struct TrainerSpell;
struct VendorItem;

class AchievementMgr;
class ReputationMgr;
class Channel;
class CharacterCreateInfo;
class Creature;
class DynamicObject;
class Group;
class Guild;
class OutdoorPvP;
class Pet;
class PlayerMenu;
class PlayerSocial;
class SpellCastTargets;
class UpdateMask;

typedef std::deque<Mail*> PlayerMails;
typedef void(*bgZoneRef)(Battleground*, WorldPacket&);

#define PLAYER_MAX_SKILLS           127
#define PLAYER_MAX_DAILY_QUESTS     25
#define PLAYER_EXPLORED_ZONES_SIZE  128

// corpse reclaim times
#define DEATH_EXPIRE_STEP (5*MINUTE)
#define MAX_DEATH_COUNT 3

#define PLAYER_SKILL_INDEX(x)       (PLAYER_SKILL_INFO_1_1 + ((x)*3))
#define PLAYER_SKILL_VALUE_INDEX(x) (PLAYER_SKILL_INDEX(x)+1)
#define PLAYER_SKILL_BONUS_INDEX(x) (PLAYER_SKILL_INDEX(x)+2)

#define SKILL_VALUE(x)         PAIR32_LOPART(x)
#define SKILL_MAX(x)           PAIR32_HIPART(x)
#define MAKE_SKILL_VALUE(v, m) MAKE_PAIR32(v, m)

#define SKILL_TEMP_BONUS(x)    int16(PAIR32_LOPART(x))
#define SKILL_PERM_BONUS(x)    int16(PAIR32_HIPART(x))
#define MAKE_SKILL_BONUS(t, p) MAKE_PAIR32(t, p)

// Note: SPELLMOD_* values is aura types in fact
enum SpellModType
{
    SPELLMOD_FLAT         = 107,                            // SPELL_AURA_ADD_FLAT_MODIFIER
    SPELLMOD_PCT          = 108                             // SPELL_AURA_ADD_PCT_MODIFIER
};

// 2^n values, Player::m_isunderwater is a bitmask. These are Trinity internal values, they are never send to any client
enum PlayerUnderwaterState
{
    UNDERWATER_NONE                     = 0x00,
    UNDERWATER_INWATER                  = 0x01,             // terrain type is water and player is afflicted by it
    UNDERWATER_INLAVA                   = 0x02,             // terrain type is lava and player is afflicted by it
    UNDERWATER_INSLIME                  = 0x04,             // terrain type is lava and player is afflicted by it
    UNDERWATER_INDARKWATER              = 0x08,             // terrain type is dark water and player is afflicted by it

    UNDERWATER_EXIST_TIMERS             = 0x10
};

enum BuyBankSlotResult
{
    ERR_BANKSLOT_FAILED_TOO_MANY    = 0,
    ERR_BANKSLOT_INSUFFICIENT_FUNDS = 1,
    ERR_BANKSLOT_NOTBANKER          = 2,
    ERR_BANKSLOT_OK                 = 3
};

enum PlayerSpellState
{
    PLAYERSPELL_UNCHANGED = 0,
    PLAYERSPELL_CHANGED   = 1,
    PLAYERSPELL_NEW       = 2,
    PLAYERSPELL_REMOVED   = 3,
    PLAYERSPELL_TEMPORARY = 4
};

struct PlayerSpell
{
    PlayerSpellState State : 7; // UPPER CASE TO CAUSE CONSOLE ERRORS (CHECK EVERY USAGE)!
    bool Active            : 1; // UPPER CASE TO CAUSE CONSOLE ERRORS (CHECK EVERY USAGE)! lower rank of a spell are not useable, but learnt
    uint8 specMask         : 8;
    bool IsInSpec(uint8 spec) { return (specMask & (1 << spec)); }
};

struct PlayerTalent
{
    PlayerSpellState State : 8; // UPPER CASE TO CAUSE CONSOLE ERRORS (CHECK EVERY USAGE)!
    uint8 specMask         : 8;
    uint32 talentID;
    bool inSpellBook;
    bool IsInSpec(uint8 spec) { return (specMask & (1 << spec)); }
};

enum TalentTree // talent tabs
{
    TALENT_TREE_WARRIOR_ARMS = 161,
    TALENT_TREE_WARRIOR_FURY = 164,
    TALENT_TREE_WARRIOR_PROTECTION = 163,
    TALENT_TREE_PALADIN_HOLY = 382,
    TALENT_TREE_PALADIN_PROTECTION = 383,
    TALENT_TREE_PALADIN_RETRIBUTION = 381,
    TALENT_TREE_HUNTER_BEAST_MASTERY = 361,
    TALENT_TREE_HUNTER_MARKSMANSHIP = 363,
    TALENT_TREE_HUNTER_SURVIVAL = 362,
    TALENT_TREE_ROGUE_ASSASSINATION = 182,
    TALENT_TREE_ROGUE_COMBAT = 181,
    TALENT_TREE_ROGUE_SUBTLETY = 183,
    TALENT_TREE_PRIEST_DISCIPLINE = 201,
    TALENT_TREE_PRIEST_HOLY = 202,
    TALENT_TREE_PRIEST_SHADOW = 203,
    TALENT_TREE_DEATH_KNIGHT_BLOOD = 398,
    TALENT_TREE_DEATH_KNIGHT_FROST = 399,
    TALENT_TREE_DEATH_KNIGHT_UNHOLY = 400,
    TALENT_TREE_SHAMAN_ELEMENTAL = 261,
    TALENT_TREE_SHAMAN_ENHANCEMENT = 263,
    TALENT_TREE_SHAMAN_RESTORATION = 262,
    TALENT_TREE_MAGE_ARCANE = 81,
    TALENT_TREE_MAGE_FIRE = 41,
    TALENT_TREE_MAGE_FROST = 61,
    TALENT_TREE_WARLOCK_AFFLICTION = 302,
    TALENT_TREE_WARLOCK_DEMONOLOGY = 303,
    TALENT_TREE_WARLOCK_DESTRUCTION = 301,
    TALENT_TREE_DRUID_BALANCE = 283,
    TALENT_TREE_DRUID_FERAL_COMBAT = 281,
    TALENT_TREE_DRUID_RESTORATION = 282
};

#define SPEC_MASK_ALL 255

// Spell modifier (used for modify other spells)
struct SpellModifier
{
    SpellModifier(Aura* _ownerAura = nullptr) : op(SPELLMOD_DAMAGE), type(SPELLMOD_FLAT), charges(0),  mask(), ownerAura(_ownerAura) {}
    SpellModOp   op   : 8;
    SpellModType type : 8;
    int16 charges     : 16;
    int32 value{0};
    flag96 mask;
    uint32 spellId{0};
    Aura* const ownerAura;
};

typedef std::unordered_map<uint32, PlayerTalent*> PlayerTalentMap;
typedef std::unordered_map<uint32, PlayerSpell*> PlayerSpellMap;
typedef std::list<SpellModifier*> SpellModList;

typedef GuidList WhisperListContainer;

struct SpellCooldown
{
    uint32 end;
    uint16 category;
    uint32 itemid;
    uint32 maxduration;
    bool sendToSpectator: 1;
    bool needSendToClient: 1;
};

typedef std::map<uint32, SpellCooldown> SpellCooldowns;
typedef std::unordered_map<uint32 /*instanceId*/, time_t/*releaseTime*/> InstanceTimeMap;

enum TrainerSpellState
{
    TRAINER_SPELL_GREEN = 0,
    TRAINER_SPELL_RED   = 1,
    TRAINER_SPELL_GRAY  = 2,
    TRAINER_SPELL_GREEN_DISABLED = 10                       // custom value, not send to client: formally green but learn not allowed
};

enum ActionButtonUpdateState
{
    ACTIONBUTTON_UNCHANGED = 0,
    ACTIONBUTTON_CHANGED   = 1,
    ACTIONBUTTON_NEW       = 2,
    ACTIONBUTTON_DELETED   = 3
};

enum ActionButtonType
{
    ACTION_BUTTON_SPELL     = 0x00,
    ACTION_BUTTON_C         = 0x01,                         // click?
    ACTION_BUTTON_EQSET     = 0x20,
    ACTION_BUTTON_MACRO     = 0x40,
    ACTION_BUTTON_CMACRO    = ACTION_BUTTON_C | ACTION_BUTTON_MACRO,
    ACTION_BUTTON_ITEM      = 0x80
};

enum ReputationSource
{
    REPUTATION_SOURCE_KILL,
    REPUTATION_SOURCE_QUEST,
    REPUTATION_SOURCE_DAILY_QUEST,
    REPUTATION_SOURCE_WEEKLY_QUEST,
    REPUTATION_SOURCE_MONTHLY_QUEST,
    REPUTATION_SOURCE_REPEATABLE_QUEST,
    REPUTATION_SOURCE_SPELL
};

#define ACTION_BUTTON_ACTION(X) (uint32(X) & 0x00FFFFFF)
#define ACTION_BUTTON_TYPE(X)   ((uint32(X) & 0xFF000000) >> 24)
#define MAX_ACTION_BUTTON_ACTION_VALUE (0x00FFFFFF+1)

struct ActionButton
{
    ActionButton()  = default;

    uint32 packedData{0};
    ActionButtonUpdateState uState{ACTIONBUTTON_NEW};

    // helpers
    [[nodiscard]] ActionButtonType GetType() const { return ActionButtonType(ACTION_BUTTON_TYPE(packedData)); }
    [[nodiscard]] uint32 GetAction() const { return ACTION_BUTTON_ACTION(packedData); }
    void SetActionAndType(uint32 action, ActionButtonType type)
    {
        uint32 newData = action | (uint32(type) << 24);
        if (newData != packedData || uState == ACTIONBUTTON_DELETED)
        {
            packedData = newData;
            if (uState != ACTIONBUTTON_NEW)
                uState = ACTIONBUTTON_CHANGED;
        }
    }
};

#define  MAX_ACTION_BUTTONS 144                             //checked in 3.2.0

typedef std::map<uint8, ActionButton> ActionButtonList;

struct PlayerCreateInfoItem
{
    PlayerCreateInfoItem(uint32 id, uint32 amount) : item_id(id), item_amount(amount) {}

    uint32 item_id;
    uint32 item_amount;
};

typedef std::list<PlayerCreateInfoItem> PlayerCreateInfoItems;

struct PlayerClassLevelInfo
{
    PlayerClassLevelInfo()  = default;
    uint32 basehealth{0};
    uint32 basemana{0};
};

struct PlayerClassInfo
{
    PlayerClassInfo()  = default;

    PlayerClassLevelInfo* levelInfo{nullptr};                        //[level-1] 0..MaxPlayerLevel-1
};

struct PlayerLevelInfo
{
    PlayerLevelInfo()
    {
        stats.fill(0);
    }

    std::array<uint32, MAX_STATS> stats = { };
};

typedef std::list<uint32> PlayerCreateInfoSpells;

struct PlayerCreateInfoAction
{
    PlayerCreateInfoAction()  = default;
    PlayerCreateInfoAction(uint8 _button, uint32 _action, uint8 _type) : button(_button), type(_type), action(_action) {}

    uint8 button{0};
    uint8 type{0};
    uint32 action{0};
};

typedef std::list<PlayerCreateInfoAction> PlayerCreateInfoActions;

struct PlayerCreateInfoSkill
{
    uint16 SkillId;
    uint16 Rank;
};

typedef std::list<PlayerCreateInfoSkill> PlayerCreateInfoSkills;

struct PlayerInfo
{
    // existence checked by displayId != 0
    PlayerInfo()  = default;

    uint32 mapId{0};
    uint32 areaId{0};
    float positionX{0.0f};
    float positionY{0.0f};
    float positionZ{0.0f};
    float orientation{0.0f};
    uint16 displayId_m{0};
    uint16 displayId_f{0};
    PlayerCreateInfoItems item;
    PlayerCreateInfoSpells customSpells;
    PlayerCreateInfoSpells  castSpells;
    PlayerCreateInfoActions action;
    PlayerCreateInfoSkills skills;

    PlayerLevelInfo* levelInfo{nullptr};                             //[level-1] 0..MaxPlayerLevel-1
};

struct PvPInfo
{
    PvPInfo()  = default;

    bool IsHostile{false};
    bool IsInHostileArea{false};               ///> Marks if player is in an area which forces PvP flag
    bool IsInNoPvPArea{false};                 ///> Marks if player is in a sanctuary or friendly capital city
    bool IsInFFAPvPArea{false};                ///> Marks if player is in an FFAPvP area (such as Gurubashi Arena)
    time_t EndTimer{0};                        ///> Time when player unflags himself for PvP (flag removed after 5 minutes)
    time_t FFAPvPEndTimer{0};                  ///> Time when player unflags himself for FFA PvP (flag removed after 30 sec)
};

enum DuelState
{
    DUEL_STATE_CHALLENGED,
    DUEL_STATE_COUNTDOWN,
    DUEL_STATE_IN_PROGRESS,
    DUEL_STATE_COMPLETED
};

struct DuelInfo
{
    DuelInfo(Player* opponent, Player* initiator, bool isMounted) : Opponent(opponent), Initiator(initiator), IsMounted(isMounted) {}

    Player* const Opponent;
    Player* const Initiator;
    bool const IsMounted;
    DuelState State = DUEL_STATE_CHALLENGED;
    time_t StartTime = 0;
    time_t OutOfBoundsTime = 0;
};

struct Areas
{
    uint32 areaID;
    uint32 areaFlag;
    float x1;
    float x2;
    float y1;
    float y2;
};

#define MAX_RUNES       6

enum RuneCooldowns
{
    RUNE_BASE_COOLDOWN  = 10000,
    RUNE_GRACE_PERIOD   = 2500,     // xinef: maximum possible grace period
    RUNE_MISS_COOLDOWN  = 1500,     // cooldown applied on runes when the spell misses
};

enum RuneType
{
    RUNE_BLOOD      = 0,
    RUNE_UNHOLY     = 1,
    RUNE_FROST      = 2,
    RUNE_DEATH      = 3,
    NUM_RUNE_TYPES  = 4
};

struct RuneInfo
{
    uint8 BaseRune;
    uint8 CurrentRune;
    uint32 Cooldown;
    uint32 GracePeriod;
    AuraEffect const* ConvertAura;
};

struct Runes
{
    RuneInfo runes[MAX_RUNES];
    uint8 runeState;                                        // mask of available runes
    RuneType lastUsedRune;

    void SetRuneState(uint8 index, bool set = true)
    {
        if (set)
            runeState |= (1 << index);                      // usable
        else
            runeState &= ~(1 << index);                     // on cooldown
    }
};

struct EnchantDuration
{
    EnchantDuration()  = default;;
    EnchantDuration(Item* _item, EnchantmentSlot _slot, uint32 _leftduration) : item(_item), slot(_slot),
        leftduration(_leftduration) { ASSERT(item); };

    Item* item{nullptr};
    EnchantmentSlot slot{MAX_ENCHANTMENT_SLOT};
    uint32 leftduration{0};
};

typedef std::list<EnchantDuration> EnchantDurationList;
typedef std::list<Item*> ItemDurationList;

enum PlayerMovementType
{
    MOVE_ROOT       = 1,
    MOVE_UNROOT     = 2,
    MOVE_WATER_WALK = 3,
    MOVE_LAND_WALK  = 4
};

enum DrunkenState
{
    DRUNKEN_SOBER   = 0,
    DRUNKEN_TIPSY   = 1,
    DRUNKEN_DRUNK   = 2,
    DRUNKEN_SMASHED = 3
};

#define MAX_DRUNKEN   4

enum PlayerFlags : uint32
{
    PLAYER_FLAGS_GROUP_LEADER      = 0x00000001,
    PLAYER_FLAGS_AFK               = 0x00000002,
    PLAYER_FLAGS_DND               = 0x00000004,
    PLAYER_FLAGS_GM                = 0x00000008,
    PLAYER_FLAGS_GHOST             = 0x00000010,
    PLAYER_FLAGS_RESTING           = 0x00000020,
    PLAYER_FLAGS_UNK6              = 0x00000040,
    PLAYER_FLAGS_UNK7              = 0x00000080,               // pre-3.0.3 PLAYER_FLAGS_FFA_PVP flag for FFA PVP state
    PLAYER_FLAGS_CONTESTED_PVP     = 0x00000100,               // Player has been involved in a PvP combat and will be attacked by contested guards
    PLAYER_FLAGS_IN_PVP            = 0x00000200,
    PLAYER_FLAGS_HIDE_HELM         = 0x00000400,
    PLAYER_FLAGS_HIDE_CLOAK        = 0x00000800,
    PLAYER_FLAGS_PLAYED_LONG_TIME  = 0x00001000,               // played long time
    PLAYER_FLAGS_PLAYED_TOO_LONG   = 0x00002000,               // played too long time
    PLAYER_FLAGS_IS_OUT_OF_BOUNDS  = 0x00004000,
    PLAYER_FLAGS_DEVELOPER         = 0x00008000,               // <Dev> prefix for something?
    PLAYER_FLAGS_UNK16             = 0x00010000,               // pre-3.0.3 PLAYER_FLAGS_SANCTUARY flag for player entered sanctuary
    PLAYER_FLAGS_TAXI_BENCHMARK    = 0x00020000,               // taxi benchmark mode (on/off) (2.0.1)
    PLAYER_FLAGS_PVP_TIMER         = 0x00040000,               // 3.0.2, pvp timer active (after you disable pvp manually)
    PLAYER_FLAGS_UBER              = 0x00080000,
    PLAYER_FLAGS_UNK20             = 0x00100000,
    PLAYER_FLAGS_UNK21             = 0x00200000,
    PLAYER_FLAGS_COMMENTATOR2      = 0x00400000,
    PLAYER_ALLOW_ONLY_ABILITY      = 0x00800000,                // used by bladestorm and killing spree, allowed only spells with SPELL_ATTR0_USES_RANGED_SLOT, SPELL_EFFECT_ATTACK, checked only for active player
    PLAYER_FLAGS_UNK24             = 0x01000000,                // disabled all melee ability on tab include autoattack
    PLAYER_FLAGS_NO_XP_GAIN        = 0x02000000,
    PLAYER_FLAGS_UNK26             = 0x04000000,
    PLAYER_FLAGS_UNK27             = 0x08000000,
    PLAYER_FLAGS_UNK28             = 0x10000000,
    PLAYER_FLAGS_UNK29             = 0x20000000,
    PLAYER_FLAGS_UNK30             = 0x40000000,
    PLAYER_FLAGS_UNK31             = 0x80000000,
};

DEFINE_ENUM_FLAG(PlayerFlags);

enum PlayerBytesOffsets //@todo: Implement
{
    PLAYER_BYTES_OFFSET_SKIN_ID         = 0,
    PLAYER_BYTES_OFFSET_FACE_ID         = 1,
    PLAYER_BYTES_OFFSET_HAIR_STYLE_ID   = 2,
    PLAYER_BYTES_OFFSET_HAIR_COLOR_ID   = 3
};

enum PlayerBytes2Offsets //@todo: Implement
{
    PLAYER_BYTES_2_OFFSET_FACIAL_STYLE      = 0,
    PLAYER_BYTES_2_OFFSET_PARTY_TYPE        = 1,
    PLAYER_BYTES_2_OFFSET_BANK_BAG_SLOTS    = 2,
    PLAYER_BYTES_2_OFFSET_REST_STATE        = 3
};

enum PlayerBytes3Offsets //@todo: Implement
{
    PLAYER_BYTES_3_OFFSET_GENDER        = 0,
    PLAYER_BYTES_3_OFFSET_INEBRIATION   = 1,
    PLAYER_BYTES_3_OFFSET_PVP_TITLE     = 2,
    PLAYER_BYTES_3_OFFSET_ARENA_FACTION = 3
};

enum PlayerFieldBytesOffsets //@todo: Implement
{
    PLAYER_FIELD_BYTES_OFFSET_FLAGS                 = 0,
    PLAYER_FIELD_BYTES_OFFSET_RAF_GRANTABLE_LEVEL   = 1,
    PLAYER_FIELD_BYTES_OFFSET_ACTION_BAR_TOGGLES    = 2,
    PLAYER_FIELD_BYTES_OFFSET_LIFETIME_MAX_PVP_RANK = 3
};

enum PlayerFieldBytes2Offsets
{
    PLAYER_FIELD_BYTES_2_OFFSET_OVERRIDE_SPELLS_ID                  = 0,    // uint16!
    PLAYER_FIELD_BYTES_2_OFFSET_IGNORE_POWER_REGEN_PREDICTION_MASK  = 2,
    PLAYER_FIELD_BYTES_2_OFFSET_AURA_VISION                         = 3
};

static_assert((PLAYER_FIELD_BYTES_2_OFFSET_OVERRIDE_SPELLS_ID & 1) == 0, "PLAYER_FIELD_BYTES_2_OFFSET_OVERRIDE_SPELLS_ID must be aligned to 2 byte boundary");

#define PLAYER_BYTES_2_OVERRIDE_SPELLS_UINT16_OFFSET (PLAYER_FIELD_BYTES_2_OFFSET_OVERRIDE_SPELLS_ID / 2)

#define KNOWN_TITLES_SIZE   3
#define MAX_TITLE_INDEX     (KNOWN_TITLES_SIZE*64)          // 3 uint64 fields

// used in PLAYER_FIELD_BYTES values
enum PlayerFieldByteFlags
{
    PLAYER_FIELD_BYTE_TRACK_STEALTHED   = 0x00000002,
    PLAYER_FIELD_BYTE_RELEASE_TIMER     = 0x00000008,       // Display time till auto release spirit
    PLAYER_FIELD_BYTE_NO_RELEASE_WINDOW = 0x00000010        // Display no "release spirit" window at all
};

// used in PLAYER_FIELD_BYTES2 values
enum PlayerFieldByte2Flags
{
    PLAYER_FIELD_BYTE2_NONE                 = 0x00,
    PLAYER_FIELD_BYTE2_STEALTH              = 0x20,
    PLAYER_FIELD_BYTE2_INVISIBILITY_GLOW    = 0x40
};

enum MirrorTimerType
{
    FATIGUE_TIMER      = 0,
    BREATH_TIMER       = 1,
    FIRE_TIMER         = 2
};
#define MAX_TIMERS      3
#define DISABLED_MIRROR_TIMER   -1

// 2^n values
enum PlayerExtraFlags
{
    // gm abilities
    PLAYER_EXTRA_GM_ON              = 0x0001,
    PLAYER_EXTRA_ACCEPT_WHISPERS    = 0x0004,
    PLAYER_EXTRA_TAXICHEAT          = 0x0008,
    PLAYER_EXTRA_GM_INVISIBLE       = 0x0010,
    PLAYER_EXTRA_GM_CHAT            = 0x0020,               // Show GM badge in chat messages
    PLAYER_EXTRA_HAS_310_FLYER      = 0x0040,               // Marks if player already has 310% speed flying mount
    PLAYER_EXTRA_SPECTATOR_ON       = 0x0080,               // Marks if player is spectactor
    PLAYER_EXTRA_PVP_DEATH          = 0x0100,               // store PvP death status until corpse creating.
    PLAYER_EXTRA_SHOW_DK_PET        = 0x0400,               // Marks if player should see ghoul on login screen
};

// 2^n values
enum AtLoginFlags
{
    AT_LOGIN_NONE              = 0x00,
    AT_LOGIN_RENAME            = 0x01,
    AT_LOGIN_RESET_SPELLS      = 0x02,
    AT_LOGIN_RESET_TALENTS     = 0x04,
    AT_LOGIN_CUSTOMIZE         = 0x08,
    AT_LOGIN_RESET_PET_TALENTS = 0x10,
    AT_LOGIN_FIRST             = 0x20,
    AT_LOGIN_CHANGE_FACTION    = 0x40,
    AT_LOGIN_CHANGE_RACE       = 0x80,
    AT_LOGIN_RESET_AP          = 0x100,
    AT_LOGIN_RESET_ARENA       = 0x200,
    AT_LOGIN_CHECK_ACHIEVS     = 0x400,
    AT_LOGIN_RESURRECT         = 0x800
};

typedef std::map<uint32, QuestStatusData> QuestStatusMap;
typedef std::unordered_set<uint32> RewardedQuestSet;

//               quest,  keep
typedef std::map<uint32, bool> QuestStatusSaveMap;

enum QuestSlotOffsets
{
    QUEST_ID_OFFSET     = 0,
    QUEST_STATE_OFFSET  = 1,
    QUEST_COUNTS_OFFSET = 2,
    QUEST_TIME_OFFSET   = 4
};

#define MAX_QUEST_OFFSET 5

enum QuestSlotStateMask
{
    QUEST_STATE_NONE     = 0x0000,
    QUEST_STATE_COMPLETE = 0x0001,
    QUEST_STATE_FAIL     = 0x0002
};

enum SkillUpdateState
{
    SKILL_UNCHANGED     = 0,
    SKILL_CHANGED       = 1,
    SKILL_NEW           = 2,
    SKILL_DELETED       = 3
};

struct SkillStatusData
{
    SkillStatusData(uint8 _pos, SkillUpdateState _uState) : pos(_pos), uState(_uState)
    {
    }
    uint8 pos;
    SkillUpdateState uState;
};

typedef std::unordered_map<uint32, SkillStatusData> SkillStatusMap;

class Quest;
class Spell;
class Item;
class WorldSession;

enum PlayerSlots
{
    // first slot for item stored (in any way in player m_items data)
    PLAYER_SLOT_START           = 0,
    // last+1 slot for item stored (in any way in player m_items data)
    PLAYER_SLOT_END             = 150,
    PLAYER_SLOTS_COUNT          = (PLAYER_SLOT_END - PLAYER_SLOT_START)
};

#define INVENTORY_SLOT_BAG_0    255

enum EquipmentSlots : uint32                                 // 19 slots
{
    EQUIPMENT_SLOT_START        = 0,
    EQUIPMENT_SLOT_HEAD         = 0,
    EQUIPMENT_SLOT_NECK         = 1,
    EQUIPMENT_SLOT_SHOULDERS    = 2,
    EQUIPMENT_SLOT_BODY         = 3,
    EQUIPMENT_SLOT_CHEST        = 4,
    EQUIPMENT_SLOT_WAIST        = 5,
    EQUIPMENT_SLOT_LEGS         = 6,
    EQUIPMENT_SLOT_FEET         = 7,
    EQUIPMENT_SLOT_WRISTS       = 8,
    EQUIPMENT_SLOT_HANDS        = 9,
    EQUIPMENT_SLOT_FINGER1      = 10,
    EQUIPMENT_SLOT_FINGER2      = 11,
    EQUIPMENT_SLOT_TRINKET1     = 12,
    EQUIPMENT_SLOT_TRINKET2     = 13,
    EQUIPMENT_SLOT_BACK         = 14,
    EQUIPMENT_SLOT_MAINHAND     = 15,
    EQUIPMENT_SLOT_OFFHAND      = 16,
    EQUIPMENT_SLOT_RANGED       = 17,
    EQUIPMENT_SLOT_TABARD       = 18,
    EQUIPMENT_SLOT_END          = 19
};

enum InventorySlots                                         // 4 slots
{
    INVENTORY_SLOT_BAG_START    = 19,
    INVENTORY_SLOT_BAG_END      = 23
};

enum InventoryPackSlots                                     // 16 slots
{
    INVENTORY_SLOT_ITEM_START   = 23,
    INVENTORY_SLOT_ITEM_END     = 39
};

enum BankItemSlots                                          // 28 slots
{
    BANK_SLOT_ITEM_START        = 39,
    BANK_SLOT_ITEM_END          = 67
};

enum BankBagSlots                                           // 7 slots
{
    BANK_SLOT_BAG_START         = 67,
    BANK_SLOT_BAG_END           = 74
};

enum BuyBackSlots                                           // 12 slots
{
    // stored in m_buybackitems
    BUYBACK_SLOT_START          = 74,
    BUYBACK_SLOT_END            = 86
};

enum KeyRingSlots                                           // 32 slots
{
    KEYRING_SLOT_START          = 86,
    KEYRING_SLOT_END            = 118
};

enum CurrencyTokenSlots                                     // 32 slots
{
    CURRENCYTOKEN_SLOT_START    = 118,
    CURRENCYTOKEN_SLOT_END      = 150
};

enum EquipmentSetUpdateState
{
    EQUIPMENT_SET_UNCHANGED = 0,
    EQUIPMENT_SET_CHANGED   = 1,
    EQUIPMENT_SET_NEW       = 2,
    EQUIPMENT_SET_DELETED   = 3
};

struct EquipmentSet
{
    EquipmentSet() = default;

    uint64 Guid;
    std::string Name;
    std::string IconName;
    uint32 IgnoreMask{0};
    ObjectGuid Items[EQUIPMENT_SLOT_END];
    EquipmentSetUpdateState state{EQUIPMENT_SET_NEW};
};

#define MAX_EQUIPMENT_SET_INDEX 10                          // client limit

typedef std::map<uint32, EquipmentSet> EquipmentSets;

struct ItemPosCount
{
    ItemPosCount(uint16 _pos, uint32 _count) : pos(_pos), count(_count) {}
    [[nodiscard]] bool isContainedIn(std::vector<ItemPosCount> const& vec) const;
    uint16 pos;
    uint32 count;
};
typedef std::vector<ItemPosCount> ItemPosCountVec;

enum TransferAbortReason
{
    TRANSFER_ABORT_NONE                     = 0x00,
    TRANSFER_ABORT_ERROR                    = 0x01,
    TRANSFER_ABORT_MAX_PLAYERS              = 0x02,         // Transfer Aborted: instance is full
    TRANSFER_ABORT_NOT_FOUND                = 0x03,         // Transfer Aborted: instance not found
    TRANSFER_ABORT_TOO_MANY_INSTANCES       = 0x04,         // You have entered too many instances recently.
    TRANSFER_ABORT_ZONE_IN_COMBAT           = 0x06,         // Unable to zone in while an encounter is in progress.
    TRANSFER_ABORT_INSUF_EXPAN_LVL          = 0x07,         // You must have <TBC, WotLK> expansion installed to access this area.
    TRANSFER_ABORT_DIFFICULTY               = 0x08,         // <Normal, Heroic, Epic> difficulty mode is not available for %s.
    TRANSFER_ABORT_UNIQUE_MESSAGE           = 0x09,         // Until you've escaped TLK's grasp, you cannot leave this place!
    TRANSFER_ABORT_TOO_MANY_REALM_INSTANCES = 0x0A,         // Additional instances cannot be launched, please try again later.
    TRANSFER_ABORT_NEED_GROUP               = 0x0B,         // 3.1
    TRANSFER_ABORT_NOT_FOUND1               = 0x0C,         // 3.1
    TRANSFER_ABORT_NOT_FOUND2               = 0x0D,         // 3.1
    TRANSFER_ABORT_NOT_FOUND3               = 0x0E,         // 3.2
    TRANSFER_ABORT_REALM_ONLY               = 0x0F,         // All players on party must be from the same realm.
    TRANSFER_ABORT_MAP_NOT_ALLOWED          = 0x10,         // Map can't be entered at this time.
};

enum InstanceResetWarningType
{
    RAID_INSTANCE_WARNING_HOURS     = 1,                    // WARNING! %s is scheduled to reset in %d hour(s).
    RAID_INSTANCE_WARNING_MIN       = 2,                    // WARNING! %s is scheduled to reset in %d minute(s)!
    RAID_INSTANCE_WARNING_MIN_SOON  = 3,                    // WARNING! %s is scheduled to reset in %d minute(s). Please exit the zone or you will be returned to your bind location!
    RAID_INSTANCE_WELCOME           = 4,                    // Welcome to %s. This raid instance is scheduled to reset in %s.
    RAID_INSTANCE_EXPIRED           = 5
};

class InstanceSave;

enum RestFlag
{
    REST_FLAG_IN_TAVERN         = 0x1,
    REST_FLAG_IN_CITY           = 0x2,
    REST_FLAG_IN_FACTION_AREA   = 0x4, // used with AREA_FLAG_REST_ZONE_*
};

enum TeleportToOptions
{
    TELE_TO_GM_MODE             = 0x01,
    TELE_TO_NOT_LEAVE_TRANSPORT = 0x02,
    TELE_TO_NOT_LEAVE_COMBAT    = 0x04,
    TELE_TO_NOT_UNSUMMON_PET    = 0x08,
    TELE_TO_SPELL               = 0x10,
    TELE_TO_NOT_LEAVE_VEHICLE   = 0x20,
    TELE_TO_WITH_PET            = 0x40,
    TELE_TO_NOT_LEAVE_TAXI      = 0x80
};

/// Type of environmental damages
enum EnviromentalDamage
{
    DAMAGE_EXHAUSTED = 0,
    DAMAGE_DROWNING  = 1,
    DAMAGE_FALL      = 2,
    DAMAGE_LAVA      = 3,
    DAMAGE_SLIME     = 4,
    DAMAGE_FIRE      = 5,
    DAMAGE_FALL_TO_VOID = 6                                 // custom case for fall without durability loss
};

enum PlayerChatTag
{
    CHAT_TAG_NONE       = 0x00,
    CHAT_TAG_AFK        = 0x01,
    CHAT_TAG_DND        = 0x02,
    CHAT_TAG_GM         = 0x04,
    CHAT_TAG_COM        = 0x08, // Commentator
    CHAT_TAG_DEV        = 0x10,
};

enum PlayedTimeIndex
{
    PLAYED_TIME_TOTAL = 0,
    PLAYED_TIME_LEVEL = 1
};

#define MAX_PLAYED_TIME_INDEX 2

// used at player loading query list preparing, and later result selection
enum PlayerLoginQueryIndex
{
    PLAYER_LOGIN_QUERY_LOAD_FROM                    = 0,
    PLAYER_LOGIN_QUERY_LOAD_AURAS                   = 3,
    PLAYER_LOGIN_QUERY_LOAD_SPELLS                  = 4,
    PLAYER_LOGIN_QUERY_LOAD_QUEST_STATUS            = 5,
    PLAYER_LOGIN_QUERY_LOAD_DAILY_QUEST_STATUS      = 6,
    PLAYER_LOGIN_QUERY_LOAD_REPUTATION              = 7,
    PLAYER_LOGIN_QUERY_LOAD_INVENTORY               = 8,
    PLAYER_LOGIN_QUERY_LOAD_ACTIONS                 = 9,
    PLAYER_LOGIN_QUERY_LOAD_MAILS                   = 10,
    PLAYER_LOGIN_QUERY_LOAD_MAIL_ITEMS              = 11,
    PLAYER_LOGIN_QUERY_LOAD_SOCIAL_LIST             = 13,
    PLAYER_LOGIN_QUERY_LOAD_HOME_BIND               = 14,
    PLAYER_LOGIN_QUERY_LOAD_SPELL_COOLDOWNS         = 15,
    PLAYER_LOGIN_QUERY_LOAD_DECLINED_NAMES          = 16,
    PLAYER_LOGIN_QUERY_LOAD_ACHIEVEMENTS            = 18,
    PLAYER_LOGIN_QUERY_LOAD_CRITERIA_PROGRESS       = 19,
    PLAYER_LOGIN_QUERY_LOAD_EQUIPMENT_SETS          = 20,
    PLAYER_LOGIN_QUERY_LOAD_ENTRY_POINT             = 21,
    PLAYER_LOGIN_QUERY_LOAD_GLYPHS                  = 22,
    PLAYER_LOGIN_QUERY_LOAD_TALENTS                 = 23,
    PLAYER_LOGIN_QUERY_LOAD_ACCOUNT_DATA            = 24,
    PLAYER_LOGIN_QUERY_LOAD_SKILLS                  = 25,
    PLAYER_LOGIN_QUERY_LOAD_WEEKLY_QUEST_STATUS     = 26,
    PLAYER_LOGIN_QUERY_LOAD_RANDOM_BG               = 27,
    PLAYER_LOGIN_QUERY_LOAD_BANNED                  = 28,
    PLAYER_LOGIN_QUERY_LOAD_QUEST_STATUS_REW        = 29,
    PLAYER_LOGIN_QUERY_LOAD_INSTANCE_LOCK_TIMES     = 30,
    PLAYER_LOGIN_QUERY_LOAD_SEASONAL_QUEST_STATUS   = 31,
    PLAYER_LOGIN_QUERY_LOAD_MONTHLY_QUEST_STATUS    = 32,
    PLAYER_LOGIN_QUERY_LOAD_BREW_OF_THE_MONTH       = 34,
    PLAYER_LOGIN_QUERY_LOAD_CORPSE_LOCATION         = 35,
    PLAYER_LOGIN_QUERY_LOAD_CHARACTER_SETTINGS      = 36,
    PLAYER_LOGIN_QUERY_LOAD_PET_SLOTS               = 37,
    MAX_PLAYER_LOGIN_QUERY
};

enum PlayerDelayedOperations
{
    DELAYED_SAVE_PLAYER         = 0x01,
    DELAYED_RESURRECT_PLAYER    = 0x02,
    DELAYED_SPELL_CAST_DESERTER = 0x04,
    DELAYED_BG_MOUNT_RESTORE    = 0x08,                     ///< Flag to restore mount state after teleport from BG
    DELAYED_BG_TAXI_RESTORE     = 0x10,                     ///< Flag to restore taxi state after teleport from BG
    DELAYED_BG_GROUP_RESTORE    = 0x20,                     ///< Flag to restore group state after teleport from BG
    DELAYED_VEHICLE_TELEPORT    = 0x40,
    DELAYED_END
};

enum PlayerCharmedAISpells
{
    SPELL_T_STUN,
    SPELL_ROOT_OR_FEAR,
    SPELL_INSTANT_DAMAGE,
    SPELL_INSTANT_DAMAGE2,
    SPELL_HIGH_DAMAGE1,
    SPELL_HIGH_DAMAGE2,
    SPELL_DOT_DAMAGE,
    SPELL_T_CHARGE,
    SPELL_IMMUNITY,
    SPELL_FAST_RUN,
    NUM_CAI_SPELLS
};

// Player summoning auto-decline time (in secs)
#define MAX_PLAYER_SUMMON_DELAY                   (2*MINUTE)
#define MAX_MONEY_AMOUNT                       (0x7FFFFFFF-1)

struct ProgressionRequirement
{
    uint32 id;
    TeamId faction;
    std::string note;
    uint32 priority;
    bool checkLeaderOnly;
};

struct DungeonProgressionRequirements
{
    uint8  levelMin;
    uint8  levelMax;
    uint16 reqItemLevel;
    std::vector<ProgressionRequirement*> quests;
    std::vector<ProgressionRequirement*> items;
    std::vector<ProgressionRequirement*> achievements;
};

enum CharDeleteMethod
{
    CHAR_DELETE_REMOVE = 0,                      // Completely remove from the database
    CHAR_DELETE_UNLINK = 1                       // The character gets unlinked from the account,
                         // the name gets freed up and appears as deleted ingame
};

enum CurrencyItems
{
    ITEM_HONOR_POINTS_ID    = 43308,
    ITEM_ARENA_POINTS_ID    = 43307
};

enum ReferAFriendError
{
    ERR_REFER_A_FRIEND_NONE                          = 0x00,
    ERR_REFER_A_FRIEND_NOT_REFERRED_BY               = 0x01,
    ERR_REFER_A_FRIEND_TARGET_TOO_HIGH               = 0x02,
    ERR_REFER_A_FRIEND_INSUFFICIENT_GRANTABLE_LEVELS = 0x03,
    ERR_REFER_A_FRIEND_TOO_FAR                       = 0x04,
    ERR_REFER_A_FRIEND_DIFFERENT_FACTION             = 0x05,
    ERR_REFER_A_FRIEND_NOT_NOW                       = 0x06,
    ERR_REFER_A_FRIEND_GRANT_LEVEL_MAX_I             = 0x07,
    ERR_REFER_A_FRIEND_NO_TARGET                     = 0x08,
    ERR_REFER_A_FRIEND_NOT_IN_GROUP                  = 0x09,
    ERR_REFER_A_FRIEND_SUMMON_LEVEL_MAX_I            = 0x0A,
    ERR_REFER_A_FRIEND_SUMMON_COOLDOWN               = 0x0B,
    ERR_REFER_A_FRIEND_INSUF_EXPAN_LVL               = 0x0C,
    ERR_REFER_A_FRIEND_SUMMON_OFFLINE_S              = 0x0D
};

enum PlayerRestState
{
    REST_STATE_RESTED                                = 0x01,
    REST_STATE_NOT_RAF_LINKED                        = 0x02,
    REST_STATE_RAF_LINKED                            = 0x06
};

enum AdditionalSaving
{
    ADDITIONAL_SAVING_NONE                      = 0x00,
    ADDITIONAL_SAVING_INVENTORY_AND_GOLD        = 0x01,
    ADDITIONAL_SAVING_QUEST_STATUS              = 0x02,
};

enum PlayerCommandStates
{
    CHEAT_NONE = 0x00,
    CHEAT_GOD = 0x01,
    CHEAT_CASTTIME = 0x02,
    CHEAT_COOLDOWN = 0x04,
    CHEAT_POWER = 0x08,
    CHEAT_WATERWALK = 0x10
};

enum InstantFlightGossipAction
{
    GOSSIP_ACTION_TOGGLE_INSTANT_FLIGHT = 500
};

enum EmoteBroadcastTextID
{
    EMOTE_BROADCAST_TEXT_ID_STRANGE_GESTURES = 91243
};

std::ostringstream& operator<< (std::ostringstream& ss, PlayerTaxi const& taxi);

class Player;

// holder for Battleground data (pussywizard: not stored in db)
struct BGData
{
    BGData()  = default;

    uint32 bgInstanceID{0};
    BattlegroundTypeId bgTypeID{BATTLEGROUND_TYPE_NONE};
    TeamId bgTeamId{TEAM_NEUTRAL};
    uint32 bgQueueSlot{PLAYER_MAX_BATTLEGROUND_QUEUES};
    bool isInvited{false};
    bool bgIsRandom{false};

    GuidSet            bgAfkReporter;
    uint8              bgAfkReportedCount{0};
    time_t             bgAfkReportedTimer{0};
};

// holder for Entry Point data (pussywizard: stored in db)
struct EntryPointData
{
    EntryPointData()
    {
        ClearTaxiPath();
    }

    uint32 mountSpell{0};
    std::array<uint32, 2> taxiPath;
    WorldLocation joinPos;

    void ClearTaxiPath() { taxiPath.fill(0); }
    [[nodiscard]] bool HasTaxiPath() const { return taxiPath[0] && taxiPath[1]; }
};

class Player : public Unit, public GridObject<Player>
{
    friend class WorldSession;
    friend class CinematicMgr;
    friend void Item::AddToUpdateQueueOf(Player* player);
    friend void Item::RemoveFromUpdateQueueOf(Player* player);
public:
    explicit Player(WorldSession* session);
    ~Player() override;

    void CleanupsBeforeDelete(bool finalCleanup = true) override;

    void AddToWorld() override;
    void RemoveFromWorld() override;

    void SetObjectScale(float scale) override
    {
        Unit::SetObjectScale(scale);
        SetFloatValue(UNIT_FIELD_BOUNDINGRADIUS, scale * DEFAULT_WORLD_OBJECT_SIZE);
        SetFloatValue(UNIT_FIELD_COMBATREACH, scale * DEFAULT_COMBAT_REACH);
    }

    [[nodiscard]] bool hasSpanishClient()
    {
        return GetSession()->GetSessionDbLocaleIndex() == LOCALE_esES || GetSession()->GetSessionDbLocaleIndex() == LOCALE_esMX;
    }

    bool TeleportTo(uint32 mapid, float x, float y, float z, float orientation, uint32 options = 0, Unit* target = nullptr, bool newInstance = false);
    bool TeleportTo(WorldLocation const& loc, uint32 options = 0, Unit* target = nullptr)
    {
        return TeleportTo(loc.GetMapId(), loc.GetPositionX(), loc.GetPositionY(), loc.GetPositionZ(), loc.GetOrientation(), options, target);
    }
    bool TeleportToEntryPoint();

    void SetSummonPoint(uint32 mapid, float x, float y, float z, uint32 delay = 0, bool asSpectator = false);
    [[nodiscard]] bool IsSummonAsSpectator() const;
    void SetSummonAsSpectator(bool on) { m_summon_asSpectator = on; }
    void SummonIfPossible(bool agree, ObjectGuid summoner_guid);
    [[nodiscard]] time_t GetSummonExpireTimer() const { return m_summon_expire; }

    bool Create(ObjectGuid::LowType guidlow, CharacterCreateInfo* createInfo);

    void Update(uint32 time) override;

    PlayerFlags GetPlayerFlags() const { return PlayerFlags(GetUInt32Value(PLAYER_FLAGS)); }
    bool HasPlayerFlag(PlayerFlags flags) const { return HasFlag(PLAYER_FLAGS, flags) != 0; }
    void SetPlayerFlag(PlayerFlags flags) { SetFlag(PLAYER_FLAGS, flags); }
    void RemovePlayerFlag(PlayerFlags flags) { RemoveFlag(PLAYER_FLAGS, flags); }
    void ReplaceAllPlayerFlags(PlayerFlags flags) { SetUInt32Value(PLAYER_FLAGS, flags); }

    static bool BuildEnumData(PreparedQueryResult result, WorldPacket* data);

    void SetInWater(bool apply);

    [[nodiscard]] bool IsInWater() const override { return m_isInWater; }
    [[nodiscard]] bool IsFalling() const;
    bool IsInAreaTriggerRadius(AreaTrigger const* trigger, float delta = 0.f) const;

    void SendInitialPacketsBeforeAddToMap();
    void SendInitialPacketsAfterAddToMap();
    void SendTransferAborted(uint32 mapid, TransferAbortReason reason, uint8 arg = 0);
    void SendInstanceResetWarning(uint32 mapid, Difficulty difficulty, uint32 time, bool onEnterMap);

    bool CanInteractWithQuestGiver(Object* questGiver);
    Creature* GetNPCIfCanInteractWith(ObjectGuid guid, uint32 npcflagmask);
    [[nodiscard]] GameObject* GetGameObjectIfCanInteractWith(ObjectGuid guid, GameobjectTypes type) const;

    void ToggleAFK();
    void ToggleDND();
    [[nodiscard]] bool isAFK() const { return HasPlayerFlag(PLAYER_FLAGS_AFK); }
    [[nodiscard]] bool isDND() const { return HasPlayerFlag(PLAYER_FLAGS_DND); }
    [[nodiscard]] uint8 GetChatTag() const;
    std::string autoReplyMsg;

    uint32 GetBarberShopCost(uint8 newhairstyle, uint8 newhaircolor, uint8 newfacialhair, BarberShopStyleEntry const* newSkin = nullptr);

    PlayerSocial* GetSocial() { return m_social; }

    PlayerTaxi m_taxi;
    void InitTaxiNodesForLevel() { m_taxi.InitTaxiNodesForLevel(getRace(), getClass(), getLevel()); }
    bool ActivateTaxiPathTo(std::vector<uint32> const& nodes, Creature* npc = nullptr, uint32 spellid = 1);
    bool ActivateTaxiPathTo(uint32 taxi_path_id, uint32 spellid = 1);
    void CleanupAfterTaxiFlight();
    void ContinueTaxiFlight();
    void SendTaxiNodeStatusMultiple();
    // mount_id can be used in scripting calls

    [[nodiscard]] bool IsDeveloper() const { return HasPlayerFlag(PLAYER_FLAGS_DEVELOPER); }
    void SetDeveloper(bool on) { ApplyModFlag(PLAYER_FLAGS, PLAYER_FLAGS_DEVELOPER, on); }
    [[nodiscard]] bool isAcceptWhispers() const { return m_ExtraFlags & PLAYER_EXTRA_ACCEPT_WHISPERS; }
    void SetAcceptWhispers(bool on) { if (on) m_ExtraFlags |= PLAYER_EXTRA_ACCEPT_WHISPERS; else m_ExtraFlags &= ~PLAYER_EXTRA_ACCEPT_WHISPERS; }
    [[nodiscard]] bool IsGameMaster() const { return m_ExtraFlags & PLAYER_EXTRA_GM_ON; }
    void SetGameMaster(bool on);
    [[nodiscard]] bool isGMChat() const { return m_ExtraFlags & PLAYER_EXTRA_GM_CHAT; }
    void SetGMChat(bool on) { if (on) m_ExtraFlags |= PLAYER_EXTRA_GM_CHAT; else m_ExtraFlags &= ~PLAYER_EXTRA_GM_CHAT; }
    [[nodiscard]] bool isTaxiCheater() const { return m_ExtraFlags & PLAYER_EXTRA_TAXICHEAT; }
    void SetTaxiCheater(bool on) { if (on) m_ExtraFlags |= PLAYER_EXTRA_TAXICHEAT; else m_ExtraFlags &= ~PLAYER_EXTRA_TAXICHEAT; }
    [[nodiscard]] bool isGMVisible() const { return !(m_ExtraFlags & PLAYER_EXTRA_GM_INVISIBLE); }
    void SetGMVisible(bool on);
    bool Has310Flyer(bool checkAllSpells, uint32 excludeSpellId = 0);
    void SetHas310Flyer(bool on) { if (on) m_ExtraFlags |= PLAYER_EXTRA_HAS_310_FLYER; else m_ExtraFlags &= ~PLAYER_EXTRA_HAS_310_FLYER; }
    void SetPvPDeath(bool on) { if (on) m_ExtraFlags |= PLAYER_EXTRA_PVP_DEATH; else m_ExtraFlags &= ~PLAYER_EXTRA_PVP_DEATH; }

    void GiveXP(uint32 xp, Unit* victim, float group_rate = 1.0f, bool isLFGReward = false);
    void GiveLevel(uint8 level);

    void InitStatsForLevel(bool reapplyMods = false);

    // .cheat command related
    [[nodiscard]] bool GetCommandStatus(uint32 command) const { return _activeCheats & command; }
    void SetCommandStatusOn(uint32 command) { _activeCheats |= command; }
    void SetCommandStatusOff(uint32 command) { _activeCheats &= ~command; }

    // Played Time Stuff
    time_t m_logintime;
    time_t m_Last_tick;
    uint32 m_Played_time[MAX_PLAYED_TIME_INDEX];
    uint32 GetTotalPlayedTime() { return m_Played_time[PLAYED_TIME_TOTAL]; }
    uint32 GetLevelPlayedTime() { return m_Played_time[PLAYED_TIME_LEVEL]; }

    void setDeathState(DeathState s, bool despawn = false) override;                   // overwrite Unit::setDeathState

    void SetRestState(uint32 triggerId);
    void RemoveRestState();
    uint32 GetXPRestBonus(uint32 xp);
    [[nodiscard]] float GetRestBonus() const { return _restBonus; }
    void SetRestBonus(float rest_bonus_new);

    [[nodiscard]] bool HasRestFlag(RestFlag restFlag) const { return (_restFlagMask & restFlag) != 0; }
    void SetRestFlag(RestFlag restFlag, uint32 triggerId = 0);
    void RemoveRestFlag(RestFlag restFlag);
    [[nodiscard]] uint32 GetInnTriggerId() const { return _innTriggerId; }

    PetStable* GetPetStable() { return m_petStable.get(); }
    PetStable& GetOrInitPetStable();
    [[nodiscard]] PetStable const* GetPetStable() const { return m_petStable.get(); }

    [[nodiscard]] Pet* GetPet() const;
    Pet* SummonPet(uint32 entry, float x, float y, float z, float ang, PetType petType, Milliseconds duration = 0s, uint32 healthPct = 0);
    void RemovePet(Pet* pet, PetSaveMode mode, bool returnreagent = false);
    bool CanPetResurrect();
    bool IsExistPet();
    Pet* CreatePet(Creature* creatureTarget, uint32 spellID = 0);
    Pet* CreatePet(uint32 creatureEntry, uint32 spellID = 0);

    [[nodiscard]] uint32 GetPhaseMaskForSpawn() const;                // used for proper set phase for DB at GM-mode creature/GO spawn

    /// Handles said message in regular chat based on declared language and in config pre-defined Range.
    void Say(std::string_view text, Language language, WorldObject const* = nullptr) override;
    void Say(uint32 textId, WorldObject const* target = nullptr) override;
    /// Handles yelled message in regular chat based on declared language and in config pre-defined Range.
    void Yell(std::string_view text, Language language, WorldObject const* = nullptr) override;
    void Yell(uint32 textId, WorldObject const* target = nullptr) override;
    /// Outputs an universal text which is supposed to be an action.
    void TextEmote(std::string_view text, WorldObject const* = nullptr, bool = false) override;
    void TextEmote(uint32 textId, WorldObject const* target = nullptr, bool isBossEmote = false) override;
    /// Handles whispers from Addons and players based on sender, receiver's guid and language.
    void Whisper(std::string_view text, Language language, Player* receiver, bool = false) override;
    void Whisper(uint32 textId, Player* target, bool isBossWhisper = false) override;

    /*********************************************************/
    /***                    STORAGE SYSTEM                 ***/
    /*********************************************************/

    void SetVirtualItemSlot(uint8 i, Item* item);
    void SetSheath(SheathState sheathed) override;             // overwrite Unit version
    uint8 FindEquipSlot(ItemTemplate const* proto, uint32 slot, bool swap) const;
    uint32 GetItemCount(uint32 item, bool inBankAlso = false, Item* skipItem = nullptr) const;
    uint32 GetItemCountWithLimitCategory(uint32 limitCategory, Item* skipItem = nullptr) const;
    [[nodiscard]] Item* GetItemByGuid(ObjectGuid guid) const;
    [[nodiscard]] Item* GetItemByEntry(uint32 entry) const;
    [[nodiscard]] Item* GetItemByPos(uint16 pos) const;
    [[nodiscard]] Item* GetItemByPos(uint8 bag, uint8 slot) const;
    [[nodiscard]] Bag*  GetBagByPos(uint8 slot) const;
    [[nodiscard]] uint32 GetFreeInventorySpace() const;
    [[nodiscard]] inline Item* GetUseableItemByPos(uint8 bag, uint8 slot) const //Does additional check for disarmed weapons
    {
        if (!CanUseAttackType(GetAttackBySlot(slot)))
            return nullptr;
        return GetItemByPos(bag, slot);
    }
    [[nodiscard]] Item* GetWeaponForAttack(WeaponAttackType attackType, bool useable = false) const;
    [[nodiscard]] Item* GetShield(bool useable = false) const;
    static uint8 GetAttackBySlot(uint8 slot);        // MAX_ATTACK if not weapon slot
    std::vector<Item*>& GetItemUpdateQueue() { return m_itemUpdateQueue; }
    static bool IsInventoryPos(uint16 pos) { return IsInventoryPos(pos >> 8, pos & 255); }
    static bool IsInventoryPos(uint8 bag, uint8 slot);
    static bool IsEquipmentPos(uint16 pos) { return IsEquipmentPos(pos >> 8, pos & 255); }
    static bool IsEquipmentPos(uint8 bag, uint8 slot);
    static bool IsBagPos(uint16 pos);
    static bool IsBankPos(uint16 pos) { return IsBankPos(pos >> 8, pos & 255); }
    static bool IsBankPos(uint8 bag, uint8 slot);
    bool IsValidPos(uint16 pos, bool explicit_pos) { return IsValidPos(pos >> 8, pos & 255, explicit_pos); }
    bool IsValidPos(uint8 bag, uint8 slot, bool explicit_pos);
    [[nodiscard]] uint8 GetBankBagSlotCount() const { return GetByteValue(PLAYER_BYTES_2, 2); }
    void SetBankBagSlotCount(uint8 count) { SetByteValue(PLAYER_BYTES_2, 2, count); }
    [[nodiscard]] bool HasItemCount(uint32 item, uint32 count = 1, bool inBankAlso = false) const;
    bool HasItemFitToSpellRequirements(SpellInfo const* spellInfo, Item const* ignoreItem = nullptr) const;
    bool CanNoReagentCast(SpellInfo const* spellInfo) const;
    [[nodiscard]] bool HasItemOrGemWithIdEquipped(uint32 item, uint32 count, uint8 except_slot = NULL_SLOT) const;
    [[nodiscard]] bool HasItemOrGemWithLimitCategoryEquipped(uint32 limitCategory, uint32 count, uint8 except_slot = NULL_SLOT) const;
    InventoryResult CanTakeMoreSimilarItems(Item* pItem) const { return CanTakeMoreSimilarItems(pItem->GetEntry(), pItem->GetCount(), pItem); }
    [[nodiscard]] InventoryResult CanTakeMoreSimilarItems(uint32 entry, uint32 count) const { return CanTakeMoreSimilarItems(entry, count, nullptr); }
    InventoryResult CanStoreNewItem(uint8 bag, uint8 slot, ItemPosCountVec& dest, uint32 item, uint32 count, uint32* no_space_count = nullptr) const
    {
        return CanStoreItem(bag, slot, dest, item, count, nullptr, false, no_space_count);
    }
    InventoryResult CanStoreItem(uint8 bag, uint8 slot, ItemPosCountVec& dest, Item* pItem, bool swap = false) const
    {
        if (!pItem)
            return EQUIP_ERR_ITEM_NOT_FOUND;
        uint32 count = pItem->GetCount();
        return CanStoreItem(bag, slot, dest, pItem->GetEntry(), count, pItem, swap, nullptr);
    }
    InventoryResult CanStoreItems(Item** pItem, int32 count) const;
    InventoryResult CanEquipNewItem(uint8 slot, uint16& dest, uint32 item, bool swap) const;
    InventoryResult CanEquipItem(uint8 slot, uint16& dest, Item* pItem, bool swap, bool not_loading = true) const;

    InventoryResult CanEquipUniqueItem(Item* pItem, uint8 except_slot = NULL_SLOT, uint32 limit_count = 1) const;
    InventoryResult CanEquipUniqueItem(ItemTemplate const* itemProto, uint8 except_slot = NULL_SLOT, uint32 limit_count = 1) const;
    [[nodiscard]] InventoryResult CanUnequipItems(uint32 item, uint32 count) const;
    [[nodiscard]] InventoryResult CanUnequipItem(uint16 src, bool swap) const;
    InventoryResult CanBankItem(uint8 bag, uint8 slot, ItemPosCountVec& dest, Item* pItem, bool swap, bool not_loading = true) const;
    InventoryResult CanUseItem(Item* pItem, bool not_loading = true) const;
    [[nodiscard]] bool HasItemTotemCategory(uint32 TotemCategory) const;
    bool IsTotemCategoryCompatiableWith(ItemTemplate const* pProto, uint32 requiredTotemCategoryId) const;
    InventoryResult CanUseItem(ItemTemplate const* pItem) const;
    [[nodiscard]] InventoryResult CanUseAmmo(uint32 item) const;
    InventoryResult CanRollForItemInLFG(ItemTemplate const* item, WorldObject const* lootedObject) const;
    Item* StoreNewItem(ItemPosCountVec const& pos, uint32 item, bool update, int32 randomPropertyId = 0);
    Item* StoreNewItem(ItemPosCountVec const& pos, uint32 item, bool update, int32 randomPropertyId, AllowedLooterSet& allowedLooters);
    Item* StoreItem(ItemPosCountVec const& pos, Item* pItem, bool update);
    Item* EquipNewItem(uint16 pos, uint32 item, bool update);
    Item* EquipItem(uint16 pos, Item* pItem, bool update);
    void AutoUnequipOffhandIfNeed(bool force = false);
    bool StoreNewItemInBestSlots(uint32 item_id, uint32 item_count);
    void AutoStoreLoot(uint8 bag, uint8 slot, uint32 loot_id, LootStore const& store, bool broadcast = false);
    void AutoStoreLoot(uint32 loot_id, LootStore const& store, bool broadcast = false) { AutoStoreLoot(NULL_BAG, NULL_SLOT, loot_id, store, broadcast); }
    void StoreLootItem(uint8 lootSlot, Loot* loot);
    void UpdateLootAchievements(LootItem* item, Loot* loot);
    void UpdateTitansGrip();

    InventoryResult CanTakeMoreSimilarItems(uint32 entry, uint32 count, Item* pItem, uint32* no_space_count = nullptr) const;
    InventoryResult CanStoreItem(uint8 bag, uint8 slot, ItemPosCountVec& dest, uint32 entry, uint32 count, Item* pItem = nullptr, bool swap = false, uint32* no_space_count = nullptr) const;

    void AddRefundReference(ObjectGuid itemGUID);
    void DeleteRefundReference(ObjectGuid itemGUID);

    void ApplyEquipCooldown(Item* pItem);
    void SetAmmo(uint32 item);
    void RemoveAmmo();
    [[nodiscard]] float GetAmmoDPS() const { return m_ammoDPS; }
    bool CheckAmmoCompatibility(ItemTemplate const* ammo_proto) const;
    void QuickEquipItem(uint16 pos, Item* pItem);
    void VisualizeItem(uint8 slot, Item* pItem);
    void SetVisibleItemSlot(uint8 slot, Item* pItem);
    Item* BankItem(ItemPosCountVec const& dest, Item* pItem, bool update)
    {
        return StoreItem(dest, pItem, update);
    }
    Item* BankItem(uint16 pos, Item* pItem, bool update);
    void RemoveItem(uint8 bag, uint8 slot, bool update, bool swap = false);
    void MoveItemFromInventory(uint8 bag, uint8 slot, bool update);
    // in trade, auction, guild bank, mail....
    void MoveItemToInventory(ItemPosCountVec const& dest, Item* pItem, bool update, bool in_characterInventoryDB = false);
    // in trade, guild bank, mail....
    void RemoveItemDependentAurasAndCasts(Item* pItem);
    void DestroyItem(uint8 bag, uint8 slot, bool update);
    void DestroyItemCount(uint32 item, uint32 count, bool update, bool unequip_check = false);
    void DestroyItemCount(Item* item, uint32& count, bool update);
    void DestroyConjuredItems(bool update);
    void DestroyZoneLimitedItem(bool update, uint32 new_zone);
    void SplitItem(uint16 src, uint16 dst, uint32 count);
    void SwapItem(uint16 src, uint16 dst);
    void AddItemToBuyBackSlot(Item* pItem);
    Item* GetItemFromBuyBackSlot(uint32 slot);
    void RemoveItemFromBuyBackSlot(uint32 slot, bool del);
    [[nodiscard]] uint32 GetMaxKeyringSize() const { return KEYRING_SLOT_END - KEYRING_SLOT_START; }
    void SendEquipError(InventoryResult msg, Item* pItem, Item* pItem2 = nullptr, uint32 itemid = 0);
    void SendBuyError(BuyResult msg, Creature* creature, uint32 item, uint32 param);
    void SendSellError(SellResult msg, Creature* creature, ObjectGuid guid, uint32 param);
    void AddWeaponProficiency(uint32 newflag) { m_WeaponProficiency |= newflag; }
    void AddArmorProficiency(uint32 newflag) { m_ArmorProficiency |= newflag; }
    [[nodiscard]] uint32 GetWeaponProficiency() const { return m_WeaponProficiency; }
    [[nodiscard]] uint32 GetArmorProficiency() const { return m_ArmorProficiency; }

    [[nodiscard]] bool IsTwoHandUsed() const
    {
        Item* mainItem = GetItemByPos(INVENTORY_SLOT_BAG_0, EQUIPMENT_SLOT_MAINHAND);
        return mainItem && mainItem->GetTemplate()->InventoryType == INVTYPE_2HWEAPON && !CanTitanGrip();
    }
    void SendNewItem(Item* item, uint32 count, bool received, bool created, bool broadcast = false, bool sendChatMessage = true);
    bool BuyItemFromVendorSlot(ObjectGuid vendorguid, uint32 vendorslot, uint32 item, uint8 count, uint8 bag, uint8 slot);
    bool _StoreOrEquipNewItem(uint32 vendorslot, uint32 item, uint8 count, uint8 bag, uint8 slot, int32 price, ItemTemplate const* pProto, Creature* pVendor, VendorItem const* crItem, bool bStore);

<<<<<<< HEAD
    float GetReputationPriceDiscount(Creature const* creature) const;
    float GetReputationPriceDiscount(FactionTemplateEntry const* vendorFaction) const;
=======
    [[nodiscard]] float GetReputationPriceDiscount(Creature const* creature) const;
    [[nodiscard]] float GetReputationPriceDiscount(FactionTemplateEntry const* factionTemplate) const;
>>>>>>> b2e449fd

    [[nodiscard]] Player* GetTrader() const { return m_trade ? m_trade->GetTrader() : nullptr; }
    [[nodiscard]] TradeData* GetTradeData() const { return m_trade; }
    void TradeCancel(bool sendback);

    CinematicMgr* GetCinematicMgr() const { return _cinematicMgr; }

    void UpdateEnchantTime(uint32 time);
    void UpdateSoulboundTradeItems();
    void AddTradeableItem(Item* item);
    void RemoveTradeableItem(Item* item);
    void UpdateItemDuration(uint32 time, bool realtimeonly = false);
    void AddEnchantmentDurations(Item* item);
    void RemoveEnchantmentDurations(Item* item);
    void RemoveEnchantmentDurationsReferences(Item* item); // pussywizard
    void RemoveArenaEnchantments(EnchantmentSlot slot);
    void AddEnchantmentDuration(Item* item, EnchantmentSlot slot, uint32 duration);
    void ApplyEnchantment(Item* item, EnchantmentSlot slot, bool apply, bool apply_dur = true, bool ignore_condition = false);
    void ApplyEnchantment(Item* item, bool apply);
    void UpdateSkillEnchantments(uint16 skill_id, uint16 curr_value, uint16 new_value);
    void SendEnchantmentDurations();
    void UpdateEnchantmentDurations();
    void BuildEnchantmentsInfoData(WorldPacket* data);
    void AddItemDurations(Item* item);
    void RemoveItemDurations(Item* item);
    void SendItemDurations();
    void LoadCorpse(PreparedQueryResult result);
    void LoadPet();

    bool AddItem(uint32 itemId, uint32 count);

    /*********************************************************/
    /***                    GOSSIP SYSTEM                  ***/
    /*********************************************************/

    void PrepareGossipMenu(WorldObject* source, uint32 menuId = 0, bool showQuests = false);
    void SendPreparedGossip(WorldObject* source);
    void OnGossipSelect(WorldObject* source, uint32 gossipListId, uint32 menuId);

    uint32 GetGossipTextId(uint32 menuId, WorldObject* source);
    uint32 GetGossipTextId(WorldObject* source);
    static uint32 GetDefaultGossipMenuForSource(WorldObject* source);

    void ToggleInstantFlight();

    /*********************************************************/
    /***                    QUEST SYSTEM                   ***/
    /*********************************************************/

    int32 GetQuestLevel(Quest const* quest) const { return quest && (quest->GetQuestLevel() > 0) ? quest->GetQuestLevel() : getLevel(); }

    void PrepareQuestMenu(ObjectGuid guid);
    void SendPreparedQuest(ObjectGuid guid);
    [[nodiscard]] bool IsActiveQuest(uint32 quest_id) const;
    Quest const* GetNextQuest(ObjectGuid guid, Quest const* quest);
    bool CanSeeStartQuest(Quest const* quest);
    bool CanTakeQuest(Quest const* quest, bool msg);
    bool CanAddQuest(Quest const* quest, bool msg);
    bool CanCompleteQuest(uint32 quest_id, const QuestStatusData* q_savedStatus = nullptr);
    bool CanCompleteRepeatableQuest(Quest const* quest);
    bool CanRewardQuest(Quest const* quest, bool msg);
    bool CanRewardQuest(Quest const* quest, uint32 reward, bool msg);
    void AddQuestAndCheckCompletion(Quest const* quest, Object* questGiver);
    void AddQuest(Quest const* quest, Object* questGiver);
    void AbandonQuest(uint32 quest_id);
    void CompleteQuest(uint32 quest_id);
    void IncompleteQuest(uint32 quest_id);
    void RewardQuest(Quest const* quest, uint32 reward, Object* questGiver, bool announce = true, bool isLFGReward = false);
    void FailQuest(uint32 quest_id);
    bool SatisfyQuestSkill(Quest const* qInfo, bool msg) const;
    bool SatisfyQuestLevel(Quest const* qInfo, bool msg) const;
    bool SatisfyQuestLog(bool msg);
    bool SatisfyQuestPreviousQuest(Quest const* qInfo, bool msg) const;
    bool SatisfyQuestClass(Quest const* qInfo, bool msg) const;
    bool SatisfyQuestRace(Quest const* qInfo, bool msg) const;
    bool SatisfyQuestReputation(Quest const* qInfo, bool msg) const;
    bool SatisfyQuestStatus(Quest const* qInfo, bool msg) const;
    bool SatisfyQuestConditions(Quest const* qInfo, bool msg);
    bool SatisfyQuestTimed(Quest const* qInfo, bool msg) const;
    bool SatisfyQuestExclusiveGroup(Quest const* qInfo, bool msg) const;
    bool SatisfyQuestNextChain(Quest const* qInfo, bool msg) const;
    bool SatisfyQuestPrevChain(Quest const* qInfo, bool msg) const;
    bool SatisfyQuestDay(Quest const* qInfo, bool msg) const;
    bool SatisfyQuestWeek(Quest const* qInfo, bool msg) const;
    bool SatisfyQuestMonth(Quest const* qInfo, bool msg) const;
    bool SatisfyQuestSeasonal(Quest const* qInfo, bool msg) const;
    bool GiveQuestSourceItem(Quest const* quest);
    bool TakeQuestSourceItem(uint32 questId, bool msg);
    [[nodiscard]] bool GetQuestRewardStatus(uint32 quest_id) const;
    [[nodiscard]] QuestStatus GetQuestStatus(uint32 quest_id) const;
    void SetQuestStatus(uint32 questId, QuestStatus status, bool update = true);
    void RemoveActiveQuest(uint32 questId, bool update = true);
    void RemoveRewardedQuest(uint32 questId, bool update = true);
    void SendQuestUpdate(uint32 questId);
    QuestGiverStatus GetQuestDialogStatus(Object* questGiver);
    float GetQuestRate(bool isDFQuest = false);
    void SetDailyQuestStatus(uint32 quest_id);
    bool IsDailyQuestDone(uint32 quest_id);
    void SetWeeklyQuestStatus(uint32 quest_id);
    void SetMonthlyQuestStatus(uint32 quest_id);
    void SetSeasonalQuestStatus(uint32 quest_id);
    void ResetDailyQuestStatus();
    void ResetWeeklyQuestStatus();
    void ResetMonthlyQuestStatus();
    void ResetSeasonalQuestStatus(uint16 event_id);

    [[nodiscard]] uint16 FindQuestSlot(uint32 quest_id) const;
    [[nodiscard]] uint32 GetQuestSlotQuestId(uint16 slot) const { return GetUInt32Value(PLAYER_QUEST_LOG_1_1 + slot * MAX_QUEST_OFFSET + QUEST_ID_OFFSET); }
    [[nodiscard]] uint32 GetQuestSlotState(uint16 slot)   const { return GetUInt32Value(PLAYER_QUEST_LOG_1_1 + slot * MAX_QUEST_OFFSET + QUEST_STATE_OFFSET); }
    [[nodiscard]] uint16 GetQuestSlotCounter(uint16 slot, uint8 counter) const { return (uint16)(GetUInt64Value(PLAYER_QUEST_LOG_1_1 + slot * MAX_QUEST_OFFSET + QUEST_COUNTS_OFFSET) >> (counter * 16)); }
    [[nodiscard]] uint32 GetQuestSlotTime(uint16 slot)    const { return GetUInt32Value(PLAYER_QUEST_LOG_1_1 + slot * MAX_QUEST_OFFSET + QUEST_TIME_OFFSET); }
    void SetQuestSlot(uint16 slot, uint32 quest_id, uint32 timer = 0)
    {
        SetUInt32Value(PLAYER_QUEST_LOG_1_1 + slot * MAX_QUEST_OFFSET + QUEST_ID_OFFSET, quest_id);
        SetUInt32Value(PLAYER_QUEST_LOG_1_1 + slot * MAX_QUEST_OFFSET + QUEST_STATE_OFFSET, 0);
        SetUInt32Value(PLAYER_QUEST_LOG_1_1 + slot * MAX_QUEST_OFFSET + QUEST_COUNTS_OFFSET, 0);
        SetUInt32Value(PLAYER_QUEST_LOG_1_1 + slot * MAX_QUEST_OFFSET + QUEST_COUNTS_OFFSET + 1, 0);
        SetUInt32Value(PLAYER_QUEST_LOG_1_1 + slot * MAX_QUEST_OFFSET + QUEST_TIME_OFFSET, timer);
    }
    void SetQuestSlotCounter(uint16 slot, uint8 counter, uint16 count)
    {
        uint64 val = GetUInt64Value(PLAYER_QUEST_LOG_1_1 + slot * MAX_QUEST_OFFSET + QUEST_COUNTS_OFFSET);
        val &= ~((uint64)0xFFFF << (counter * 16));
        val |= ((uint64)count << (counter * 16));
        SetUInt64Value(PLAYER_QUEST_LOG_1_1 + slot * MAX_QUEST_OFFSET + QUEST_COUNTS_OFFSET, val);
    }
    void SetQuestSlotState(uint16 slot, uint32 state) { SetFlag(PLAYER_QUEST_LOG_1_1 + slot * MAX_QUEST_OFFSET + QUEST_STATE_OFFSET, state); }
    void RemoveQuestSlotState(uint16 slot, uint32 state) { RemoveFlag(PLAYER_QUEST_LOG_1_1 + slot * MAX_QUEST_OFFSET + QUEST_STATE_OFFSET, state); }
    void SetQuestSlotTimer(uint16 slot, uint32 timer) { SetUInt32Value(PLAYER_QUEST_LOG_1_1 + slot * MAX_QUEST_OFFSET + QUEST_TIME_OFFSET, timer); }
    void SwapQuestSlot(uint16 slot1, uint16 slot2)
    {
        for (int i = 0; i < MAX_QUEST_OFFSET; ++i)
        {
            uint32 temp1 = GetUInt32Value(PLAYER_QUEST_LOG_1_1 + MAX_QUEST_OFFSET * slot1 + i);
            uint32 temp2 = GetUInt32Value(PLAYER_QUEST_LOG_1_1 + MAX_QUEST_OFFSET * slot2 + i);

            SetUInt32Value(PLAYER_QUEST_LOG_1_1 + MAX_QUEST_OFFSET * slot1 + i, temp2);
            SetUInt32Value(PLAYER_QUEST_LOG_1_1 + MAX_QUEST_OFFSET * slot2 + i, temp1);
        }
    }
    uint16 GetReqKillOrCastCurrentCount(uint32 quest_id, int32 entry);
    void AreaExploredOrEventHappens(uint32 questId);
    void GroupEventHappens(uint32 questId, WorldObject const* pEventObject);
    void ItemAddedQuestCheck(uint32 entry, uint32 count);
    void ItemRemovedQuestCheck(uint32 entry, uint32 count);
    void KilledMonster(CreatureTemplate const* cInfo, ObjectGuid guid);
    void KilledMonsterCredit(uint32 entry, ObjectGuid guid = ObjectGuid::Empty);
    void KilledPlayerCredit(uint16 count = 1);
    void KilledPlayerCreditForQuest(uint16 count, Quest const* quest);
    void KillCreditGO(uint32 entry, ObjectGuid guid = ObjectGuid::Empty);
    void TalkedToCreature(uint32 entry, ObjectGuid guid);
    void MoneyChanged(uint32 value);
    void ReputationChanged(FactionEntry const* factionEntry);
    void ReputationChanged2(FactionEntry const* factionEntry);
    [[nodiscard]] bool HasQuestForItem(uint32 itemId, uint32 excludeQuestId = 0, bool turnIn = false, bool* showInLoot = nullptr) const;
    [[nodiscard]] bool HasQuestForGO(int32 GOId) const;
    [[nodiscard]] bool HasQuest(uint32 questId) const;
    void UpdateForQuestWorldObjects();
    [[nodiscard]] bool CanShareQuest(uint32 quest_id) const;

    void SendQuestComplete(uint32 quest_id);
    void SendQuestReward(Quest const* quest, uint32 XP);
    void SendQuestFailed(uint32 questId, InventoryResult reason = EQUIP_ERR_OK);
    void SendQuestTimerFailed(uint32 quest_id);
    void SendCanTakeQuestResponse(uint32 msg) const;
    void SendQuestConfirmAccept(Quest const* quest, Player* pReceiver);
    void SendPushToPartyResponse(Player const* player, uint8 msg) const;
    void SendQuestUpdateAddItem(Quest const* quest, uint32 item_idx, uint16 count);
    void SendQuestUpdateAddCreatureOrGo(Quest const* quest, ObjectGuid guid, uint32 creatureOrGO_idx, uint16 old_count, uint16 add_count);
    void SendQuestUpdateAddPlayer(Quest const* quest, uint16 old_count, uint16 add_count);

    ObjectGuid GetDivider() { return m_divider; }
    void SetDivider(ObjectGuid guid = ObjectGuid::Empty) { m_divider = guid; }

    uint32 GetInGameTime() { return m_ingametime; }

    void SetInGameTime(uint32 time) { m_ingametime = time; }

    void AddTimedQuest(uint32 quest_id) { m_timedquests.insert(quest_id); }
    void RemoveTimedQuest(uint32 quest_id) { m_timedquests.erase(quest_id); }

    [[nodiscard]] bool HasPvPForcingQuest() const;

    /*********************************************************/
    /***                   LOAD SYSTEM                     ***/
    /*********************************************************/

    bool LoadFromDB(ObjectGuid guid, CharacterDatabaseQueryHolder const& holder);
    [[nodiscard]] bool isBeingLoaded() const override;

    void Initialize(ObjectGuid::LowType guid);
    static uint32 GetZoneIdFromDB(ObjectGuid guid);
    static bool   LoadPositionFromDB(uint32& mapid, float& x, float& y, float& z, float& o, bool& in_flight, ObjectGuid::LowType guid);

    static bool IsValidGender(uint8 Gender) { return Gender <= GENDER_FEMALE; }

    /*********************************************************/
    /***                   SAVE SYSTEM                     ***/
    /*********************************************************/

    void SaveToDB(bool create, bool logout);
    void SaveToDB(CharacterDatabaseTransaction trans, bool create, bool logout);
    void SaveInventoryAndGoldToDB(CharacterDatabaseTransaction trans);                    // fast save function for item/money cheating preventing
    void SaveGoldToDB(CharacterDatabaseTransaction trans);

    static void Customize(CharacterCustomizeInfo const* customizeInfo, CharacterDatabaseTransaction trans);
    static void SavePositionInDB(uint32 mapid, float x, float y, float z, float o, uint32 zone, ObjectGuid guid);
    static void SavePositionInDB(WorldLocation const& loc, uint16 zoneId, ObjectGuid guid, CharacterDatabaseTransaction trans);

    static void DeleteFromDB(ObjectGuid::LowType lowGuid, uint32 accountId, bool updateRealmChars, bool deleteFinally);
    static void DeleteOldCharacters();
    static void DeleteOldCharacters(uint32 keepDays);

    bool m_mailsUpdated;

    void SetBindPoint(ObjectGuid guid);
    void SendTalentWipeConfirm(ObjectGuid guid);
    void ResetPetTalents();
    void CalcRage(uint32 damage, bool attacker);
    void RegenerateAll();
    void Regenerate(Powers power);
    void RegenerateHealth();
    void setRegenTimerCount(uint32 time) {m_regenTimerCount = time;}
    void setWeaponChangeTimer(uint32 time) {m_weaponChangeTimer = time;}

    [[nodiscard]] uint32 GetMoney() const { return GetUInt32Value(PLAYER_FIELD_COINAGE); }
    bool ModifyMoney(int32 amount, bool sendError = true);
    [[nodiscard]] bool HasEnoughMoney(uint32 amount) const { return (GetMoney() >= amount); }
    [[nodiscard]] bool HasEnoughMoney(int32 amount) const
    {
        if (amount > 0)
            return (GetMoney() >= (uint32) amount);
        return true;
    }

    void SetMoney(uint32 value)
    {
        SetUInt32Value(PLAYER_FIELD_COINAGE, value);
        MoneyChanged(value);
        UpdateAchievementCriteria(ACHIEVEMENT_CRITERIA_TYPE_HIGHEST_GOLD_VALUE_OWNED);
    }

    [[nodiscard]] RewardedQuestSet const& getRewardedQuests() const { return m_RewardedQuests; }
    QuestStatusMap& getQuestStatusMap() { return m_QuestStatus; }
    QuestStatusSaveMap& GetQuestStatusSaveMap() { return m_QuestStatusSave; }

    [[nodiscard]] size_t GetRewardedQuestCount() const { return m_RewardedQuests.size(); }
    [[nodiscard]] bool IsQuestRewarded(uint32 quest_id) const
    {
        return m_RewardedQuests.find(quest_id) != m_RewardedQuests.end();
    }

    [[nodiscard]] Unit* GetSelectedUnit() const;
    [[nodiscard]] Player* GetSelectedPlayer() const;

    void SetTarget(ObjectGuid /*guid*/ = ObjectGuid::Empty) override { } /// Used for serverside target changes, does not apply to players
    void SetSelection(ObjectGuid guid);

    void SendMailResult(uint32 mailId, MailResponseType mailAction, MailResponseResult mailError, uint32 equipError = 0, ObjectGuid::LowType item_guid = 0, uint32 item_count = 0);
    void SendNewMail();
    void UpdateNextMailTimeAndUnreads();
    void AddNewMailDeliverTime(time_t deliver_time);

    void RemoveMail(uint32 id);

    void AddMail(Mail* mail) { m_mail.push_front(mail); }// for call from WorldSession::SendMailTo
    uint32 GetMailSize() { return m_mail.size();}
    Mail* GetMail(uint32 id);

    [[nodiscard]] PlayerMails const& GetMails() const { return m_mail; }
    void SendItemRetrievalMail(uint32 itemEntry, uint32 count); // Item retrieval mails sent by The Postmaster (34337)
    void SendItemRetrievalMail(std::vector<std::pair<uint32, uint32>> mailItems); // Item retrieval mails sent by The Postmaster (34337)

    /*********************************************************/
    /*** MAILED ITEMS SYSTEM ***/
    /*********************************************************/

    uint8 unReadMails;
    time_t m_nextMailDelivereTime;

    typedef std::unordered_map<ObjectGuid::LowType, Item*> ItemMap;

    ItemMap mMitems;                                    //template defined in objectmgr.cpp

    Item* GetMItem(ObjectGuid::LowType itemLowGuid)
    {
        ItemMap::const_iterator itr = mMitems.find(itemLowGuid);
        return itr != mMitems.end() ? itr->second : nullptr;
    }

    void AddMItem(Item* it)
    {
        ASSERT(it);
        //ASSERT deleted, because items can be added before loading
        mMitems[it->GetGUID().GetCounter()] = it;
    }

    bool RemoveMItem(ObjectGuid::LowType itemLowGuid)
    {
        return !!mMitems.erase(itemLowGuid);
    }

    void PetSpellInitialize();
    void CharmSpellInitialize();
    void PossessSpellInitialize();
    void VehicleSpellInitialize();
    void SendRemoveControlBar();
    [[nodiscard]] bool HasSpell(uint32 spell) const override;
    [[nodiscard]] bool HasActiveSpell(uint32 spell) const;            // show in spellbook
    TrainerSpellState GetTrainerSpellState(TrainerSpell const* trainer_spell) const;
    [[nodiscard]] bool IsSpellFitByClassAndRace(uint32 spell_id) const;
    bool IsNeedCastPassiveSpellAtLearn(SpellInfo const* spellInfo) const;

    void SendProficiency(ItemClass itemClass, uint32 itemSubclassMask);
    void SendInitialSpells();
    void SendLearnPacket(uint32 spellId, bool learn);
    bool addSpell(uint32 spellId, uint8 addSpecMask, bool updateActive, bool temporary = false, bool learnFromSkill = false);
    bool _addSpell(uint32 spellId, uint8 addSpecMask, bool temporary, bool learnFromSkill = false);
    void learnSpell(uint32 spellId, bool temporary = false, bool learnFromSkill = false);
    void removeSpell(uint32 spellId, uint8 removeSpecMask, bool onlyTemporary);
    void resetSpells();
    void LearnCustomSpells();
    void LearnDefaultSkills();
    void LearnDefaultSkill(uint32 skillId, uint16 rank);
    void learnQuestRewardedSpells();
    void learnQuestRewardedSpells(Quest const* quest);
    void learnSpellHighRank(uint32 spellid);
    void SetReputation(uint32 factionentry, float value);
    [[nodiscard]] uint32 GetReputation(uint32 factionentry) const;
    std::string const& GetGuildName();
    [[nodiscard]] uint32 GetFreeTalentPoints() const { return GetUInt32Value(PLAYER_CHARACTER_POINTS1); }
    void SetFreeTalentPoints(uint32 points);
    bool resetTalents(bool noResetCost = false);
    [[nodiscard]] uint32 resetTalentsCost() const;
    void InitTalentForLevel();
    void BuildPlayerTalentsInfoData(WorldPacket* data);
    void BuildPetTalentsInfoData(WorldPacket* data);
    void SendTalentsInfoData(bool pet);
    void LearnTalent(uint32 talentId, uint32 talentRank);
    void LearnPetTalent(ObjectGuid petGuid, uint32 talentId, uint32 talentRank);

    bool addTalent(uint32 spellId, uint8 addSpecMask, uint8 oldTalentRank);
    void _removeTalent(PlayerTalentMap::iterator& itr, uint8 specMask);
    void _removeTalent(uint32 spellId, uint8 specMask);
    void _removeTalentAurasAndSpells(uint32 spellId);
    void _addTalentAurasAndSpells(uint32 spellId);
    [[nodiscard]] bool HasTalent(uint32 spell_id, uint8 spec) const;

    [[nodiscard]] uint32 CalculateTalentsPoints() const;

    // Dual Spec
    void UpdateSpecCount(uint8 count);
    [[nodiscard]] uint8 GetActiveSpec() const { return m_activeSpec; }
    [[nodiscard]] uint8 GetActiveSpecMask() const { return (1 << m_activeSpec); }
    void SetActiveSpec(uint8 spec) { m_activeSpec = spec; }
    [[nodiscard]] uint8 GetSpecsCount() const { return m_specsCount; }
    void SetSpecsCount(uint8 count) { m_specsCount = count; }
    void ActivateSpec(uint8 spec);
    void LoadActions(PreparedQueryResult result);
    void GetTalentTreePoints(uint8 (&specPoints)[3]) const;
    [[nodiscard]] uint8 GetMostPointsTalentTree() const;
    bool HasTankSpec();
    bool HasMeleeSpec();
    bool HasCasterSpec();
    bool HasHealSpec();
    uint32 GetSpec(int8 spec = -1);

    void InitGlyphsForLevel();
    void SetGlyphSlot(uint8 slot, uint32 slottype) { SetUInt32Value(PLAYER_FIELD_GLYPH_SLOTS_1 + slot, slottype); }
    [[nodiscard]] uint32 GetGlyphSlot(uint8 slot) const { return GetUInt32Value(PLAYER_FIELD_GLYPH_SLOTS_1 + slot); }
    void SetGlyph(uint8 slot, uint32 glyph, bool save)
    {
        m_Glyphs[m_activeSpec][slot] = glyph;
        SetUInt32Value(PLAYER_FIELD_GLYPHS_1 + slot, glyph);

        if (save)
            SetNeedToSaveGlyphs(true);
    }
    [[nodiscard]] uint32 GetGlyph(uint8 slot) const { return m_Glyphs[m_activeSpec][slot]; }

    [[nodiscard]] uint32 GetFreePrimaryProfessionPoints() const { return GetUInt32Value(PLAYER_CHARACTER_POINTS2); }
    void SetFreePrimaryProfessions(uint16 profs) { SetUInt32Value(PLAYER_CHARACTER_POINTS2, profs); }
    void InitPrimaryProfessions();

    [[nodiscard]] PlayerSpellMap const& GetSpellMap() const { return m_spells; }
    PlayerSpellMap&       GetSpellMap()       { return m_spells; }

    [[nodiscard]] SpellCooldowns const& GetSpellCooldownMap() const { return m_spellCooldowns; }
    SpellCooldowns&       GetSpellCooldownMap()       { return m_spellCooldowns; }

    void AddSpellMod(SpellModifier* mod, bool apply);
    bool IsAffectedBySpellmod(SpellInfo const* spellInfo, SpellModifier* mod, Spell* spell = nullptr);
    bool HasSpellMod(SpellModifier* mod, Spell* spell);
    template <class T> T ApplySpellMod(uint32 spellId, SpellModOp op, T& basevalue, Spell* spell = nullptr, bool temporaryPet = false);
    void RemoveSpellMods(Spell* spell);
    void RestoreSpellMods(Spell* spell, uint32 ownerAuraId = 0, Aura* aura = nullptr);
    void RestoreAllSpellMods(uint32 ownerAuraId = 0, Aura* aura = nullptr);
    void DropModCharge(SpellModifier* mod, Spell* spell);
    void SetSpellModTakingSpell(Spell* spell, bool apply);

    [[nodiscard]] bool HasSpellCooldown(uint32 spell_id) const override;
    [[nodiscard]] bool HasSpellItemCooldown(uint32 spell_id, uint32 itemid) const override;
    [[nodiscard]] uint32 GetSpellCooldownDelay(uint32 spell_id) const;
    void AddSpellAndCategoryCooldowns(SpellInfo const* spellInfo, uint32 itemId, Spell* spell = nullptr, bool infinityCooldown = false);
    void AddSpellCooldown(uint32 spell_id, uint32 itemid, uint32 end_time, bool needSendToClient = false, bool forceSendToSpectator = false) override;
    void _AddSpellCooldown(uint32 spell_id, uint16 categoryId, uint32 itemid, uint32 end_time, bool needSendToClient = false, bool forceSendToSpectator = false);
    void ModifySpellCooldown(uint32 spellId, int32 cooldown);
    void SendCooldownEvent(SpellInfo const* spellInfo, uint32 itemId = 0, Spell* spell = nullptr, bool setCooldown = true);
    void ProhibitSpellSchool(SpellSchoolMask idSchoolMask, uint32 unTimeMs) override;
    void RemoveSpellCooldown(uint32 spell_id, bool update = false);
    void SendClearCooldown(uint32 spell_id, Unit* target);

    GlobalCooldownMgr& GetGlobalCooldownMgr() { return m_GlobalCooldownMgr; }

    void RemoveCategoryCooldown(uint32 cat);
    void RemoveArenaSpellCooldowns(bool removeActivePetCooldowns = false);
    void RemoveAllSpellCooldown();
    void _LoadSpellCooldowns(PreparedQueryResult result);
    void _SaveSpellCooldowns(CharacterDatabaseTransaction trans, bool logout);
    uint32 GetLastPotionId() { return m_lastPotionId; }
    void SetLastPotionId(uint32 item_id) { m_lastPotionId = item_id; }
    void UpdatePotionCooldown(Spell* spell = nullptr);

    void setResurrectRequestData(ObjectGuid guid, uint32 mapId, float X, float Y, float Z, uint32 health, uint32 mana)
    {
        m_resurrectGUID = guid;
        m_resurrectMap = mapId;
        m_resurrectX = X;
        m_resurrectY = Y;
        m_resurrectZ = Z;
        m_resurrectHealth = health;
        m_resurrectMana = mana;
    }
    void clearResurrectRequestData() { setResurrectRequestData(ObjectGuid::Empty, 0, 0.0f, 0.0f, 0.0f, 0, 0); }
    [[nodiscard]] bool isResurrectRequestedBy(ObjectGuid guid) const { return m_resurrectGUID && m_resurrectGUID == guid; }
    [[nodiscard]] bool isResurrectRequested() const { return m_resurrectGUID; }
    void ResurectUsingRequestData();

    [[nodiscard]] uint8 getCinematic() const
    {
        return m_cinematic;
    }
    void setCinematic(uint8 cine)
    {
        m_cinematic = cine;
    }

    ActionButton* addActionButton(uint8 button, uint32 action, uint8 type);
    void removeActionButton(uint8 button);
    ActionButton const* GetActionButton(uint8 button);
    void SendInitialActionButtons() const { SendActionButtons(1); }
    void SendActionButtons(uint32 state) const;
    bool IsActionButtonDataValid(uint8 button, uint32 action, uint8 type);

    PvPInfo pvpInfo;
    void UpdatePvPState();
    void UpdateFFAPvPState(bool reset = true);
    void SetPvP(bool state)
    {
        Unit::SetPvP(state);
        if (!m_Controlled.empty())
            for (auto itr : m_Controlled)
                itr->SetPvP(state);
    }
    void UpdatePvP(bool state, bool _override = false);
    void UpdateZone(uint32 newZone, uint32 newArea);
    void UpdateArea(uint32 newArea);
    void SetNeedZoneUpdate(bool needUpdate) { m_needZoneUpdate = needUpdate; }

    void UpdateZoneDependentAuras(uint32 zone_id);    // zones
    void UpdateAreaDependentAuras(uint32 area_id);    // subzones

    void UpdateAfkReport(time_t currTime);
    void UpdatePvPFlag(time_t currTime);
    void UpdateFFAPvPFlag(time_t currTime);
    void UpdateContestedPvP(uint32 currTime);
    void SetContestedPvPTimer(uint32 newTime) {m_contestedPvPTimer = newTime;}
    void ResetContestedPvP()
    {
        ClearUnitState(UNIT_STATE_ATTACK_PLAYER);
        RemovePlayerFlag(PLAYER_FLAGS_CONTESTED_PVP);
        m_contestedPvPTimer = 0;
    }

    /** todo: -maybe move UpdateDuelFlag+DuelComplete to independent DuelHandler.. **/
    std::unique_ptr<DuelInfo> duel;
    void UpdateDuelFlag(time_t currTime);
    void CheckDuelDistance(time_t currTime);
    void DuelComplete(DuelCompleteType type);
    void SendDuelCountdown(uint32 counter);

    bool IsGroupVisibleFor(Player const* p) const;
    bool IsInSameGroupWith(Player const* p) const;
    bool IsInSameRaidWith(Player const* p) const { return p == this || (GetGroup() != nullptr && GetGroup() == p->GetGroup()); }
    void UninviteFromGroup();
    static void RemoveFromGroup(Group* group, ObjectGuid guid, RemoveMethod method = GROUP_REMOVEMETHOD_DEFAULT, ObjectGuid kicker = ObjectGuid::Empty, const char* reason = nullptr);
    void RemoveFromGroup(RemoveMethod method = GROUP_REMOVEMETHOD_DEFAULT) { RemoveFromGroup(GetGroup(), GetGUID(), method); }
    void SendUpdateToOutOfRangeGroupMembers();

    void SetInGuild(uint32 GuildId)
    {
        SetUInt32Value(PLAYER_GUILDID, GuildId);
        // xinef: update global storage
        sCharacterCache->UpdateCharacterGuildId(GetGUID(), GetGuildId());
    }
    void SetRank(uint8 rankId) { SetUInt32Value(PLAYER_GUILDRANK, rankId); }
    [[nodiscard]] uint8 GetRank() const { return uint8(GetUInt32Value(PLAYER_GUILDRANK)); }
    void SetGuildIdInvited(uint32 GuildId) { m_GuildIdInvited = GuildId; }
    [[nodiscard]] uint32 GetGuildId() const { return GetUInt32Value(PLAYER_GUILDID);  }
    [[nodiscard]] Guild* GetGuild() const;
    uint32 GetGuildIdInvited() { return m_GuildIdInvited; }
    static void RemovePetitionsAndSigns(ObjectGuid guid, uint32 type);

    // Arena Team
    void SetInArenaTeam(uint32 ArenaTeamId, uint8 slot, uint8 type)
    {
        SetArenaTeamInfoField(slot, ARENA_TEAM_ID, ArenaTeamId);
        SetArenaTeamInfoField(slot, ARENA_TEAM_TYPE, type);
    }
    void SetArenaTeamInfoField(uint8 slot, ArenaTeamInfoType type, uint32 value);
    [[nodiscard]] uint32 GetArenaPersonalRating(uint8 slot) const;
    static uint32 GetArenaTeamIdFromDB(ObjectGuid guid, uint8 slot);
    static void LeaveAllArenaTeams(ObjectGuid guid);
    [[nodiscard]] uint32 GetArenaTeamId(uint8 slot) const;
    void SetArenaTeamIdInvited(uint32 ArenaTeamId) { m_ArenaTeamIdInvited = ArenaTeamId; }
    uint32 GetArenaTeamIdInvited() { return m_ArenaTeamIdInvited; }

    [[nodiscard]] Difficulty GetDifficulty(bool isRaid) const { return isRaid ? m_raidDifficulty : m_dungeonDifficulty; }
    [[nodiscard]] Difficulty GetDungeonDifficulty() const { return m_dungeonDifficulty; }
    [[nodiscard]] Difficulty GetRaidDifficulty() const { return m_raidDifficulty; }
    [[nodiscard]] Difficulty GetStoredRaidDifficulty() const { return m_raidMapDifficulty; } // only for use in difficulty packet after exiting to raid map
    void SetDungeonDifficulty(Difficulty dungeon_difficulty) { m_dungeonDifficulty = dungeon_difficulty; }
    void SetRaidDifficulty(Difficulty raid_difficulty) { m_raidDifficulty = raid_difficulty; }
    void StoreRaidMapDifficulty() { m_raidMapDifficulty = GetMap()->GetDifficulty(); }

    bool UpdateSkill(uint32 skill_id, uint32 step);
    bool UpdateSkillPro(uint16 SkillId, int32 Chance, uint32 step);

    bool UpdateCraftSkill(uint32 spellid);
    bool UpdateGatherSkill(uint32 SkillId, uint32 SkillValue, uint32 RedLevel, uint32 Multiplicator = 1);
    bool UpdateFishingSkill();

    [[nodiscard]] uint32 GetBaseDefenseSkillValue() const { return GetBaseSkillValue(SKILL_DEFENSE); }
    [[nodiscard]] uint32 GetBaseWeaponSkillValue(WeaponAttackType attType) const;

    uint32 GetSpellByProto(ItemTemplate* proto);

    float GetHealthBonusFromStamina();
    float GetManaBonusFromIntellect();

    bool UpdateStats(Stats stat) override;
    bool UpdateAllStats() override;
    void ApplySpellPenetrationBonus(int32 amount, bool apply);
    void UpdateResistances(uint32 school) override;
    void UpdateArmor() override;
    void UpdateMaxHealth() override;
    void UpdateMaxPower(Powers power) override;
    void ApplyFeralAPBonus(int32 amount, bool apply);
    void UpdateAttackPowerAndDamage(bool ranged = false) override;
    void UpdateShieldBlockValue();
    void ApplySpellPowerBonus(int32 amount, bool apply);
    void UpdateSpellDamageAndHealingBonus();
    void ApplyRatingMod(CombatRating cr, int32 value, bool apply);
    void UpdateRating(CombatRating cr);
    void UpdateAllRatings();

    void CalculateMinMaxDamage(WeaponAttackType attType, bool normalized, bool addTotalPct, float& minDamage, float& maxDamage) override;

    void UpdateDefenseBonusesMod();
    inline void RecalculateRating(CombatRating cr) { ApplyRatingMod(cr, 0, true);}
    float GetMeleeCritFromAgility();
    void GetDodgeFromAgility(float& diminishing, float& nondiminishing);
    [[nodiscard]] float GetMissPercentageFromDefence() const;
    float GetSpellCritFromIntellect();
    float OCTRegenHPPerSpirit();
    float OCTRegenMPPerSpirit();
    [[nodiscard]] float GetRatingMultiplier(CombatRating cr) const;
    [[nodiscard]] float GetRatingBonusValue(CombatRating cr) const;
    uint32 GetBaseSpellPowerBonus() { return m_baseSpellPower; }
    [[nodiscard]] int32 GetSpellPenetrationItemMod() const { return m_spellPenetrationItemMod; }

    [[nodiscard]] float GetExpertiseDodgeOrParryReduction(WeaponAttackType attType) const;
    void UpdateBlockPercentage();
    void UpdateCritPercentage(WeaponAttackType attType);
    void UpdateAllCritPercentages();
    void UpdateParryPercentage();
    void UpdateDodgePercentage();
    void UpdateMeleeHitChances();
    void UpdateRangedHitChances();
    void UpdateSpellHitChances();

    void UpdateAllSpellCritChances();
    void UpdateSpellCritChance(uint32 school);
    void UpdateArmorPenetration(int32 amount);
    void UpdateExpertise(WeaponAttackType attType);
    void ApplyManaRegenBonus(int32 amount, bool apply);
    void ApplyHealthRegenBonus(int32 amount, bool apply);
    void UpdateManaRegen();
    void UpdateRuneRegen(RuneType rune);

    [[nodiscard]] ObjectGuid GetLootGUID() const { return m_lootGuid; }
    void SetLootGUID(ObjectGuid guid) { m_lootGuid = guid; }

    void RemovedInsignia(Player* looterPlr);

    [[nodiscard]] WorldSession* GetSession() const { return m_session; }
    void SetSession(WorldSession* sess) { m_session = sess; }

    void BuildCreateUpdateBlockForPlayer(UpdateData* data, Player* target) const override;
    void DestroyForPlayer(Player* target, bool onDeath = false) const override;
    void SendLogXPGain(uint32 GivenXP, Unit* victim, uint32 BonusXP, bool recruitAFriend = false, float group_rate = 1.0f);

    // notifiers
    void SendAttackSwingCantAttack();
    void SendAttackSwingCancelAttack();
    void SendAttackSwingDeadTarget();
    void SendAttackSwingNotInRange();
    void SendAttackSwingBadFacingAttack();
    void SendAutoRepeatCancel(Unit* target);
    void SendExplorationExperience(uint32 Area, uint32 Experience);

    void SendDungeonDifficulty(bool IsInGroup);
    void SendRaidDifficulty(bool IsInGroup, int32 forcedDifficulty = -1);
    static void ResetInstances(ObjectGuid guid, uint8 method, bool isRaid);
    void SendResetInstanceSuccess(uint32 MapId);
    void SendResetInstanceFailed(uint32 reason, uint32 MapId);
    void SendResetFailedNotify(uint32 mapid);

    bool UpdatePosition(float x, float y, float z, float orientation, bool teleport = false) override;
    bool UpdatePosition(const Position& pos, bool teleport = false) { return UpdatePosition(pos.GetPositionX(), pos.GetPositionY(), pos.GetPositionZ(), pos.GetOrientation(), teleport); }

    void ProcessTerrainStatusUpdate() override;

    void SendMessageToSet(WorldPacket const* data, bool self) const override { SendMessageToSetInRange(data, GetVisibilityRange(), self, true); } // pussywizard!
    void SendMessageToSetInRange(WorldPacket const* data, float dist, bool self, bool includeMargin = false, Player const* skipped_rcvr = nullptr) const override; // pussywizard!
    void SendMessageToSetInRange_OwnTeam(WorldPacket const* data, float dist, bool self) const; // pussywizard! param includeMargin not needed here
    void SendMessageToSet(WorldPacket const* data, Player const* skipped_rcvr) const override { SendMessageToSetInRange(data, GetVisibilityRange(), skipped_rcvr != this, true, skipped_rcvr); } // pussywizard!

    void SendTeleportAckPacket();

    [[nodiscard]] Corpse* GetCorpse() const;
    void SpawnCorpseBones(bool triggerSave = true);
    Corpse* CreateCorpse();
    void RemoveCorpse();
    void KillPlayer();
    static void OfflineResurrect(ObjectGuid const guid, CharacterDatabaseTransaction trans);
    [[nodiscard]] bool HasCorpse() const { return _corpseLocation.GetMapId() != MAPID_INVALID; }
    [[nodiscard]] WorldLocation GetCorpseLocation() const { return _corpseLocation; }
    uint32 GetResurrectionSpellId();
    void ResurrectPlayer(float restore_percent, bool applySickness = false);
    void BuildPlayerRepop();
    void RepopAtGraveyard();

    void SendDurabilityLoss();
    void DurabilityLossAll(double percent, bool inventory);
    void DurabilityLoss(Item* item, double percent);
    void DurabilityPointsLossAll(int32 points, bool inventory);
    void DurabilityPointsLoss(Item* item, int32 points);
    void DurabilityPointLossForEquipSlot(EquipmentSlots slot);
    uint32 DurabilityRepairAll(bool cost, float discountMod, bool guildBank);
    uint32 DurabilityRepair(uint16 pos, bool cost, float discountMod, bool guildBank);

    void UpdateMirrorTimers();
    void StopMirrorTimers()
    {
        StopMirrorTimer(FATIGUE_TIMER);
        StopMirrorTimer(BREATH_TIMER);
        StopMirrorTimer(FIRE_TIMER);
    }
    bool IsMirrorTimerActive(MirrorTimerType type) { return m_MirrorTimer[type] == getMaxTimer(type); }

    void SetMovement(PlayerMovementType pType);

    bool CanJoinConstantChannelInZone(ChatChannelsEntry const* channel, AreaTableEntry const* zone);

    void JoinedChannel(Channel* c);
    void LeftChannel(Channel* c);
    void CleanupChannels();
    void ClearChannelWatch();
    void UpdateLocalChannels(uint32 newZone);

    void UpdateDefense();
    void UpdateWeaponSkill(Unit* victim, WeaponAttackType attType, Item* item = nullptr);
    void UpdateCombatSkills(Unit* victim, WeaponAttackType attType, bool defence, Item* item = nullptr);

    void SetSkill(uint16 id, uint16 step, uint16 currVal, uint16 maxVal);
    [[nodiscard]] uint16 GetMaxSkillValue(uint32 skill) const;        // max + perm. bonus + temp bonus
    [[nodiscard]] uint16 GetPureMaxSkillValue(uint32 skill) const;    // max
    [[nodiscard]] uint16 GetSkillValue(uint32 skill) const;           // skill value + perm. bonus + temp bonus
    [[nodiscard]] uint16 GetBaseSkillValue(uint32 skill) const;       // skill value + perm. bonus
    [[nodiscard]] uint16 GetPureSkillValue(uint32 skill) const;       // skill value
    [[nodiscard]] int16 GetSkillPermBonusValue(uint32 skill) const;
    [[nodiscard]] int16 GetSkillTempBonusValue(uint32 skill) const;
    [[nodiscard]] uint16 GetSkillStep(uint16 skill) const;            // 0...6
    [[nodiscard]] bool HasSkill(uint32 skill) const;
    void learnSkillRewardedSpells(uint32 id, uint32 value);

    WorldLocation& GetTeleportDest() { return teleportStore_dest; }
    [[nodiscard]] bool IsBeingTeleported() const { return mSemaphoreTeleport_Near != 0 || mSemaphoreTeleport_Far != 0; }
    [[nodiscard]] bool IsBeingTeleportedNear() const { return mSemaphoreTeleport_Near != 0; }
    [[nodiscard]] bool IsBeingTeleportedFar() const { return mSemaphoreTeleport_Far != 0; }
    void SetSemaphoreTeleportNear(time_t tm) { mSemaphoreTeleport_Near = tm; }
    void SetSemaphoreTeleportFar(time_t tm) { mSemaphoreTeleport_Far = tm; }
    [[nodiscard]] time_t GetSemaphoreTeleportNear() const { return mSemaphoreTeleport_Near; }
    [[nodiscard]] time_t GetSemaphoreTeleportFar() const { return mSemaphoreTeleport_Far; }
    void ProcessDelayedOperations();
    [[nodiscard]] uint32 GetDelayedOperations() const { return m_DelayedOperations; }
    void ScheduleDelayedOperation(uint32 operation)
    {
        if (operation < DELAYED_END)
            m_DelayedOperations |= operation;
    }

    void CheckAreaExploreAndOutdoor();

    static TeamId TeamIdForRace(uint8 race);
    [[nodiscard]] TeamId GetTeamId(bool original = false) const { return original ? TeamIdForRace(getRace(true)) : m_team; };
    void SetFactionForRace(uint8 race);
    void setTeamId(TeamId teamid) { m_team = teamid; };

    void InitDisplayIds();

    bool IsAtGroupRewardDistance(WorldObject const* pRewardSource) const;
    bool IsAtLootRewardDistance(WorldObject const* pRewardSource) const;
    bool IsAtRecruitAFriendDistance(WorldObject const* pOther) const;
    void RewardPlayerAndGroupAtKill(Unit* victim, bool isBattleGround);
    void RewardPlayerAndGroupAtEvent(uint32 creature_id, WorldObject* pRewardSource);
    bool isHonorOrXPTarget(Unit* victim) const;

    bool GetsRecruitAFriendBonus(bool forXP);
    uint8 GetGrantableLevels() { return m_grantableLevels; }
    void SetGrantableLevels(uint8 val) { m_grantableLevels = val; }

    ReputationMgr&       GetReputationMgr()       { return *m_reputationMgr; }
    [[nodiscard]] ReputationMgr const& GetReputationMgr() const { return *m_reputationMgr; }
    [[nodiscard]] ReputationRank GetReputationRank(uint32 faction_id) const;
    void RewardReputation(Unit* victim, float rate);
    void RewardReputation(Quest const* quest);

    float CalculateReputationGain(ReputationSource source, uint32 creatureOrQuestLevel, float rep, int32 faction, bool noQuestBonus = false);

    void UpdateSkillsForLevel();
    void UpdateSkillsToMaxSkillsForLevel();             // for .levelup
    void ModifySkillBonus(uint32 skillid, int32 val, bool talent);

    /**
     * A talent point boost.
     * Usage:
     * 1). Hot update situation (occurred when character is online, like PlayerScript:OnAchiComplete):
     *     Right after calling this function, character can reward talent points by calling function player->InitTalentForLevel().
     *
     * 2). Data initing situation (like PlayerScript:OnLoadFromDB)
     */
    void RewardExtraBonusTalentPoints(uint32 bonusTalentPoints);

    /*********************************************************/
    /***                  PVP SYSTEM                       ***/
    /*********************************************************/
    void UpdateHonorFields();
    bool RewardHonor(Unit* victim, uint32 groupsize, int32 honor = -1, bool awardXP = true);
    [[nodiscard]] uint32 GetHonorPoints() const { return GetUInt32Value(PLAYER_FIELD_HONOR_CURRENCY); }
    [[nodiscard]] uint32 GetArenaPoints() const { return GetUInt32Value(PLAYER_FIELD_ARENA_CURRENCY); }
    void ModifyHonorPoints(int32 value, CharacterDatabaseTransaction trans = CharacterDatabaseTransaction(nullptr));      //! If trans is specified, honor save query will be added to trans
    void ModifyArenaPoints(int32 value, CharacterDatabaseTransaction trans = CharacterDatabaseTransaction(nullptr));      //! If trans is specified, arena point save query will be added to trans
    [[nodiscard]] uint32 GetMaxPersonalArenaRatingRequirement(uint32 minarenaslot) const;
    void SetHonorPoints(uint32 value);
    void SetArenaPoints(uint32 value);

    // duel health and mana reset methods
    void SaveHealthBeforeDuel()     { healthBeforeDuel = GetHealth(); }
    void SaveManaBeforeDuel()       { manaBeforeDuel = GetPower(POWER_MANA); }
    void RestoreHealthAfterDuel()   { SetHealth(healthBeforeDuel); }
    void RestoreManaAfterDuel()     { SetPower(POWER_MANA, manaBeforeDuel); }

    //End of PvP System

    [[nodiscard]] inline SpellCooldowns GetSpellCooldowns() const { return m_spellCooldowns; }

    void SetDrunkValue(uint8 newDrunkValue, uint32 itemId = 0);
    [[nodiscard]] uint8 GetDrunkValue() const { return GetByteValue(PLAYER_BYTES_3, 1); }
    static DrunkenState GetDrunkenstateByValue(uint8 value);

    [[nodiscard]] uint32 GetDeathTimer() const { return m_deathTimer; }
    [[nodiscard]] uint32 GetCorpseReclaimDelay(bool pvp) const;
    void UpdateCorpseReclaimDelay();
    int32 CalculateCorpseReclaimDelay(bool load = false);
    void SendCorpseReclaimDelay(uint32 delay);

    [[nodiscard]] uint32 GetShieldBlockValue() const override;                 // overwrite Unit version (virtual)
    [[nodiscard]] bool CanParry() const { return m_canParry; }
    void SetCanParry(bool value);
    [[nodiscard]] bool CanBlock() const { return m_canBlock; }
    void SetCanBlock(bool value);
    [[nodiscard]] bool CanTitanGrip() const { return m_canTitanGrip; }
    void SetCanTitanGrip(bool value);
    [[nodiscard]] bool CanTameExoticPets() const { return IsGameMaster() || HasAuraType(SPELL_AURA_ALLOW_TAME_PET_TYPE); }

    void SetRegularAttackTime();
    void SetBaseModValue(BaseModGroup modGroup, BaseModType modType, float value) { m_auraBaseMod[modGroup][modType] = value; }
    void HandleBaseModValue(BaseModGroup modGroup, BaseModType modType, float amount, bool apply);
    [[nodiscard]] float GetBaseModValue(BaseModGroup modGroup, BaseModType modType) const;
    [[nodiscard]] float GetTotalBaseModValue(BaseModGroup modGroup) const;
    [[nodiscard]] float GetTotalPercentageModValue(BaseModGroup modGroup) const { return m_auraBaseMod[modGroup][FLAT_MOD] + m_auraBaseMod[modGroup][PCT_MOD]; }
    void _ApplyAllStatBonuses();
    void _RemoveAllStatBonuses();

    void ResetAllPowers();

    void _ApplyWeaponDependentAuraMods(Item* item, WeaponAttackType attackType, bool apply);
    void _ApplyWeaponDependentAuraCritMod(Item* item, WeaponAttackType attackType, AuraEffect const* aura, bool apply);
    void _ApplyWeaponDependentAuraDamageMod(Item* item, WeaponAttackType attackType, AuraEffect const* aura, bool apply);

    void _ApplyItemMods(Item* item, uint8 slot, bool apply);
    void _RemoveAllItemMods();
    void _ApplyAllItemMods();
    void _ApplyAllLevelScaleItemMods(bool apply);
    void _ApplyItemBonuses(ItemTemplate const* proto, uint8 slot, bool apply, bool only_level_scale = false);
    void _ApplyWeaponDamage(uint8 slot, ItemTemplate const* proto, ScalingStatValuesEntry const* ssv, bool apply);
    void _ApplyAmmoBonuses();
    bool EnchantmentFitsRequirements(uint32 enchantmentcondition, int8 slot);
    void ToggleMetaGemsActive(uint8 exceptslot, bool apply);
    void CorrectMetaGemEnchants(uint8 slot, bool apply);
    void InitDataForForm(bool reapplyMods = false);

    void ApplyItemEquipSpell(Item* item, bool apply, bool form_change = false);
    void ApplyEquipSpell(SpellInfo const* spellInfo, Item* item, bool apply, bool form_change = false);
    void UpdateEquipSpellsAtFormChange();
    void CastItemCombatSpell(Unit* target, WeaponAttackType attType, uint32 procVictim, uint32 procEx);
    void CastItemUseSpell(Item* item, SpellCastTargets const& targets, uint8 cast_count, uint32 glyphIndex);
    void CastItemCombatSpell(Unit* target, WeaponAttackType attType, uint32 procVictim, uint32 procEx, Item* item, ItemTemplate const* proto);

    void SendEquipmentSetList();
    void SetEquipmentSet(uint32 index, EquipmentSet eqset);
    void DeleteEquipmentSet(uint64 setGuid);

    void SendInitWorldStates(uint32 zone, uint32 area);
    void SendUpdateWorldState(uint32 variable, uint32 value) const;
    void SendDirectMessage(WorldPacket const* data) const;
    void SendBGWeekendWorldStates();
    void SendBattlefieldWorldStates();

    void GetAurasForTarget(Unit* target);

    PlayerMenu* PlayerTalkClass;
    std::vector<ItemSetEffect*> ItemSetEff;

    void SendLoot(ObjectGuid guid, LootType loot_type);
    void SendLootError(ObjectGuid guid, LootError error);
    void SendLootRelease(ObjectGuid guid);
    void SendNotifyLootItemRemoved(uint8 lootSlot);
    void SendNotifyLootMoneyRemoved();

    /*********************************************************/
    /***               BATTLEGROUND SYSTEM                 ***/
    /*********************************************************/

    [[nodiscard]] bool InBattleground() const { return m_bgData.bgInstanceID != 0; }
    [[nodiscard]] bool InArena() const;
    [[nodiscard]] uint32 GetBattlegroundId() const { return m_bgData.bgInstanceID; }
    [[nodiscard]] BattlegroundTypeId GetBattlegroundTypeId() const { return m_bgData.bgTypeID; }
    [[nodiscard]] uint32 GetCurrentBattlegroundQueueSlot() const { return m_bgData.bgQueueSlot; }
    [[nodiscard]] bool IsInvitedForBattlegroundInstance() const { return m_bgData.isInvited; }
    [[nodiscard]] bool IsCurrentBattlegroundRandom() const { return m_bgData.bgIsRandom; }
    BGData& GetBGData() { return m_bgData; }
    void SetBGData(BGData& bgdata) { m_bgData = bgdata; }
    [[nodiscard]] Battleground* GetBattleground(bool create = false) const;

    [[nodiscard]] bool InBattlegroundQueue(bool ignoreArena = false) const;
    [[nodiscard]] bool IsDeserter() const { return HasAura(26013); }

    [[nodiscard]] BattlegroundQueueTypeId GetBattlegroundQueueTypeId(uint32 index) const;
    [[nodiscard]] uint32 GetBattlegroundQueueIndex(BattlegroundQueueTypeId bgQueueTypeId) const;
    [[nodiscard]] bool IsInvitedForBattlegroundQueueType(BattlegroundQueueTypeId bgQueueTypeId) const;
    [[nodiscard]] bool InBattlegroundQueueForBattlegroundQueueType(BattlegroundQueueTypeId bgQueueTypeId) const;

    void SetBattlegroundId(uint32 id, BattlegroundTypeId bgTypeId, uint32 queueSlot, bool invited, bool isRandom, TeamId teamId);
    uint32 AddBattlegroundQueueId(BattlegroundQueueTypeId val);
    bool HasFreeBattlegroundQueueId() const;
    void RemoveBattlegroundQueueId(BattlegroundQueueTypeId val);
    void SetInviteForBattlegroundQueueType(BattlegroundQueueTypeId bgQueueTypeId, uint32 instanceId);
    bool IsInvitedForBattlegroundInstance(uint32 instanceId) const;

    [[nodiscard]] TeamId GetBgTeamId() const { return m_bgData.bgTeamId != TEAM_NEUTRAL ? m_bgData.bgTeamId : GetTeamId(); }

    void LeaveBattleground(Battleground* bg = nullptr);
    [[nodiscard]] bool CanJoinToBattleground() const;
    bool CanReportAfkDueToLimit();
    void ReportedAfkBy(Player* reporter);
    void ClearAfkReports() { m_bgData.bgAfkReporter.clear(); }

    [[nodiscard]] bool GetBGAccessByLevel(BattlegroundTypeId bgTypeId) const;
    bool CanUseBattlegroundObject(GameObject* gameobject) const;
    [[nodiscard]] bool isTotalImmune() const;
    [[nodiscard]] bool CanCaptureTowerPoint() const;

    bool GetRandomWinner() { return m_IsBGRandomWinner; }
    void SetRandomWinner(bool isWinner);

    /*********************************************************/
    /***               OUTDOOR PVP SYSTEM                  ***/
    /*********************************************************/

    [[nodiscard]] OutdoorPvP* GetOutdoorPvP() const;
    // returns true if the player is in active state for outdoor pvp objective capturing, false otherwise
    bool IsOutdoorPvPActive();

    /*********************************************************/
    /***              ENVIROMENTAL SYSTEM                  ***/
    /*********************************************************/

    bool IsImmuneToEnvironmentalDamage();
    uint32 EnvironmentalDamage(EnviromentalDamage type, uint32 damage);

    /*********************************************************/
    /***               FLOOD FILTER SYSTEM                 ***/
    /*********************************************************/

    void UpdateSpeakTime(uint32 specialMessageLimit = 0);
    [[nodiscard]] bool CanSpeak() const;
    void ChangeSpeakTime(int utime);

    /*********************************************************/
    /***                 VARIOUS SYSTEMS                   ***/
    /*********************************************************/
    void UpdateFallInformationIfNeed(MovementInfo const& minfo, uint16 opcode);
    SafeUnitPointer m_mover;
    WorldObject* m_seer;
    std::set<Unit*> m_isInSharedVisionOf;
    void SetFallInformation(uint32 time, float z)
    {
        m_lastFallTime = time;
        m_lastFallZ = z;
    }
    void HandleFall(MovementInfo const& movementInfo);

    [[nodiscard]] bool canFlyInZone(uint32 mapid, uint32 zone, SpellInfo const* bySpell) const;

    void SetClientControl(Unit* target, bool allowMove, bool packetOnly = false);

    void SetMover(Unit* target);

    void SetSeer(WorldObject* target) { m_seer = target; }
    void SetViewpoint(WorldObject* target, bool apply);
    [[nodiscard]] WorldObject* GetViewpoint() const;
    void StopCastingCharm();
    void StopCastingBindSight();

    [[nodiscard]] uint32 GetSaveTimer() const { return m_nextSave; }
    void SetSaveTimer(uint32 timer) { m_nextSave = timer; }

    // Recall position
    uint32 m_recallMap;
    float  m_recallX;
    float  m_recallY;
    float  m_recallZ;
    float  m_recallO;
    void   SaveRecallPosition();

    void SetHomebind(WorldLocation const& loc, uint32 areaId);

    // Homebind coordinates
    uint32 m_homebindMapId;
    uint16 m_homebindAreaId;
    float m_homebindX;
    float m_homebindY;
    float m_homebindZ;

    [[nodiscard]] WorldLocation GetStartPosition() const;

    [[nodiscard]] WorldLocation const& GetEntryPoint() const { return m_entryPointData.joinPos; }
    void SetEntryPoint();

    // currently visible objects at player client
    GuidUnorderedSet m_clientGUIDs;
    std::vector<Unit*> m_newVisible; // pussywizard

    bool HaveAtClient(WorldObject const* u) const { return u == this || m_clientGUIDs.find(u->GetGUID()) != m_clientGUIDs.end(); }
    [[nodiscard]] bool HaveAtClient(ObjectGuid guid) const { return guid == GetGUID() || m_clientGUIDs.find(guid) != m_clientGUIDs.end(); }

    [[nodiscard]] bool IsNeverVisible() const override;

    bool IsVisibleGloballyFor(Player const* player) const;

    void GetInitialVisiblePackets(Unit* target);
    void UpdateObjectVisibility(bool forced = true, bool fromUpdate = false) override;
    void UpdateVisibilityForPlayer(bool mapChange = false);
    void UpdateVisibilityOf(WorldObject* target);
    void UpdateTriggerVisibility();

    template<class T>
    void UpdateVisibilityOf(T* target, UpdateData& data, std::vector<Unit*>& visibleNow);

    uint8 m_forced_speed_changes[MAX_MOVE_TYPE];

    [[nodiscard]] bool HasAtLoginFlag(AtLoginFlags f) const { return m_atLoginFlags & f; }
    void SetAtLoginFlag(AtLoginFlags f) { m_atLoginFlags |= f; }
    void RemoveAtLoginFlag(AtLoginFlags flags, bool persist = false);

    bool isUsingLfg();
    bool inRandomLfgDungeon();

    typedef std::set<uint32> DFQuestsDoneList;
    DFQuestsDoneList m_DFQuests;

    // Temporarily removed pet cache
    [[nodiscard]] uint32 GetTemporaryUnsummonedPetNumber() const { return m_temporaryUnsummonedPetNumber; }
    void SetTemporaryUnsummonedPetNumber(uint32 petnumber) { m_temporaryUnsummonedPetNumber = petnumber; }
    void UnsummonPetTemporaryIfAny();
    void ResummonPetTemporaryUnSummonedIfAny();
    [[nodiscard]] bool IsPetNeedBeTemporaryUnsummoned() const { return GetSession()->PlayerLogout() || !IsInWorld() || !IsAlive() || IsMounted()/*+in flight*/ || GetVehicle() || IsBeingTeleported(); }
    bool CanResummonPet(uint32 spellid);

    void SendCinematicStart(uint32 CinematicSequenceId) const;
    void SendMovieStart(uint32 MovieId);

    uint32 DoRandomRoll(uint32 minimum, uint32 maximum);

    [[nodiscard]] uint16 GetMaxSkillValueForLevel() const;
    bool IsFFAPvP();
    bool IsPvP();

    /*********************************************************/
    /***                 INSTANCE SYSTEM                   ***/
    /*********************************************************/

    void UpdateHomebindTime(uint32 time);

    uint32 m_HomebindTimer;
    bool m_InstanceValid;
    void BindToInstance();
    void SetPendingBind(uint32 instanceId, uint32 bindTimer) { _pendingBindId = instanceId; _pendingBindTimer = bindTimer; }
    [[nodiscard]] bool HasPendingBind() const { return _pendingBindId > 0; }
    [[nodiscard]] uint32 GetPendingBind() const { return _pendingBindId; }
    void SendRaidInfo();
    void SendSavedInstances();
    void PrettyPrintRequirementsQuestList(const std::vector<const ProgressionRequirement*>& missingQuests) const;
    void PrettyPrintRequirementsAchievementsList(const std::vector<const ProgressionRequirement*>& missingAchievements) const;
    void PrettyPrintRequirementsItemsList(const std::vector<const ProgressionRequirement*>& missingItems) const;
    bool Satisfy(DungeonProgressionRequirements const* ar, uint32 target_map, bool report = false);
    bool CheckInstanceLoginValid();
    [[nodiscard]] bool CheckInstanceCount(uint32 instanceId) const;

    void AddInstanceEnterTime(uint32 instanceId, time_t enterTime)
    {
        if (_instanceResetTimes.find(instanceId) == _instanceResetTimes.end())
            _instanceResetTimes.insert(InstanceTimeMap::value_type(instanceId, enterTime + HOUR));
    }

    // last used pet number (for BG's)
    [[nodiscard]] uint32 GetLastPetNumber() const { return m_lastpetnumber; }
    void SetLastPetNumber(uint32 petnumber) { m_lastpetnumber = petnumber; }
    [[nodiscard]] uint32 GetLastPetSpell() const { return m_oldpetspell; }
    void SetLastPetSpell(uint32 petspell) { m_oldpetspell = petspell; }

    /*********************************************************/
    /***                   GROUP SYSTEM                    ***/
    /*********************************************************/

    Group* GetGroupInvite() { return m_groupInvite; }
    void SetGroupInvite(Group* group) { m_groupInvite = group; }
    Group* GetGroup() { return m_group.getTarget(); }
    [[nodiscard]] const Group* GetGroup() const { return (const Group*)m_group.getTarget(); }
    GroupReference& GetGroupRef() { return m_group; }
    void SetGroup(Group* group, int8 subgroup = -1);
    [[nodiscard]] uint8 GetSubGroup() const { return m_group.getSubGroup(); }
    [[nodiscard]] uint32 GetGroupUpdateFlag() const { return m_groupUpdateMask; }
    void SetGroupUpdateFlag(uint32 flag) { m_groupUpdateMask |= flag; }
    [[nodiscard]] uint64 GetAuraUpdateMaskForRaid() const { return m_auraRaidUpdateMask; }
    void SetAuraUpdateMaskForRaid(uint8 slot) { m_auraRaidUpdateMask |= (uint64(1) << slot); }
    Player* GetNextRandomRaidMember(float radius);
    [[nodiscard]] PartyResult CanUninviteFromGroup(ObjectGuid targetPlayerGUID = ObjectGuid::Empty) const;

    // Battleground Group System
    void SetBattlegroundOrBattlefieldRaid(Group* group, int8 subgroup = -1);
    void RemoveFromBattlegroundOrBattlefieldRaid();
    Group* GetOriginalGroup() { return m_originalGroup.getTarget(); }
    GroupReference& GetOriginalGroupRef() { return m_originalGroup; }
    [[nodiscard]] uint8 GetOriginalSubGroup() const { return m_originalGroup.getSubGroup(); }
    void SetOriginalGroup(Group* group, int8 subgroup = -1);

    void SetPassOnGroupLoot(bool bPassOnGroupLoot) { m_bPassOnGroupLoot = bPassOnGroupLoot; }
    [[nodiscard]] bool GetPassOnGroupLoot() const { return m_bPassOnGroupLoot; }

    MapReference& GetMapRef() { return m_mapRef; }

    // Set map to player and add reference
    void SetMap(Map* map) override;
    void ResetMap() override;

    bool CanTeleport() { return m_canTeleport; }
    void SetCanTeleport(bool value) { m_canTeleport = value; }
    bool CanKnockback() { return m_canKnockback; }
    void SetCanKnockback(bool value) { m_canKnockback = value; }

    bool isAllowedToLoot(Creature const* creature);

    [[nodiscard]] DeclinedName const* GetDeclinedNames() const { return m_declinedname; }
    [[nodiscard]] uint8 GetRunesState() const { return m_runes->runeState; }
    [[nodiscard]] RuneType GetBaseRune(uint8 index) const { return RuneType(m_runes->runes[index].BaseRune); }
    [[nodiscard]] RuneType GetCurrentRune(uint8 index) const { return RuneType(m_runes->runes[index].CurrentRune); }
    [[nodiscard]] uint32 GetRuneCooldown(uint8 index) const { return m_runes->runes[index].Cooldown; }
    [[nodiscard]] uint32 GetGracePeriod(uint8 index) const { return m_runes->runes[index].GracePeriod; }
    uint32 GetRuneBaseCooldown(uint8 index, bool skipGrace);
    [[nodiscard]] bool IsBaseRuneSlotsOnCooldown(RuneType runeType) const;
    RuneType GetLastUsedRune() { return m_runes->lastUsedRune; }
    void SetLastUsedRune(RuneType type) { m_runes->lastUsedRune = type; }
    void SetBaseRune(uint8 index, RuneType baseRune) { m_runes->runes[index].BaseRune = baseRune; }
    void SetCurrentRune(uint8 index, RuneType currentRune) { m_runes->runes[index].CurrentRune = currentRune; }
    void SetRuneCooldown(uint8 index, uint32 cooldown) { m_runes->runes[index].Cooldown = cooldown; m_runes->SetRuneState(index, (cooldown == 0)); }
    void SetGracePeriod(uint8 index, uint32 period) { m_runes->runes[index].GracePeriod = period; }
    void SetRuneConvertAura(uint8 index, AuraEffect const* aura) { m_runes->runes[index].ConvertAura = aura; }
    void AddRuneByAuraEffect(uint8 index, RuneType newType, AuraEffect const* aura) { SetRuneConvertAura(index, aura); ConvertRune(index, newType); }
    void RemoveRunesByAuraEffect(AuraEffect const* aura);
    void RestoreBaseRune(uint8 index);
    void ConvertRune(uint8 index, RuneType newType);
    void ResyncRunes(uint8 count);
    void AddRunePower(uint8 index);
    void InitRunes();

    void SendRespondInspectAchievements(Player* player) const;
    [[nodiscard]] bool HasAchieved(uint32 achievementId) const;
    void ResetAchievements();
    void CheckAllAchievementCriteria();
    void ResetAchievementCriteria(AchievementCriteriaCondition condition, uint32 value, bool evenIfCriteriaComplete = false);
    void UpdateAchievementCriteria(AchievementCriteriaTypes type, uint32 miscValue1 = 0, uint32 miscValue2 = 0, Unit* unit = nullptr);
    void StartTimedAchievement(AchievementCriteriaTimedTypes type, uint32 entry, uint32 timeLost = 0);
    void RemoveTimedAchievement(AchievementCriteriaTimedTypes type, uint32 entry);
    void CompletedAchievement(AchievementEntry const* entry);

    [[nodiscard]] bool HasTitle(uint32 bitIndex) const;
    bool HasTitle(CharTitlesEntry const* title) const { return HasTitle(title->bit_index); }
    void SetTitle(CharTitlesEntry const* title, bool lost = false);
    void SetCurrentTitle(CharTitlesEntry const* title, bool clear = false) { SetUInt32Value(PLAYER_CHOSEN_TITLE, clear ? 0 : title->bit_index); };

    //bool isActiveObject() const { return true; }
    bool CanSeeSpellClickOn(Creature const* creature) const;
    [[nodiscard]] bool CanSeeVendor(Creature const* creature) const;

    [[nodiscard]] uint32 GetChampioningFaction() const { return m_ChampioningFaction; }
    void SetChampioningFaction(uint32 faction) { m_ChampioningFaction = faction; }
    Spell* m_spellModTakingSpell;

    float GetAverageItemLevel();
    float GetAverageItemLevelForDF();
    bool isDebugAreaTriggers;

    void ClearWhisperWhiteList() { WhisperList.clear(); }
    void AddWhisperWhiteList(ObjectGuid guid) { WhisperList.push_back(guid); }
    bool IsInWhisperWhiteList(ObjectGuid guid);
    void RemoveFromWhisperWhiteList(ObjectGuid guid) { WhisperList.remove(guid); }

    bool SetDisableGravity(bool disable, bool packetOnly = false, bool updateAnimationTier = true) override;
    bool SetCanFly(bool apply, bool packetOnly = false) override;
    bool SetWaterWalking(bool apply, bool packetOnly = false) override;
    bool SetFeatherFall(bool apply, bool packetOnly = false) override;
    bool SetHover(bool enable, bool packetOnly = false, bool updateAnimationTier = true) override;

    [[nodiscard]] bool CanFly() const override { return m_movementInfo.HasMovementFlag(MOVEMENTFLAG_CAN_FLY); }
    [[nodiscard]] bool CanEnterWater() const override { return true; }

    // OURS
    // saving
    void AdditionalSavingAddMask(uint8 mask) { m_additionalSaveTimer = 2000; m_additionalSaveMask |= mask; }
    // arena spectator
    [[nodiscard]] bool IsSpectator() const { return m_ExtraFlags & PLAYER_EXTRA_SPECTATOR_ON; }
    void SetIsSpectator(bool on);
    [[nodiscard]] bool NeedSendSpectatorData() const;
    void SetPendingSpectatorForBG(uint32 bgInstanceId) { m_pendingSpectatorForBG = bgInstanceId; }
    [[nodiscard]] bool HasPendingSpectatorForBG(uint32 bgInstanceId) const { return m_pendingSpectatorForBG == bgInstanceId; }
    void SetPendingSpectatorInviteInstanceId(uint32 bgInstanceId) { m_pendingSpectatorInviteInstanceId = bgInstanceId; }
    [[nodiscard]] uint32 GetPendingSpectatorInviteInstanceId() const { return m_pendingSpectatorInviteInstanceId; }
    bool HasReceivedSpectatorResetFor(ObjectGuid guid) { return m_receivedSpectatorResetFor.find(guid) != m_receivedSpectatorResetFor.end(); }
    void ClearReceivedSpectatorResetFor() { m_receivedSpectatorResetFor.clear(); }
    void AddReceivedSpectatorResetFor(ObjectGuid guid) { m_receivedSpectatorResetFor.insert(guid); }
    void RemoveReceivedSpectatorResetFor(ObjectGuid guid) { m_receivedSpectatorResetFor.erase(guid); }
    uint32 m_pendingSpectatorForBG;
    uint32 m_pendingSpectatorInviteInstanceId;
    GuidSet m_receivedSpectatorResetFor;

    // Dancing Rune weapon
    void setRuneWeaponGUID(ObjectGuid guid) { m_drwGUID = guid; };
    ObjectGuid getRuneWeaponGUID() { return m_drwGUID; };
    ObjectGuid m_drwGUID;

    [[nodiscard]] bool CanSeeDKPet() const    { return m_ExtraFlags & PLAYER_EXTRA_SHOW_DK_PET; }
    void SetShowDKPet(bool on)  { if (on) m_ExtraFlags |= PLAYER_EXTRA_SHOW_DK_PET; else m_ExtraFlags &= ~PLAYER_EXTRA_SHOW_DK_PET; };
    void PrepareCharmAISpells();
    uint32 m_charmUpdateTimer;

    bool NeedToSaveGlyphs() { return m_NeedToSaveGlyphs; }
    void SetNeedToSaveGlyphs(bool val) { m_NeedToSaveGlyphs = val; }

    uint32 GetMountBlockId() { return m_MountBlockId; }
    void SetMountBlockId(uint32 mount) { m_MountBlockId = mount; }

    [[nodiscard]] float GetRealParry() const { return m_realParry; }
    [[nodiscard]] float GetRealDodge() const { return m_realDodge; }
    // mt maps
    [[nodiscard]] const PlayerTalentMap& GetTalentMap() const { return m_talents; }
    [[nodiscard]] uint32 GetNextSave() const { return m_nextSave; }
    [[nodiscard]] SpellModList const& GetSpellModList(uint32 type) const { return m_spellMods[type]; }

    void SetServerSideVisibility(ServerSideVisibilityType type, AccountTypes sec);
    void SetServerSideVisibilityDetect(ServerSideVisibilityType type, AccountTypes sec);

    static std::unordered_map<int, bgZoneRef> bgZoneIdToFillWorldStates; // zoneId -> FillInitialWorldStates

    void SetFarSightDistance(float radius);
    void ResetFarSightDistance();
    [[nodiscard]] Optional<float> GetFarSightDistance() const;

    float GetSightRange(WorldObject const* target = nullptr) const override;

    std::string GetPlayerName();

    // Settings
    [[nodiscard]] PlayerSetting GetPlayerSetting(std::string source, uint8 index);
    void UpdatePlayerSetting(std::string source, uint8 index, uint32 value);

<<<<<<< HEAD
    void ResetSpeakTimers();
=======
    std::string GetDebugInfo() const override;
>>>>>>> b2e449fd

 protected:
    // Gamemaster whisper whitelist
    WhisperListContainer WhisperList;

    // Performance Varibales
    bool m_NeedToSaveGlyphs;
    // Mount block bug
    uint32 m_MountBlockId;
    // Real stats
    float m_realDodge;
    float m_realParry;

    uint32 m_charmAISpells[NUM_CAI_SPELLS];

    uint32 m_AreaID;
    uint32 m_regenTimerCount;
    uint32 m_foodEmoteTimerCount;
    float m_powerFraction[MAX_POWERS];
    uint32 m_contestedPvPTimer;

    /*********************************************************/
    /***               BATTLEGROUND SYSTEM                 ***/
    /*********************************************************/

    struct BgBattlegroundQueueID_Rec
    {
        BattlegroundQueueTypeId bgQueueTypeId;
        uint32 invitedToInstance;
    };

    std::array<BgBattlegroundQueueID_Rec, PLAYER_MAX_BATTLEGROUND_QUEUES> _BgBattlegroundQueueID;
    BGData m_bgData;
    bool m_IsBGRandomWinner;

    /*********************************************************/
    /***                   ENTRY POINT                     ***/
    /*********************************************************/

    EntryPointData m_entryPointData;

    /*********************************************************/
    /***                    QUEST SYSTEM                   ***/
    /*********************************************************/

    //We allow only one timed quest active at the same time. Below can then be simple value instead of set.
    typedef std::set<uint32> QuestSet;
    typedef std::set<uint32> SeasonalQuestSet;
    typedef std::unordered_map<uint32, SeasonalQuestSet> SeasonalEventQuestMap;
    QuestSet m_timedquests;
    QuestSet m_weeklyquests;
    QuestSet m_monthlyquests;
    SeasonalEventQuestMap m_seasonalquests;

    ObjectGuid m_divider;
    uint32 m_ingametime;

    /*********************************************************/
    /***                   LOAD SYSTEM                     ***/
    /*********************************************************/

    void _LoadActions(PreparedQueryResult result);
    void _LoadAuras(PreparedQueryResult result, uint32 timediff);
    void _LoadGlyphAuras();
    void _LoadInventory(PreparedQueryResult result, uint32 timeDiff);
    void _LoadMail(PreparedQueryResult mailsResult, PreparedQueryResult mailItemsResult);
    static Item* _LoadMailedItem(ObjectGuid const& playerGuid, Player* player, uint32 mailId, Mail* mail, Field* fields);
    void _LoadQuestStatus(PreparedQueryResult result);
    void _LoadQuestStatusRewarded(PreparedQueryResult result);
    void _LoadDailyQuestStatus(PreparedQueryResult result);
    void _LoadWeeklyQuestStatus(PreparedQueryResult result);
    void _LoadMonthlyQuestStatus(PreparedQueryResult result);
    void _LoadSeasonalQuestStatus(PreparedQueryResult result);
    void _LoadRandomBGStatus(PreparedQueryResult result);
    void _LoadGroup();
    void _LoadSkills(PreparedQueryResult result);
    void _LoadSpells(PreparedQueryResult result);
    void _LoadFriendList(PreparedQueryResult result);
    bool _LoadHomeBind(PreparedQueryResult result);
    void _LoadDeclinedNames(PreparedQueryResult result);
    void _LoadArenaTeamInfo();
    void _LoadEquipmentSets(PreparedQueryResult result);
    void _LoadEntryPointData(PreparedQueryResult result);
    void _LoadGlyphs(PreparedQueryResult result);
    void _LoadTalents(PreparedQueryResult result);
    void _LoadInstanceTimeRestrictions(PreparedQueryResult result);
    void _LoadBrewOfTheMonth(PreparedQueryResult result);
    void _LoadCharacterSettings(PreparedQueryResult result);
    void _LoadPetStable(uint8 petStableSlots, PreparedQueryResult result);

    /*********************************************************/
    /***                   SAVE SYSTEM                     ***/
    /*********************************************************/

    void _SaveActions(CharacterDatabaseTransaction trans);
    void _SaveAuras(CharacterDatabaseTransaction trans, bool logout);
    void _SaveInventory(CharacterDatabaseTransaction trans);
    void _SaveMail(CharacterDatabaseTransaction trans);
    void _SaveQuestStatus(CharacterDatabaseTransaction trans);
    void _SaveDailyQuestStatus(CharacterDatabaseTransaction trans);
    void _SaveWeeklyQuestStatus(CharacterDatabaseTransaction trans);
    void _SaveMonthlyQuestStatus(CharacterDatabaseTransaction trans);
    void _SaveSeasonalQuestStatus(CharacterDatabaseTransaction trans);
    void _SaveSkills(CharacterDatabaseTransaction trans);
    void _SaveSpells(CharacterDatabaseTransaction trans);
    void _SaveEquipmentSets(CharacterDatabaseTransaction trans);
    void _SaveEntryPoint(CharacterDatabaseTransaction trans);
    void _SaveGlyphs(CharacterDatabaseTransaction trans);
    void _SaveTalents(CharacterDatabaseTransaction trans);
    void _SaveStats(CharacterDatabaseTransaction trans);
    void _SaveCharacter(bool create, CharacterDatabaseTransaction trans);
    void _SaveInstanceTimeRestrictions(CharacterDatabaseTransaction trans);
    void _SavePlayerSettings(CharacterDatabaseTransaction trans);

    /*********************************************************/
    /***              ENVIRONMENTAL SYSTEM                 ***/
    /*********************************************************/
    void HandleSobering();
    void SendMirrorTimer(MirrorTimerType Type, uint32 MaxValue, uint32 CurrentValue, int32 Regen);
    void StopMirrorTimer(MirrorTimerType Type);
    void HandleDrowning(uint32 time_diff);
    int32 getMaxTimer(MirrorTimerType timer);

    /*********************************************************/
    /***                  HONOR SYSTEM                     ***/
    /*********************************************************/
    time_t m_lastHonorUpdateTime;

    void outDebugValues() const;
    ObjectGuid m_lootGuid;

    TeamId m_team;
    uint32 m_nextSave; // pussywizard
    uint16 m_additionalSaveTimer; // pussywizard
    uint8 m_additionalSaveMask; // pussywizard
    uint16 m_hostileReferenceCheckTimer; // pussywizard
    time_t m_speakTime;
    uint32 m_speakCount;
    Difficulty m_dungeonDifficulty;
    Difficulty m_raidDifficulty;
    Difficulty m_raidMapDifficulty;

    uint32 m_atLoginFlags;

    Item* m_items[PLAYER_SLOTS_COUNT];
    uint32 m_currentBuybackSlot;

    std::vector<Item*> m_itemUpdateQueue;
    bool m_itemUpdateQueueBlocked;

    uint32 m_ExtraFlags;

    QuestStatusMap m_QuestStatus;
    QuestStatusSaveMap m_QuestStatusSave;

    RewardedQuestSet m_RewardedQuests;
    QuestStatusSaveMap m_RewardedQuestsSave;
    void SendQuestGiverStatusMultiple();

    SkillStatusMap mSkillStatus;

    uint32 m_GuildIdInvited;
    uint32 m_ArenaTeamIdInvited;

    PlayerMails m_mail;
    PlayerSpellMap m_spells;
    PlayerTalentMap m_talents;
    uint32 m_lastPotionId;                              // last used health/mana potion in combat, that block next potion use

    GlobalCooldownMgr m_GlobalCooldownMgr;

    uint8 m_activeSpec;
    uint8 m_specsCount;

    uint32 m_Glyphs[MAX_TALENT_SPECS][MAX_GLYPH_SLOT_INDEX];

    ActionButtonList m_actionButtons;

    float m_auraBaseMod[BASEMOD_END][MOD_END];
    int32 m_baseRatingValue[MAX_COMBAT_RATING];
    uint32 m_baseSpellPower;
    uint32 m_baseFeralAP;
    uint32 m_baseManaRegen;
    uint32 m_baseHealthRegen;
    int32 m_spellPenetrationItemMod;

    SpellModList m_spellMods[MAX_SPELLMOD];
    //uint32 m_pad;
    //        Spell* m_spellModTakingSpell;  // Spell for which charges are dropped in spell::finish

    EnchantDurationList m_enchantDuration;
    ItemDurationList m_itemDuration;
    ItemDurationList m_itemSoulboundTradeable;
    std::mutex m_soulboundTradableLock;

    ObjectGuid m_resurrectGUID;
    uint32 m_resurrectMap;
    float m_resurrectX, m_resurrectY, m_resurrectZ;
    uint32 m_resurrectHealth, m_resurrectMana;

    WorldSession* m_session;

    typedef std::list<Channel*> JoinedChannelsList;
    JoinedChannelsList m_channels;

    uint8 m_cinematic;

    TradeData* m_trade;

    bool   m_DailyQuestChanged;
    bool   m_WeeklyQuestChanged;
    bool   m_MonthlyQuestChanged;
    bool   m_SeasonalQuestChanged;
    time_t m_lastDailyQuestTime;

    uint32 m_drunkTimer;
    uint32 m_weaponChangeTimer;

    uint32 m_zoneUpdateId;
    uint32 m_zoneUpdateTimer;
    uint32 m_areaUpdateId;

    uint32 m_deathTimer;
    time_t m_deathExpireTime;

    uint32 m_WeaponProficiency;
    uint32 m_ArmorProficiency;
    bool m_canParry;
    bool m_canBlock;
    bool m_canTitanGrip;
    uint8 m_swingErrorMsg;
    float m_ammoDPS;

    ////////////////////Rest System/////////////////////
    time_t _restTime;
    uint32 _innTriggerId;
    float _restBonus;
    uint32 _restFlagMask;
    ////////////////////Rest System/////////////////////
    uint32 m_resetTalentsCost;
    time_t m_resetTalentsTime;
    uint32 m_usedTalentCount;
    uint32 m_questRewardTalentCount;
    uint32 m_extraBonusTalentCount;

    // Social
    PlayerSocial* m_social;

    // Groups
    GroupReference m_group;
    GroupReference m_originalGroup;
    Group* m_groupInvite;
    uint32 m_groupUpdateMask;
    uint64 m_auraRaidUpdateMask;
    bool m_bPassOnGroupLoot;

    // last used pet number (for BG's)
    uint32 m_lastpetnumber;

    // Player summoning
    time_t m_summon_expire;
    uint32 m_summon_mapid;
    float  m_summon_x;
    float  m_summon_y;
    float  m_summon_z;
    bool   m_summon_asSpectator;

    DeclinedName* m_declinedname;
    Runes* m_runes;
    EquipmentSets m_EquipmentSets;

    bool CanAlwaysSee(WorldObject const* obj) const override;

    bool IsAlwaysDetectableFor(WorldObject const* seer) const override;

    uint8 m_grantableLevels;

    bool m_needZoneUpdate;

    [[nodiscard]] AchievementMgr* GetAchievementMgr() const { return m_achievementMgr; }

private:
    // internal common parts for CanStore/StoreItem functions
    InventoryResult CanStoreItem_InSpecificSlot(uint8 bag, uint8 slot, ItemPosCountVec& dest, ItemTemplate const* pProto, uint32& count, bool swap, Item* pSrcItem) const;
    InventoryResult CanStoreItem_InBag(uint8 bag, ItemPosCountVec& dest, ItemTemplate const* pProto, uint32& count, bool merge, bool non_specialized, Item* pSrcItem, uint8 skip_bag, uint8 skip_slot) const;
    InventoryResult CanStoreItem_InInventorySlots(uint8 slot_begin, uint8 slot_end, ItemPosCountVec& dest, ItemTemplate const* pProto, uint32& count, bool merge, Item* pSrcItem, uint8 skip_bag, uint8 skip_slot) const;
    Item* _StoreItem(uint16 pos, Item* pItem, uint32 count, bool clone, bool update);
    Item* _LoadItem(CharacterDatabaseTransaction trans, uint32 zoneId, uint32 timeDiff, Field* fields);

    CinematicMgr* _cinematicMgr;

    typedef GuidSet RefundableItemsSet;
    RefundableItemsSet m_refundableItems;
    void SendRefundInfo(Item* item);
    void RefundItem(Item* item);

    // know currencies are not removed at any point (0 displayed)
    void AddKnownCurrency(uint32 itemId);

    void AdjustQuestReqItemCount(Quest const* quest, QuestStatusData& questStatusData);

    [[nodiscard]] bool MustDelayTeleport() const { return m_bMustDelayTeleport; } // pussywizard: must delay teleports during player update to the very end
    void SetMustDelayTeleport(bool setting) { m_bMustDelayTeleport = setting; }
    [[nodiscard]] bool HasDelayedTeleport() const { return m_bHasDelayedTeleport; }
    void SetHasDelayedTeleport(bool setting) { m_bHasDelayedTeleport = setting; }

    MapReference m_mapRef;

    void UpdateCharmedAI();

    uint32 m_lastFallTime;
    float  m_lastFallZ;

    int32 m_MirrorTimer[MAX_TIMERS];
    uint8 m_MirrorTimerFlags;
    uint8 m_MirrorTimerFlagsLast;
    bool m_isInWater;

    // Current teleport data
    WorldLocation teleportStore_dest;
    uint32 teleportStore_options;
    time_t mSemaphoreTeleport_Near;
    time_t mSemaphoreTeleport_Far;

    uint32 m_DelayedOperations;
    bool m_bMustDelayTeleport;
    bool m_bHasDelayedTeleport;
    bool m_canTeleport;
    bool m_canKnockback;

    std::unique_ptr<PetStable> m_petStable;

    // Temporary removed pet cache
    uint32 m_temporaryUnsummonedPetNumber;
    uint32 m_oldpetspell;

    AchievementMgr* m_achievementMgr;
    ReputationMgr*  m_reputationMgr;

    SpellCooldowns m_spellCooldowns;

    uint32 m_ChampioningFaction;

    InstanceTimeMap _instanceResetTimes;
    uint32 _pendingBindId;
    uint32 _pendingBindTimer;

    uint32 _activeCheats;

    // duel health and mana reset attributes
    uint32 healthBeforeDuel;
    uint32 manaBeforeDuel;

    bool m_isInstantFlightOn;

    uint32 m_flightSpellActivated;

    WorldLocation _corpseLocation;

    Optional<float> _farSightDistance = { };

    bool _wasOutdoor;

    PlayerSettingMap m_charSettingsMap;
};

void AddItemsSetItem(Player* player, Item* item);
void RemoveItemsSetItem(Player* player, ItemTemplate const* proto);

// "the bodies of template functions must be made available in a header file"
template <class T> T Player::ApplySpellMod(uint32 spellId, SpellModOp op, T& basevalue, Spell* spell, bool temporaryPet)
{
    SpellInfo const* spellInfo = sSpellMgr->GetSpellInfo(spellId);
    if (!spellInfo)
    {
        return 0;
    }

    float totalmul = 1.0f;
    int32 totalflat = 0;

    auto calculateSpellMod = [&](SpellModifier* mod)
    {
        // xinef: temporary pets cannot use charged mods of owner, needed for mirror image QQ they should use their own auras
        if (temporaryPet && mod->charges != 0)
        {
            return;
        }

        if (mod->type == SPELLMOD_FLAT)
        {
            // xinef: do not allow to consume more than one 100% crit increasing spell
            if (mod->op == SPELLMOD_CRITICAL_CHANCE && totalflat >= 100)
            {
                return;
            }

            int32 flatValue = mod->value;

            // SPELL_MOD_THREAT - divide by 100 (in packets we send threat * 100)
            if (mod->op == SPELLMOD_THREAT)
            {
                flatValue /= 100;
            }

            totalflat += flatValue;
        }
        else if (mod->type == SPELLMOD_PCT)
        {
            // skip percent mods for null basevalue (most important for spell mods with charges)
            if (basevalue == T(0) || totalmul == 0.0f)
            {
                return;
            }

            // special case (skip > 10sec spell casts for instant cast setting)
            if (mod->op == SPELLMOD_CASTING_TIME && basevalue >= T(10000) && mod->value <= -100)
            {
                return;
            }
            // xinef: special exception for surge of light, dont affect crit chance if previous mods were not applied
            else if (mod->op == SPELLMOD_CRITICAL_CHANCE && spell && !HasSpellMod(mod, spell))
            {
                return;
            }
            // xinef: special case for backdraft gcd reduce with backlast time reduction, dont affect gcd if cast time was not applied
            else if (mod->op == SPELLMOD_GLOBAL_COOLDOWN && spell && !HasSpellMod(mod, spell))
            {
                return;
            }

            // xinef: those two mods should be multiplicative (Glyph of Renew)
            if (mod->op == SPELLMOD_DAMAGE || mod->op == SPELLMOD_DOT)
            {
                totalmul *= CalculatePct(1.0f, 100.0f + mod->value);
            }
            else
            {
                totalmul += CalculatePct(1.0f, mod->value);
            }
        }

        DropModCharge(mod, spell);
    };

    // Drop charges for triggering spells instead of triggered ones
    if (m_spellModTakingSpell)
    {
        spell = m_spellModTakingSpell;
    }

    SpellModifier* chargedMod = nullptr;
    for (auto mod : m_spellMods[op])
    {
        // Charges can be set only for mods with auras
        if (!mod->ownerAura)
        {
            ASSERT(!mod->charges);
        }

        if (!IsAffectedBySpellmod(spellInfo, mod, spell))
        {
            continue;
        }

        if (mod->ownerAura->IsUsingCharges())
        {
            if (!chargedMod || (chargedMod->ownerAura->GetSpellInfo()->SpellPriority < mod->ownerAura->GetSpellInfo()->SpellPriority))
            {
                chargedMod = mod;
            }

            continue;
        }

        calculateSpellMod(mod);
    }

    if (chargedMod)
    {
        calculateSpellMod(chargedMod);
    }

    float diff = 0.0f;
    if (op == SPELLMOD_CASTING_TIME || op == SPELLMOD_DURATION)
    {
        diff = ((float)basevalue + totalflat) * (totalmul - 1.0f) + (float)totalflat;
    }
    else
    {
        diff = (float)basevalue * (totalmul - 1.0f) + (float)totalflat;
    }

    basevalue = T((float)basevalue + diff);
    return T(diff);
}
#endif<|MERGE_RESOLUTION|>--- conflicted
+++ resolved
@@ -1337,13 +1337,8 @@
     bool BuyItemFromVendorSlot(ObjectGuid vendorguid, uint32 vendorslot, uint32 item, uint8 count, uint8 bag, uint8 slot);
     bool _StoreOrEquipNewItem(uint32 vendorslot, uint32 item, uint8 count, uint8 bag, uint8 slot, int32 price, ItemTemplate const* pProto, Creature* pVendor, VendorItem const* crItem, bool bStore);
 
-<<<<<<< HEAD
-    float GetReputationPriceDiscount(Creature const* creature) const;
-    float GetReputationPriceDiscount(FactionTemplateEntry const* vendorFaction) const;
-=======
     [[nodiscard]] float GetReputationPriceDiscount(Creature const* creature) const;
     [[nodiscard]] float GetReputationPriceDiscount(FactionTemplateEntry const* factionTemplate) const;
->>>>>>> b2e449fd
 
     [[nodiscard]] Player* GetTrader() const { return m_trade ? m_trade->GetTrader() : nullptr; }
     [[nodiscard]] TradeData* GetTradeData() const { return m_trade; }
@@ -2563,11 +2558,9 @@
     [[nodiscard]] PlayerSetting GetPlayerSetting(std::string source, uint8 index);
     void UpdatePlayerSetting(std::string source, uint8 index, uint32 value);
 
-<<<<<<< HEAD
     void ResetSpeakTimers();
-=======
+
     std::string GetDebugInfo() const override;
->>>>>>> b2e449fd
 
  protected:
     // Gamemaster whisper whitelist
