--- conflicted
+++ resolved
@@ -2428,12 +2428,10 @@
 
     [[nodiscard]] bool CanRestoreMana(SpellInfo const* spellInfo) const;
 
-<<<<<<< HEAD
     virtual bool SetCannotReachTarget(bool cannotReach, bool isChase = true);
     [[nodiscard]] bool CanNotReachTarget() const { return m_cannotReachTarget; }
-=======
+
     std::string GetDebugInfo() const override;
->>>>>>> b2e449fd
 
 protected:
     explicit Unit (bool isWorldObject);
