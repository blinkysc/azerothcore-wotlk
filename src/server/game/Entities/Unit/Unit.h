/*
 * This file is part of the AzerothCore Project. See AUTHORS file for Copyright information
 *
 * This program is free software; you can redistribute it and/or modify it
 * under the terms of the GNU Affero General Public License as published by the
 * Free Software Foundation; either version 3 of the License, or (at your
 * option) any later version.
 *
 * This program is distributed in the hope that it will be useful, but WITHOUT
 * ANY WARRANTY; without even the implied warranty of MERCHANTABILITY or
 * FITNESS FOR A PARTICULAR PURPOSE. See the GNU Affero General Public License for
 * more details.
 *
 * You should have received a copy of the GNU General Public License along
 * with this program. If not, see <http://www.gnu.org/licenses/>.
 */

#ifndef __UNIT_H
#define __UNIT_H

#include "EnumFlag.h"
#include "EventProcessor.h"
#include "FollowerRefMgr.h"
#include "FollowerReference.h"
#include "HostileRefMgr.h"
#include "ItemTemplate.h"
#include "MotionMaster.h"
#include "Object.h"
#include "SpellAuraDefines.h"
#include "SpellDefines.h"
#include "ThreatMgr.h"
#include "UnitDefines.h"
#include "UnitUtils.h"
#include <functional>
#include <utility>

#define WORLD_TRIGGER   12999

#define BASE_MINDAMAGE 1.0f
#define BASE_MAXDAMAGE 2.0f
#define BASE_ATTACK_TIME 2000

#define MAX_AGGRO_RADIUS 45.0f  // yards

static constexpr uint32 MAX_CREATURE_SPELLS = 8;
static constexpr uint32 infinityCooldownDelay = 0x9A7EC800; // used for set "infinity cooldowns" for spells and check, MONTH*IN_MILLISECONDS
static constexpr uint32 infinityCooldownDelayCheck = 0x4D3F6400; // MONTH*IN_MILLISECONDS/2;

struct CharmInfo;
struct FactionTemplateEntry;
struct SpellValue;

class AuraApplication;
class Aura;
class UnitAura;
class AuraEffect;
class Creature;
class Spell;
class SpellInfo;
class DynamicObject;
class GameObject;
class Item;
class Pet;
class PetAura;
class Minion;
class Guardian;
class UnitAI;
class Totem;
class Transport;
class StaticTransport;
class MotionTransport;
class Vehicle;
class TransportBase;
class SpellCastTargets;

typedef std::list<Unit*> UnitList;
typedef std::list< std::pair<Aura*, uint8> > DispelChargesList;

enum CharmType : uint8;

enum VictimState
{
    VICTIMSTATE_INTACT         = 0, // set when attacker misses
    VICTIMSTATE_HIT            = 1, // victim got clear/blocked hit
    VICTIMSTATE_DODGE          = 2,
    VICTIMSTATE_PARRY          = 3,
    VICTIMSTATE_INTERRUPT      = 4,
    VICTIMSTATE_BLOCKS         = 5, // unused? not set when blocked, even on full block
    VICTIMSTATE_EVADES         = 6,
    VICTIMSTATE_IS_IMMUNE      = 7,
    VICTIMSTATE_DEFLECTS       = 8
};

enum HitInfo
{
    HITINFO_NORMALSWING         = 0x00000000,
    HITINFO_UNK1                = 0x00000001,               // req correct packet structure
    HITINFO_AFFECTS_VICTIM      = 0x00000002,
    HITINFO_OFFHAND             = 0x00000004,
    HITINFO_UNK2                = 0x00000008,
    HITINFO_MISS                = 0x00000010,
    HITINFO_FULL_ABSORB         = 0x00000020,
    HITINFO_PARTIAL_ABSORB      = 0x00000040,
    HITINFO_FULL_RESIST         = 0x00000080,
    HITINFO_PARTIAL_RESIST      = 0x00000100,
    HITINFO_CRITICALHIT         = 0x00000200,               // critical hit
    HITINFO_UNK10               = 0x00000400,
    HITINFO_UNK11               = 0x00000800,
    HITINFO_UNK12               = 0x00001000,
    HITINFO_BLOCK               = 0x00002000,               // blocked damage
    HITINFO_UNK14               = 0x00004000,               // set only if meleespellid is present//  no world text when victim is hit for 0 dmg(HideWorldTextForNoDamage?)
    HITINFO_UNK15               = 0x00008000,               // player victim?// something related to blod sprut visual (BloodSpurtInBack?)
    HITINFO_GLANCING            = 0x00010000,
    HITINFO_CRUSHING            = 0x00020000,
    HITINFO_NO_ANIMATION        = 0x00040000,
    HITINFO_UNK19               = 0x00080000,
    HITINFO_UNK20               = 0x00100000,
    HITINFO_SWINGNOHITSOUND     = 0x00200000,               // unused?
    HITINFO_UNK22               = 0x00400000,
    HITINFO_RAGE_GAIN           = 0x00800000,
    HITINFO_FAKE_DAMAGE         = 0x01000000                // enables damage animation even if no damage done, set only if no damage
};

enum UnitModifierType
{
    BASE_VALUE = 0,
    BASE_PCT = 1,
    TOTAL_VALUE = 2,
    TOTAL_PCT = 3,
    MODIFIER_TYPE_END = 4
};

enum WeaponDamageRange
{
    MINDAMAGE,
    MAXDAMAGE,

    MAX_WEAPON_DAMAGE_RANGE
};

enum UnitMods
{
    UNIT_MOD_STAT_STRENGTH,                                 // UNIT_MOD_STAT_STRENGTH..UNIT_MOD_STAT_SPIRIT must be in existed order, it's accessed by index values of Stats enum.
    UNIT_MOD_STAT_AGILITY,
    UNIT_MOD_STAT_STAMINA,
    UNIT_MOD_STAT_INTELLECT,
    UNIT_MOD_STAT_SPIRIT,
    UNIT_MOD_HEALTH,
    UNIT_MOD_MANA,                                          // UNIT_MOD_MANA..UNIT_MOD_RUNIC_POWER must be in existed order, it's accessed by index values of Powers enum.
    UNIT_MOD_RAGE,
    UNIT_MOD_FOCUS,
    UNIT_MOD_ENERGY,
    UNIT_MOD_HAPPINESS,
    UNIT_MOD_RUNE,
    UNIT_MOD_RUNIC_POWER,
    UNIT_MOD_ARMOR,                                         // UNIT_MOD_ARMOR..UNIT_MOD_RESISTANCE_ARCANE must be in existed order, it's accessed by index values of SpellSchools enum.
    UNIT_MOD_RESISTANCE_HOLY,
    UNIT_MOD_RESISTANCE_FIRE,
    UNIT_MOD_RESISTANCE_NATURE,
    UNIT_MOD_RESISTANCE_FROST,
    UNIT_MOD_RESISTANCE_SHADOW,
    UNIT_MOD_RESISTANCE_ARCANE,
    UNIT_MOD_ATTACK_POWER,
    UNIT_MOD_ATTACK_POWER_RANGED,
    UNIT_MOD_DAMAGE_MAINHAND,
    UNIT_MOD_DAMAGE_OFFHAND,
    UNIT_MOD_DAMAGE_RANGED,
    UNIT_MOD_END,
    // synonyms
    UNIT_MOD_STAT_START = UNIT_MOD_STAT_STRENGTH,
    UNIT_MOD_STAT_END = UNIT_MOD_STAT_SPIRIT + 1,
    UNIT_MOD_RESISTANCE_START = UNIT_MOD_ARMOR,
    UNIT_MOD_RESISTANCE_END = UNIT_MOD_RESISTANCE_ARCANE + 1,
    UNIT_MOD_POWER_START = UNIT_MOD_MANA,
    UNIT_MOD_POWER_END = UNIT_MOD_RUNIC_POWER + 1
};

enum BaseModGroup
{
    CRIT_PERCENTAGE,
    RANGED_CRIT_PERCENTAGE,
    OFFHAND_CRIT_PERCENTAGE,
    SHIELD_BLOCK_VALUE,
    BASEMOD_END
};

enum BaseModType
{
    FLAT_MOD,
    PCT_MOD
};

#define MOD_END (PCT_MOD+1)

enum class DeathState : uint8
{
    Alive         = 0,
    JustDied      = 1,
    Corpse        = 2,
    Dead          = 3,
    JustRespawned = 4,
};

extern float baseMoveSpeed[MAX_MOVE_TYPE];
extern float playerBaseMoveSpeed[MAX_MOVE_TYPE];

enum WeaponAttackType : uint8
{
    BASE_ATTACK   = 0,
    OFF_ATTACK    = 1,
    RANGED_ATTACK = 2,
    MAX_ATTACK
};

enum CombatRating
{
    CR_WEAPON_SKILL             = 0,
    CR_DEFENSE_SKILL            = 1,
    CR_DODGE                    = 2,
    CR_PARRY                    = 3,
    CR_BLOCK                    = 4,
    CR_HIT_MELEE                = 5,
    CR_HIT_RANGED               = 6,
    CR_HIT_SPELL                = 7,
    CR_CRIT_MELEE               = 8,
    CR_CRIT_RANGED              = 9,
    CR_CRIT_SPELL               = 10,
    CR_HIT_TAKEN_MELEE          = 11,
    CR_HIT_TAKEN_RANGED         = 12,
    CR_HIT_TAKEN_SPELL          = 13,
    CR_CRIT_TAKEN_MELEE         = 14,
    CR_CRIT_TAKEN_RANGED        = 15,
    CR_CRIT_TAKEN_SPELL         = 16,
    CR_HASTE_MELEE              = 17,
    CR_HASTE_RANGED             = 18,
    CR_HASTE_SPELL              = 19,
    CR_WEAPON_SKILL_MAINHAND    = 20,
    CR_WEAPON_SKILL_OFFHAND     = 21,
    CR_WEAPON_SKILL_RANGED      = 22,
    CR_EXPERTISE                = 23,
    CR_ARMOR_PENETRATION        = 24
};

#define MAX_COMBAT_RATING         25

enum DamageEffectType : uint8
{
    DIRECT_DAMAGE           = 0,                            // used for normal weapon damage (not for class abilities or spells)
    SPELL_DIRECT_DAMAGE     = 1,                            // spell/class abilities damage
    DOT                     = 2,
    HEAL                    = 3,
    NODAMAGE                = 4,                            // used also in case when damage applied to health but not applied to spell channelInterruptFlags/etc
    SELF_DAMAGE             = 5
};

namespace Movement
{
    class MoveSpline;
}

enum DiminishingLevels
{
    DIMINISHING_LEVEL_1             = 0,
    DIMINISHING_LEVEL_2             = 1,
    DIMINISHING_LEVEL_3             = 2,
    DIMINISHING_LEVEL_IMMUNE        = 3,
    DIMINISHING_LEVEL_4             = 3,
    DIMINISHING_LEVEL_TAUNT_IMMUNE  = 4,
};

struct DiminishingReturn
{
    DiminishingReturn(DiminishingGroup group, uint32 t, uint32 count)
        : DRGroup(group), stack(0), hitTime(t), hitCount(count)
    {}

    DiminishingGroup        DRGroup: 16;
    uint16                  stack: 16;
    uint32                  hitTime;
    uint32                  hitCount;
};

enum MeleeHitOutcome
{
    MELEE_HIT_EVADE, MELEE_HIT_MISS, MELEE_HIT_DODGE, MELEE_HIT_BLOCK, MELEE_HIT_PARRY,
    MELEE_HIT_GLANCING, MELEE_HIT_CRIT, MELEE_HIT_CRUSHING, MELEE_HIT_NORMAL
};

enum ExtraAttackSpells
{
    SPELL_SWORD_SPECIALIZATION   = 16459,
    SPELL_HACK_AND_SLASH         = 66923
};

class DispelInfo
{
public:
    explicit DispelInfo(Unit* dispeller, uint32 dispellerSpellId, uint8 chargesRemoved) :
        _dispellerUnit(dispeller), _dispellerSpell(dispellerSpellId), _chargesRemoved(chargesRemoved) {}

    [[nodiscard]] Unit* GetDispeller() const { return _dispellerUnit; }
    [[nodiscard]] uint32 GetDispellerSpellId() const { return _dispellerSpell; }
    [[nodiscard]] uint8 GetRemovedCharges() const { return _chargesRemoved; }
    void SetRemovedCharges(uint8 amount)
    {
        _chargesRemoved = amount;
    }
private:
    Unit* _dispellerUnit;
    uint32 _dispellerSpell;
    uint8 _chargesRemoved;
};

struct CleanDamage
{
    CleanDamage(uint32 mitigated, uint32 absorbed, WeaponAttackType _attackType, MeleeHitOutcome _hitOutCome) :
        absorbed_damage(absorbed), mitigated_damage(mitigated), attackType(_attackType), hitOutCome(_hitOutCome) {}

    uint32 absorbed_damage;
    uint32 mitigated_damage;

    WeaponAttackType attackType;
    MeleeHitOutcome hitOutCome;
};

struct CalcDamageInfo;
struct SpellNonMeleeDamage;

class DamageInfo
{
private:
    Unit* const m_attacker;
    Unit* const m_victim;
    uint32 m_damage;
    SpellInfo const* const m_spellInfo;
    SpellSchoolMask const m_schoolMask;
    DamageEffectType const m_damageType;
    WeaponAttackType m_attackType;
    uint32 m_absorb;
    uint32 m_resist;
    uint32 m_block;
    uint32 m_cleanDamage;

    // amalgamation constructor (used for proc)
    DamageInfo(DamageInfo const& dmg1, DamageInfo const& dmg2);

public:
    explicit DamageInfo(Unit* _attacker, Unit* _victim, uint32 _damage, SpellInfo const* _spellInfo, SpellSchoolMask _schoolMask, DamageEffectType _damageType, uint32 cleanDamage = 0);
    explicit DamageInfo(CalcDamageInfo const& dmgInfo); // amalgamation wrapper
    DamageInfo(CalcDamageInfo const& dmgInfo, uint8 damageIndex);
    DamageInfo(SpellNonMeleeDamage const& spellNonMeleeDamage, DamageEffectType damageType);

    void ModifyDamage(int32 amount);
    void AbsorbDamage(uint32 amount);
    void ResistDamage(uint32 amount);
    void BlockDamage(uint32 amount);

    [[nodiscard]] Unit* GetAttacker() const { return m_attacker; };
    [[nodiscard]] Unit* GetVictim() const { return m_victim; };
    [[nodiscard]] SpellInfo const* GetSpellInfo() const { return m_spellInfo; };
    [[nodiscard]] SpellSchoolMask GetSchoolMask() const { return m_schoolMask; };
    [[nodiscard]] DamageEffectType GetDamageType() const { return m_damageType; };
    [[nodiscard]] WeaponAttackType GetAttackType() const { return m_attackType; };
    [[nodiscard]] uint32 GetDamage() const { return m_damage; };
    [[nodiscard]] uint32 GetAbsorb() const { return m_absorb; };
    [[nodiscard]] uint32 GetResist() const { return m_resist; };
    [[nodiscard]] uint32 GetBlock() const { return m_block; };

    [[nodiscard]] uint32 GetUnmitigatedDamage() const;
};

class HealInfo
{
private:
    Unit* const m_healer;
    Unit* const m_target;
    uint32 m_heal;
    uint32 m_effectiveHeal;
    uint32 m_absorb;
    SpellInfo const* const m_spellInfo;
    SpellSchoolMask const m_schoolMask;
public:
    explicit HealInfo(Unit* _healer, Unit* _target, uint32 _heal, SpellInfo const* _spellInfo, SpellSchoolMask _schoolMask)
        : m_healer(_healer), m_target(_target), m_heal(_heal), m_spellInfo(_spellInfo), m_schoolMask(_schoolMask)
    {
        m_absorb = 0;
        m_effectiveHeal = 0;
    }

    void AbsorbHeal(uint32 amount)
    {
        amount = std::min(amount, GetHeal());
        m_absorb += amount;
        m_heal -= amount;

        amount = std::min(amount, GetEffectiveHeal());
        m_effectiveHeal -= amount;
    }

    void SetHeal(uint32 amount)
    {
        m_heal = amount;
    }

    void SetEffectiveHeal(uint32 amount)
    {
        m_effectiveHeal = amount;
    }

    [[nodiscard]] Unit* GetHealer() const { return m_healer; }
    [[nodiscard]] Unit* GetTarget() const { return m_target; }
    [[nodiscard]] uint32 GetHeal() const { return m_heal; }
    [[nodiscard]] uint32 GetEffectiveHeal() const { return m_effectiveHeal; }
    [[nodiscard]] uint32 GetAbsorb() const { return m_absorb; }
    [[nodiscard]] SpellInfo const* GetSpellInfo() const { return m_spellInfo; };
    [[nodiscard]] SpellSchoolMask GetSchoolMask() const { return m_schoolMask; };
};

class ProcEventInfo
{
private:
    Unit* const _actor;
    Unit* const _actionTarget;
    Unit* const _procTarget;
    uint32 _typeMask;
    uint32 _spellTypeMask;
    uint32 _spellPhaseMask;
    uint32 _hitMask;
    uint32 _cooldown;
    Spell const* _spell;
    DamageInfo* _damageInfo;
    HealInfo* _healInfo;
    SpellInfo const* const _triggeredByAuraSpell;
    int8 _procAuraEffectIndex;
    std::optional<float> _chance;

public:
    explicit ProcEventInfo(Unit* actor, Unit* actionTarget, Unit* procTarget, uint32 typeMask, uint32 spellTypeMask, uint32 spellPhaseMask, uint32 hitMask, Spell const* spell, DamageInfo* damageInfo, HealInfo* healInfo, SpellInfo const* triggeredByAuraSpell = nullptr, int8 procAuraEffectIndex = -1);
    Unit* GetActor() { return _actor; };
    [[nodiscard]] Unit* GetActionTarget() const { return _actionTarget; }
    [[nodiscard]] Unit* GetProcTarget() const { return _procTarget; }
    [[nodiscard]] uint32 GetTypeMask() const { return _typeMask; }
    [[nodiscard]] uint32 GetSpellTypeMask() const { return _spellTypeMask; }
    [[nodiscard]] uint32 GetSpellPhaseMask() const { return _spellPhaseMask; }
    [[nodiscard]] uint32 GetHitMask() const { return _hitMask; }
    [[nodiscard]] SpellInfo const* GetSpellInfo() const;
    [[nodiscard]] SpellSchoolMask GetSchoolMask() const { return SPELL_SCHOOL_MASK_NONE; }
    [[nodiscard]] Spell const* GetProcSpell() const { return _spell; }
    [[nodiscard]] DamageInfo* GetDamageInfo() const { return _damageInfo; }
    [[nodiscard]] HealInfo* GetHealInfo() const { return _healInfo; }
    [[nodiscard]] SpellInfo const* GetTriggerAuraSpell() const { return _triggeredByAuraSpell; }
    [[nodiscard]] int8 GetTriggerAuraEffectIndex() const { return _procAuraEffectIndex; }
    [[nodiscard]] uint32 GetProcCooldown() const { return _cooldown; }
    void SetProcCooldown(uint32 cooldown) { _cooldown = cooldown; }
    [[nodiscard]] std::optional<float> GetProcChance() const { return _chance; }
    void SetProcChance(float chance) { _chance = chance; }
    void ResetProcChance() { _chance.reset(); }
};

// Struct for use in Unit::CalculateMeleeDamage
// Need create structure like in SMSG_ATTACKERSTATEUPDATE opcode
struct CalcDamageInfo
{
    Unit*  attacker;             // Attacker
    Unit*  target;               // Target for damage

    struct
    {
        uint32 damageSchoolMask;
        uint32 damage;
        uint32 absorb;
        uint32 resist;
    } damages[MAX_ITEM_PROTO_DAMAGES];

    uint32 blocked_amount;
    uint32 HitInfo;
    uint32 TargetState;
    // Helper
    WeaponAttackType attackType; //
    uint32 procAttacker;
    uint32 procVictim;
    uint32 procEx;
    uint32 cleanDamage;          // Used only for rage calculation
    MeleeHitOutcome hitOutCome;  /// @todo: remove this field (need use TargetState)
};

// Spell damage info structure based on structure sending in SMSG_SPELLNONMELEEDAMAGELOG opcode
struct SpellNonMeleeDamage
{
    SpellNonMeleeDamage(Unit* _attacker, Unit* _target, SpellInfo const* _spellInfo, uint32 _schoolMask)
        : target(_target), attacker(_attacker), spellInfo(_spellInfo), damage(0), overkill(0), schoolMask(_schoolMask),
          absorb(0), resist(0), physicalLog(false), unused(false), blocked(0), HitInfo(0), cleanDamage(0)
    {}

    Unit* target;
    Unit* attacker;
    SpellInfo const* spellInfo;
    uint32 damage;
    uint32 overkill;
    uint32 schoolMask;
    uint32 absorb;
    uint32 resist;
    bool physicalLog;
    bool unused;
    uint32 blocked;
    uint32 HitInfo;
    // Used for help
    uint32 cleanDamage;
};

struct SpellPeriodicAuraLogInfo
{
    SpellPeriodicAuraLogInfo(AuraEffect const* _auraEff, uint32 _damage, uint32 _overDamage, uint32 _absorb, uint32 _resist, float _multiplier, bool _critical)
        : auraEff(_auraEff), damage(_damage), overDamage(_overDamage), absorb(_absorb), resist(_resist), multiplier(_multiplier), critical(_critical) {}

    AuraEffect const* auraEff;
    uint32 damage;
    uint32 overDamage;                                      // overkill/overheal
    uint32 absorb;
    uint32 resist;
    float  multiplier;
    bool   critical;
};

void createProcFlags(SpellInfo const* spellInfo, WeaponAttackType attackType, bool positive, uint32& procAttacker, uint32& procVictim);
uint32 createProcExtendMask(SpellNonMeleeDamage* damageInfo, SpellMissInfo missCondition);

#define MAX_DECLINED_NAME_CASES 5

struct DeclinedName
{
    std::string name[MAX_DECLINED_NAME_CASES];
};

enum CurrentSpellTypes
{
    CURRENT_MELEE_SPELL             = 0,
    CURRENT_GENERIC_SPELL           = 1,
    CURRENT_CHANNELED_SPELL         = 2,
    CURRENT_AUTOREPEAT_SPELL        = 3
};

#define CURRENT_FIRST_NON_MELEE_SPELL 1
#define CURRENT_MAX_SPELL             4

enum ReactStates : uint8
{
    REACT_PASSIVE    = 0,
    REACT_DEFENSIVE  = 1,
    REACT_AGGRESSIVE = 2
};

enum CommandStates : uint8
{
    COMMAND_STAY    = 0,
    COMMAND_FOLLOW  = 1,
    COMMAND_ATTACK  = 2,
    COMMAND_ABANDON = 3
};

typedef std::list<Player*> SharedVisionList;

struct AttackPosition {
    AttackPosition(Position pos) : _pos(std::move(pos)), _taken(false) {}
    bool operator==(const int val)
    {
        return !val;
    };
    int operator=(const int val)
    {
        if (!val)
        {
            // _pos = nullptr;
            _taken = false;
            return 0; // nullptr
        }
        return 0; // nullptr
    };
    Position _pos;
    bool _taken;
};

// for clearing special attacks
#define REACTIVE_TIMER_START 5000

enum ReactiveType
{
    REACTIVE_DEFENSE        = 0,
    REACTIVE_HUNTER_PARRY   = 1,
    REACTIVE_OVERPOWER      = 2,
    REACTIVE_WOLVERINE_BITE = 3,

    MAX_REACTIVE
};

#define SUMMON_SLOT_PET     0
#define SUMMON_SLOT_TOTEM   1
#define MAX_TOTEM_SLOT      5
#define SUMMON_SLOT_MINIPET 5
#define SUMMON_SLOT_QUEST   6
#define MAX_SUMMON_SLOT     7

#define MAX_GAMEOBJECT_SLOT 4

enum PlayerTotemType
{
    SUMMON_TYPE_TOTEM_FIRE  = 63,
    SUMMON_TYPE_TOTEM_EARTH = 81,
    SUMMON_TYPE_TOTEM_WATER = 82,
    SUMMON_TYPE_TOTEM_AIR   = 83,
};

/// Spell cooldown flags sent in SMSG_SPELL_COOLDOWN
enum SpellCooldownFlags
{
    SPELL_COOLDOWN_FLAG_NONE                    = 0x0,
    SPELL_COOLDOWN_FLAG_INCLUDE_GCD             = 0x1,  ///< Starts GCD in addition to normal cooldown specified in the packet
    SPELL_COOLDOWN_FLAG_INCLUDE_EVENT_COOLDOWNS = 0x2   ///< Starts GCD for spells that should start their cooldown on events, requires SPELL_COOLDOWN_FLAG_INCLUDE_GCD set
};

typedef std::unordered_map<uint32, uint32> PacketCooldowns;

// delay time next attack to prevent client attack animation problems
#define ATTACK_DISPLAY_DELAY 200
#define MAX_PLAYER_STEALTH_DETECT_RANGE 30.0f               // max distance for detection targets by player

struct SpellProcEventEntry;                                 // used only privately

class Unit : public WorldObject
{
public:
    typedef std::unordered_set<Unit*> AttackerSet;
    typedef std::set<Unit*> ControlSet;

    typedef std::multimap<uint32,  Aura*> AuraMap;
    typedef std::pair<AuraMap::const_iterator, AuraMap::const_iterator> AuraMapBounds;
    typedef std::pair<AuraMap::iterator, AuraMap::iterator> AuraMapBoundsNonConst;

    typedef std::multimap<uint32,  AuraApplication*> AuraApplicationMap;
    typedef std::pair<AuraApplicationMap::const_iterator, AuraApplicationMap::const_iterator> AuraApplicationMapBounds;
    typedef std::pair<AuraApplicationMap::iterator, AuraApplicationMap::iterator> AuraApplicationMapBoundsNonConst;

    typedef std::multimap<AuraStateType,  AuraApplication*> AuraStateAurasMap;
    typedef std::pair<AuraStateAurasMap::const_iterator, AuraStateAurasMap::const_iterator> AuraStateAurasMapBounds;

    typedef std::list<AuraEffect*> AuraEffectList;
    typedef std::list<Aura*> AuraList;
    typedef std::list<AuraApplication*> AuraApplicationList;
    typedef std::list<DiminishingReturn> Diminishing;
    typedef GuidUnorderedSet ComboPointHolderSet;

    typedef std::map<uint8, AuraApplication*> VisibleAuraMap;

    ~Unit() override;

    void Update(uint32 time) override;

    UnitAI* GetAI() { return i_AI; }
    void SetAI(UnitAI* newAI) { i_AI = newAI; }

    void AddToWorld() override;
    void RemoveFromWorld() override;

    void CleanupBeforeRemoveFromMap(bool finalCleanup);
    void CleanupsBeforeDelete(bool finalCleanup = true) override;                        // used in ~Creature/~Player (or before mass creature delete to remove cross-references to already deleted units)

    [[nodiscard]] virtual bool isBeingLoaded() const { return false;}
    [[nodiscard]] bool IsDuringRemoveFromWorld() const {return m_duringRemoveFromWorld;}

    /*********************************************************/
    /***                    UNIT HELPERS                   ***/
    /*********************************************************/
    void SetUInt32Value(uint16 index, uint32 value); /// @todo: move this in Object class or move GetUInt32value here but keep consistency

    [[nodiscard]] Unit* GetOwner() const;

    // GUID Methods
    [[nodiscard]] ObjectGuid GetOwnerGUID() const { return GetGuidValue(UNIT_FIELD_SUMMONEDBY); }
    void SetOwnerGUID(ObjectGuid owner);
    [[nodiscard]] ObjectGuid GetCreatorGUID() const { return GetGuidValue(UNIT_FIELD_CREATEDBY); }
    void SetCreatorGUID(ObjectGuid creator) { SetGuidValue(UNIT_FIELD_CREATEDBY, creator); }
    [[nodiscard]] ObjectGuid GetMinionGUID() const { return GetGuidValue(UNIT_FIELD_SUMMON); }
    void SetMinionGUID(ObjectGuid guid) { SetGuidValue(UNIT_FIELD_SUMMON, guid); }
    [[nodiscard]] ObjectGuid GetCharmerGUID() const { return GetGuidValue(UNIT_FIELD_CHARMEDBY); }
    void SetCharmerGUID(ObjectGuid owner) { SetGuidValue(UNIT_FIELD_CHARMEDBY, owner); }
    [[nodiscard]] ObjectGuid GetCharmGUID() const { return  GetGuidValue(UNIT_FIELD_CHARM); }
    void SetPetGUID(ObjectGuid guid) { m_SummonSlot[SUMMON_SLOT_PET] = guid; }
    [[nodiscard]] ObjectGuid GetPetGUID() const { return m_SummonSlot[SUMMON_SLOT_PET]; }
    void SetCritterGUID(ObjectGuid guid) { SetGuidValue(UNIT_FIELD_CRITTER, guid); }
    [[nodiscard]] ObjectGuid GetCritterGUID() const { return GetGuidValue(UNIT_FIELD_CRITTER); }
    [[nodiscard]] ObjectGuid GetTransGUID() const override;

    /// @todo: move this in Object ckass as others casting pointers
    Pet* ToPet() { if (IsPet()) return reinterpret_cast<Pet*>(this); else return nullptr; }
    Totem* ToTotem() { if (IsTotem()) return reinterpret_cast<Totem*>(this); else return nullptr; }
    TempSummon* ToTempSummon() { if (IsSummon()) return reinterpret_cast<TempSummon*>(this); else return nullptr; }
    [[nodiscard]] const TempSummon* ToTempSummon() const { if (IsSummon()) return reinterpret_cast<const TempSummon*>(this); else return nullptr; }

    // Unit state
    void AddUnitState(uint32 f) { m_state |= f; }
    [[nodiscard]] bool HasUnitState(const uint32 f) const { return (m_state & f); }
    void ClearUnitState(uint32 f) { m_state &= ~f; }
    [[nodiscard]] uint32 GetUnitState() const { return m_state; }

    // Unit mask
    [[nodiscard]] uint32 HasUnitTypeMask(uint32 mask) const { return mask & m_unitTypeMask; }
    void AddUnitTypeMask(uint32 mask) { m_unitTypeMask |= mask; }
    [[nodiscard]] uint32 GetUnitTypeMask() const { return m_unitTypeMask; }

    // Unit flags
    UnitFlags GetUnitFlags() const { return UnitFlags(GetUInt32Value(UNIT_FIELD_FLAGS)); }
    bool HasUnitFlag(UnitFlags flags) const { return HasFlag(UNIT_FIELD_FLAGS, flags); }   /// @brief UnitFlags available in UnitDefines.h
    void SetUnitFlag(UnitFlags flags) { SetFlag(UNIT_FIELD_FLAGS, flags); }   /// @brief UnitFlags available in UnitDefines.h
    void RemoveUnitFlag(UnitFlags flags) { RemoveFlag(UNIT_FIELD_FLAGS, flags); }   /// @brief Remove the Unit flag specify only
    void ReplaceAllUnitFlags(UnitFlags flags) { SetUInt32Value(UNIT_FIELD_FLAGS, flags); } /// @brief Remove all UnitFlags and set new ones. UnitFlags available in UnitDefines.h

    UnitFlags2 GetUnitFlags2() const { return UnitFlags2(GetUInt32Value(UNIT_FIELD_FLAGS_2)); }
    bool HasUnitFlag2(UnitFlags2 flags) const { return HasFlag(UNIT_FIELD_FLAGS_2, flags); }
    void SetUnitFlag2(UnitFlags2 flags) { SetFlag(UNIT_FIELD_FLAGS_2, flags); }
    void RemoveUnitFlag2(UnitFlags2 flags) { RemoveFlag(UNIT_FIELD_FLAGS_2, flags); }
    void ReplaceAllUnitFlags2(UnitFlags2 flags) { SetUInt32Value(UNIT_FIELD_FLAGS_2, flags); }

    // NPC flags
    NPCFlags GetNpcFlags() const { return NPCFlags(GetUInt32Value(UNIT_NPC_FLAGS)); }
    bool HasNpcFlag(NPCFlags flags) const { return HasFlag(UNIT_NPC_FLAGS, flags) != 0; }
    void SetNpcFlag(NPCFlags flags) { SetFlag(UNIT_NPC_FLAGS, flags); }
    void RemoveNpcFlag(NPCFlags flags) { RemoveFlag(UNIT_NPC_FLAGS, flags); }
    void ReplaceAllNpcFlags(NPCFlags flags) { SetUInt32Value(UNIT_NPC_FLAGS, flags); }

    uint32 GetDynamicFlags() const override { return GetUInt32Value(UNIT_DYNAMIC_FLAGS); }
    void ReplaceAllDynamicFlags(uint32 flag) override { SetUInt32Value(UNIT_DYNAMIC_FLAGS, flag); }

    // Movement flags
    void AddUnitMovementFlag(uint32 f) { m_movementInfo.flags |= f; }
    void RemoveUnitMovementFlag(uint32 f) { m_movementInfo.flags &= ~f; }
    [[nodiscard]] bool HasUnitMovementFlag(uint32 f) const { return (m_movementInfo.flags & f) == f; }
    [[nodiscard]] uint32 GetUnitMovementFlags() const { return m_movementInfo.flags; }
    void SetUnitMovementFlags(uint32 f) { m_movementInfo.flags = f; }

    void AddExtraUnitMovementFlag(uint16 f) { m_movementInfo.flags2 |= f; }
    void RemoveExtraUnitMovementFlag(uint16 f) { m_movementInfo.flags2 &= ~f; }
    [[nodiscard]] uint16 HasExtraUnitMovementFlag(uint16 f) const { return m_movementInfo.flags2 & f; }
    [[nodiscard]] uint16 GetExtraUnitMovementFlags() const { return m_movementInfo.flags2; }
    void SetExtraUnitMovementFlags(uint16 f) { m_movementInfo.flags2 = f; }

    /*********************************************************/
    /***           UNIT TYPES, CLASSES, RACES...           ***/
    /*********************************************************/

    // Unit type methods
    [[nodiscard]] bool IsSummon() const { return m_unitTypeMask & UNIT_MASK_SUMMON; }
    [[nodiscard]] bool IsGuardian() const { return m_unitTypeMask & UNIT_MASK_GUARDIAN; }
    [[nodiscard]] bool IsControllableGuardian() const { return m_unitTypeMask & UNIT_MASK_CONTROLABLE_GUARDIAN; }
    [[nodiscard]] bool IsPet() const { return m_unitTypeMask & UNIT_MASK_PET; }
    [[nodiscard]] bool IsHunterPet() const { return m_unitTypeMask & UNIT_MASK_HUNTER_PET; }
    [[nodiscard]] bool IsTotem() const { return m_unitTypeMask & UNIT_MASK_TOTEM; }
    [[nodiscard]] bool IsVehicle() const { return m_unitTypeMask & UNIT_MASK_VEHICLE; }

    // NPC type methods
    [[nodiscard]] bool IsVendor()       const { return HasNpcFlag(UNIT_NPC_FLAG_VENDOR); }
    [[nodiscard]] bool IsTrainer()      const { return HasNpcFlag(UNIT_NPC_FLAG_TRAINER); }
    [[nodiscard]] bool IsQuestGiver()   const { return HasNpcFlag(UNIT_NPC_FLAG_QUESTGIVER); }
    [[nodiscard]] bool IsGossip()       const { return HasNpcFlag(UNIT_NPC_FLAG_GOSSIP); }
    [[nodiscard]] bool IsTaxi()         const { return HasNpcFlag(UNIT_NPC_FLAG_FLIGHTMASTER); }
    [[nodiscard]] bool IsGuildMaster()  const { return HasNpcFlag(UNIT_NPC_FLAG_PETITIONER); }
    [[nodiscard]] bool IsBattleMaster() const { return HasNpcFlag(UNIT_NPC_FLAG_BATTLEMASTER); }
    [[nodiscard]] bool IsBanker()       const { return HasNpcFlag(UNIT_NPC_FLAG_BANKER); }
    [[nodiscard]] bool IsInnkeeper()    const { return HasNpcFlag(UNIT_NPC_FLAG_INNKEEPER); }
    [[nodiscard]] bool IsSpiritHealer() const { return HasNpcFlag(UNIT_NPC_FLAG_SPIRITHEALER); }
    [[nodiscard]] bool IsSpiritGuide()  const { return HasNpcFlag(UNIT_NPC_FLAG_SPIRITGUIDE); }
    [[nodiscard]] bool IsTabardDesigner() const { return HasNpcFlag(UNIT_NPC_FLAG_TABARDDESIGNER); }
    [[nodiscard]] bool IsAuctioner()    const { return HasNpcFlag(UNIT_NPC_FLAG_AUCTIONEER); }
    [[nodiscard]] bool IsArmorer()      const { return HasNpcFlag(UNIT_NPC_FLAG_REPAIR); }
    [[nodiscard]] bool IsServiceProvider() const
    {
        return HasNpcFlag(UNIT_NPC_FLAG_VENDOR | UNIT_NPC_FLAG_TRAINER | UNIT_NPC_FLAG_FLIGHTMASTER |
                       UNIT_NPC_FLAG_PETITIONER | UNIT_NPC_FLAG_BATTLEMASTER | UNIT_NPC_FLAG_BANKER |
                       UNIT_NPC_FLAG_INNKEEPER | UNIT_NPC_FLAG_SPIRITHEALER |
                       UNIT_NPC_FLAG_SPIRITGUIDE | UNIT_NPC_FLAG_TABARDDESIGNER | UNIT_NPC_FLAG_AUCTIONEER);
    }
    [[nodiscard]] bool IsSpiritService() const { return HasNpcFlag(UNIT_NPC_FLAG_SPIRITHEALER | UNIT_NPC_FLAG_SPIRITGUIDE); }

    // Creature type
    [[nodiscard]] uint32 GetCreatureType() const;
    [[nodiscard]] uint32 GetCreatureTypeMask() const
    {
        uint32 creatureType = GetCreatureType();
        return (creatureType >= 1) ? (1 << (creatureType - 1)) : 0;
    }
    [[nodiscard]] bool IsCritter() const { return GetCreatureType() == CREATURE_TYPE_CRITTER; }

    // Race methods
    [[nodiscard]] uint8 getRace(bool original = false) const;
    void setRace(uint8 race);
    [[nodiscard]] uint32 getRaceMask() const { return 1 << (getRace(true) - 1); }
    [[nodiscard]] DisplayRace GetDisplayRaceFromModelId(uint32 modelId) const;
    [[nodiscard]] DisplayRace GetDisplayRace() const { return GetDisplayRaceFromModelId(GetDisplayId()); };

    // Class methods
    [[nodiscard]] uint8 getClass() const { return GetByteValue(UNIT_FIELD_BYTES_0, 1); }
    [[nodiscard]] virtual bool IsClass(Classes unitClass, [[maybe_unused]] ClassContext context = CLASS_CONTEXT_NONE) const { return (getClass() == unitClass); }
    [[nodiscard]] uint32 getClassMask() const { return 1 << (getClass() - 1); }

    // Gender methods
    [[nodiscard]] uint8 getGender() const { return GetByteValue(UNIT_FIELD_BYTES_0, 2); }

    // Factions methods
    [[nodiscard]] uint32 GetFaction() const { return GetUInt32Value(UNIT_FIELD_FACTIONTEMPLATE); }
    [[nodiscard]] FactionTemplateEntry const* GetFactionTemplateEntry() const;
    void SetFaction(uint32 faction);
    void RestoreFaction();
    [[nodiscard]] uint32 GetOldFactionId() const { return _oldFactionId; }

    /*********************************************************/
    /***            METHODS RELATED TO COMBATS             ***/
    /*********************************************************/
    // Targets
    [[nodiscard]] ObjectGuid GetTarget() const { return GetGuidValue(UNIT_FIELD_TARGET); }
    virtual void SetTarget(ObjectGuid /*guid*/ = ObjectGuid::Empty) = 0;

    bool isTargetableForAttack(bool checkFakeDeath = true, Unit const* byWho = nullptr) const;
    bool IsValidAttackTarget(Unit const* target, SpellInfo const* bySpell = nullptr) const;
    bool _IsValidAttackTarget(Unit const* target, SpellInfo const* bySpell, WorldObject const* obj = nullptr) const;
    bool IsValidAssistTarget(Unit const* target) const;
    bool _IsValidAssistTarget(Unit const* target, SpellInfo const* bySpell) const;

    // Combat range
    [[nodiscard]] float GetCombatReach() const override { return m_floatValues[UNIT_FIELD_COMBATREACH]; }
    [[nodiscard]] float GetMeleeReach() const { float reach = m_floatValues[UNIT_FIELD_COMBATREACH]; return reach > MIN_MELEE_REACH ? reach : MIN_MELEE_REACH; }
    [[nodiscard]] bool IsWithinRange(Unit const* obj, float dist) const;
    bool IsWithinCombatRange(Unit const* obj, float dist2compare) const;
    bool IsWithinMeleeRange(Unit const* obj, float dist = 0.f) const;
    float GetMeleeRange(Unit const* target) const;

    void setAttackTimer(WeaponAttackType type, int32 time) { m_attackTimer[type] = time; }  /// @todo - Look to convert to std::chrono
    void resetAttackTimer(WeaponAttackType type = BASE_ATTACK);
    [[nodiscard]] int32 getAttackTimer(WeaponAttackType type) const { return m_attackTimer[type]; }
    [[nodiscard]] bool isAttackReady(WeaponAttackType type = BASE_ATTACK) const { return m_attackTimer[type] <= 0; }

    virtual SpellSchoolMask GetMeleeDamageSchoolMask(WeaponAttackType attackType = BASE_ATTACK, uint8 damageIndex = 0) const = 0;
    bool GetRandomContactPoint(Unit const* target, float& x, float& y, float& z, bool force = false) const;

    [[nodiscard]] Unit* getAttackerForHelper() const;                 // If someone wants to help, who to give them

    bool Attack(Unit* victim, bool meleeAttack);

    void CastStop(uint32 except_spellid = 0, bool withInstant = true);
    bool AttackStop();
    void RemoveAllAttackers();
    [[nodiscard]] AttackerSet const& getAttackers() const { return m_attackers; }
    [[nodiscard]] bool GetMeleeAttackPoint(Unit* attacker, Position& pos);
    [[nodiscard]] bool isAttackingPlayer() const;
    [[nodiscard]] Unit* GetVictim() const { return m_attacking; }

    void CombatStop(bool includingCast = false);
    void CombatStopWithPets(bool includingCast = false);
    void StopAttackFaction(uint32 faction_id);
    void StopAttackingInvalidTarget();
    Unit* SelectNearbyTarget(Unit* exclude = nullptr, float dist = NOMINAL_MELEE_RANGE) const;
    Unit* SelectNearbyNoTotemTarget(Unit* exclude = nullptr, float dist = NOMINAL_MELEE_RANGE) const;
    void SendMeleeAttackStop(Unit* victim = nullptr);
    void SendMeleeAttackStart(Unit* victim, Player* sendTo = nullptr);

    [[nodiscard]] uint32 GetAttackTime(WeaponAttackType att) const
    {
        float f_BaseAttackTime = GetFloatValue(static_cast<uint16>(UNIT_FIELD_BASEATTACKTIME) + att) / m_modAttackSpeedPct[att];
        return (uint32)f_BaseAttackTime;
    }

    void SetAttackTime(WeaponAttackType att, uint32 val) { SetFloatValue(static_cast<uint16>(UNIT_FIELD_BASEATTACKTIME) + att, val * m_modAttackSpeedPct[att]); }
    void ApplyAttackTimePercentMod(WeaponAttackType att, float val, bool apply);
    void ApplyCastTimePercentMod(float val, bool apply);

    void SetImmuneToAll(bool apply, bool keepCombat = false) { SetImmuneToPC(apply, keepCombat); SetImmuneToNPC(apply, keepCombat); }
    bool IsImmuneToAll() const { return IsImmuneToPC() && IsImmuneToNPC(); }
    void SetImmuneToPC(bool apply, bool keepCombat = false);
    bool IsImmuneToPC() const { return HasUnitFlag(UNIT_FLAG_IMMUNE_TO_PC); }
    void SetImmuneToNPC(bool apply, bool keepCombat = false);
    bool IsImmuneToNPC() const { return HasUnitFlag(UNIT_FLAG_IMMUNE_TO_NPC); }

    bool IsEngaged() const { return IsInCombat(); }
    bool IsEngagedBy(Unit const* who) const { return IsInCombatWith(who); }

    [[nodiscard]] bool IsInCombat() const { return HasUnitFlag(UNIT_FLAG_IN_COMBAT); }
    bool IsInCombatWith(Unit const* who) const;

    [[nodiscard]] bool IsPetInCombat() const { return HasUnitFlag(UNIT_FLAG_PET_IN_COMBAT); }
    void CombatStart(Unit* target, bool initialAggro = true);
    void CombatStartOnCast(Unit* target, bool initialAggro = true, uint32 duration = 0);
    void SetInCombatState(bool PvP, Unit* enemy = nullptr, uint32 duration = 0);
    void SetInCombatWith(Unit* enemy, uint32 duration = 0);
    void ClearInCombat();
    void ClearInPetCombat();
    [[nodiscard]] uint32 GetCombatTimer() const { return m_CombatTimer; }
    void SetCombatTimer(uint32 timer) { m_CombatTimer = timer; }

    // Threat related methods
    [[nodiscard]] bool CanHaveThreatList(bool skipAliveCheck = false) const;
    void AddThreat(Unit* victim, float fThreat, SpellSchoolMask schoolMask = SPELL_SCHOOL_MASK_NORMAL, SpellInfo const* threatSpell = nullptr);
    float ApplyTotalThreatModifier(float fThreat, SpellSchoolMask schoolMask = SPELL_SCHOOL_MASK_NORMAL);
    void TauntApply(Unit* victim);
    void TauntFadeOut(Unit* taunter);
    ThreatMgr& GetThreatMgr() { return m_ThreatMgr; }
    ThreatMgr const& GetThreatMgr() const { return m_ThreatMgr; }
    void addHatedBy(HostileReference* pHostileReference) { m_HostileRefMgr.insertFirst(pHostileReference); };
    void removeHatedBy(HostileReference* /*pHostileReference*/) { /* nothing to do yet */ }
    HostileRefMgr& getHostileRefMgr() { return m_HostileRefMgr; }

    // Redirect Threat
    void SetRedirectThreat(ObjectGuid guid, uint32 pct) { _redirectThreatInfo.Set(guid, pct); }
    void ResetRedirectThreat() { SetRedirectThreat(ObjectGuid::Empty, 0); }
    void ModifyRedirectThreat(int32 amount) { _redirectThreatInfo.ModifyThreatPct(amount); }
    uint32 GetRedirectThreatPercent() { return _redirectThreatInfo.GetThreatPct(); }
    [[nodiscard]] Unit* GetRedirectThreatTarget() const;

    void SetLastDamagedTargetGuid(ObjectGuid const& guid) { _lastDamagedTargetGuid = guid; }
    [[nodiscard]] ObjectGuid const& GetLastDamagedTargetGuid() const { return _lastDamagedTargetGuid; }

    void AttackerStateUpdate (Unit* victim, WeaponAttackType attType = BASE_ATTACK, bool extra = false, bool ignoreCasting = false);

    // Weapons systems
    [[nodiscard]] bool haveOffhandWeapon() const;
    [[nodiscard]] bool CanDualWield() const { return m_canDualWield; }
    virtual void SetCanDualWield(bool value) { m_canDualWield = value; }

    virtual bool HasWeapon(WeaponAttackType type) const = 0;
    inline bool HasMainhandWeapon() const { return HasWeapon(BASE_ATTACK); }
    inline bool HasOffhandWeapon() const { return HasWeapon(OFF_ATTACK); }
    inline bool HasRangedWeapon() const { return HasWeapon(RANGED_ATTACK); }

    inline bool hasMainhandWeaponForAttack() const { return HasWeaponForAttack(BASE_ATTACK); }
    virtual bool HasWeaponForAttack(WeaponAttackType type) const { return CanUseAttackType(type); }
    inline bool HasMainhandWeaponForAttack() const { return HasWeaponForAttack(BASE_ATTACK); }
    inline bool HasOffhandWeaponForAttack() const { return HasWeaponForAttack(OFF_ATTACK); }
    inline bool HasRangedWeaponForAttack() const { return HasWeaponForAttack(RANGED_ATTACK); }
    [[nodiscard]] bool CanUseAttackType(uint8 attacktype) const
    {
        switch (attacktype)
        {
            case BASE_ATTACK:
                return !HasUnitFlag(UNIT_FLAG_DISARMED);
            case OFF_ATTACK:
                return !HasUnitFlag2(UNIT_FLAG2_DISARM_OFFHAND);
            case RANGED_ATTACK:
                return !HasUnitFlag2(UNIT_FLAG2_DISARM_RANGED);
            default:
                return true;
        }
    }

    // Extra attacks
    void HandleProcExtraAttackFor(Unit* victim, uint32 count);
    void SetLastExtraAttackSpell(uint32 spellId) { _lastExtraAttackSpell = spellId; }
    [[nodiscard]] uint32 GetLastExtraAttackSpell() const { return _lastExtraAttackSpell; }
    void AddExtraAttacks(uint32 count);

    // Combot points system
    [[nodiscard]] uint8 GetComboPoints(Unit const* who = nullptr) const { return (who && m_comboTarget != who) ? 0 : m_comboPoints; }
    [[nodiscard]] uint8 GetComboPoints(ObjectGuid const& guid) const { return (m_comboTarget && m_comboTarget->GetGUID() == guid) ? m_comboPoints : 0; }
    [[nodiscard]] Unit* GetComboTarget() const { return m_comboTarget; }
    [[nodiscard]] ObjectGuid const GetComboTargetGUID() const { return m_comboTarget ? m_comboTarget->GetGUID() : ObjectGuid::Empty; }

    void AddComboPoints(Unit* target, int8 count);
    void AddComboPoints(int8 count) { AddComboPoints(nullptr, count); }
    void ClearComboPoints();

    void AddComboPointHolder(Unit* unit) { m_ComboPointHolders.insert(unit); }
    void RemoveComboPointHolder(Unit* unit) { m_ComboPointHolders.erase(unit); }
    void ClearComboPointHolders();

    // PvP
    void SetContestedPvP(Player* attackedPlayer = nullptr, bool lookForNearContestedGuards = true);
    [[nodiscard]] bool IsContestedGuard() const
    {
        if (FactionTemplateEntry const* entry = GetFactionTemplateEntry())
            return entry->IsContestedGuardFaction();

        return false;
    }
    [[nodiscard]] bool IsInSanctuary() const { return HasByteFlag(UNIT_FIELD_BYTES_2, 1, UNIT_BYTE2_FLAG_SANCTUARY); }
    [[nodiscard]] bool IsPvP() const { return HasByteFlag(UNIT_FIELD_BYTES_2, 1, UNIT_BYTE2_FLAG_PVP); }
    [[nodiscard]] bool IsFFAPvP() const { return HasByteFlag(UNIT_FIELD_BYTES_2, 1, UNIT_BYTE2_FLAG_FFA_PVP); }
    void SetPvP(bool state)
    {
        if (state)
            SetByteFlag(UNIT_FIELD_BYTES_2, 1, UNIT_BYTE2_FLAG_PVP);
        else
            RemoveByteFlag(UNIT_FIELD_BYTES_2, 1, UNIT_BYTE2_FLAG_PVP);
    }

    /*********************************************************/
    /***              METHODS RELATED TO STATS             ***/
    /*********************************************************/
    // stat system
    [[nodiscard]] float GetStat(Stats stat) const { return float(GetUInt32Value(static_cast<uint16>(UNIT_FIELD_STAT0) + stat)); }
    void SetStat(Stats stat, int32 val) { SetStatInt32Value(static_cast<uint16>(UNIT_FIELD_STAT0) + stat, val); }

    [[nodiscard]] Stats GetStatByAuraGroup(UnitMods unitMod) const;

    [[nodiscard]] float GetCreateStat(Stats stat) const { return m_createStats[stat]; }
    void SetCreateStat(Stats stat, float val) { m_createStats[stat] = val; }

    [[nodiscard]] float GetPosStat(Stats stat) const { return GetFloatValue(static_cast<uint16>(UNIT_FIELD_POSSTAT0) +  stat); }
    [[nodiscard]] float GetNegStat(Stats stat) const { return GetFloatValue(static_cast<uint16>(UNIT_FIELD_NEGSTAT0) +  stat); }

    void InitStatBuffMods()
    {
        for (uint8 i = STAT_STRENGTH; i < MAX_STATS; ++i) SetFloatValue(static_cast<uint16>(UNIT_FIELD_POSSTAT0) +  i, 0);
        for (uint8 i = STAT_STRENGTH; i < MAX_STATS; ++i) SetFloatValue(static_cast<uint16>(UNIT_FIELD_NEGSTAT0) +  i, 0);
    }

    bool HandleStatModifier(UnitMods unitMod, UnitModifierType modifierType, float amount, bool apply);
    void SetModifierValue(UnitMods unitMod, UnitModifierType modifierType, float value) { m_auraModifiersGroup[unitMod][modifierType] = value; }
    [[nodiscard]] float GetModifierValue(UnitMods unitMod, UnitModifierType modifierType) const;
    [[nodiscard]] float GetTotalStatValue(Stats stat, float additionalValue = 0.0f) const;

    void SetCanModifyStats(bool modifyStats) { m_canModifyStats = modifyStats; }
    [[nodiscard]] bool CanModifyStats() const { return m_canModifyStats; }

    void ApplyStatBuffMod(Stats stat, float val, bool apply) { ApplyModSignedFloatValue((val > 0 ? static_cast<uint16>(UNIT_FIELD_POSSTAT0) +  stat : static_cast<uint16>(UNIT_FIELD_NEGSTAT0) +  stat), val, apply); }
    void ApplyStatPercentBuffMod(Stats stat, float val, bool apply);

    // Unit level methods
    [[nodiscard]] uint8 GetLevel() const { return uint8(GetUInt32Value(UNIT_FIELD_LEVEL)); }
    uint8 getLevelForTarget(WorldObject const* /*target*/) const override { return GetLevel(); }
    void SetLevel(uint8 lvl, bool showLevelChange = true);

    // Health methods
    [[nodiscard]] uint32 GetHealth()    const { return GetUInt32Value(UNIT_FIELD_HEALTH); }
    [[nodiscard]] uint32 GetMaxHealth() const { return GetUInt32Value(UNIT_FIELD_MAXHEALTH); }
    [[nodiscard]] float GetHealthPct() const { return GetMaxHealth() ? 100.f * GetHealth() / GetMaxHealth() : 0.0f; }
    int32 GetHealthGain(int32 dVal);
    [[nodiscard]] uint32 GetCreateHealth() const { return GetUInt32Value(UNIT_FIELD_BASE_HEALTH); }

    [[nodiscard]] bool IsFullHealth() const { return GetHealth() == GetMaxHealth(); }

    [[nodiscard]] bool HealthBelowPct(int32 pct) const { return GetHealth() < CountPctFromMaxHealth(pct); }
    [[nodiscard]] bool HealthBelowPctDamaged(int32 pct, uint32 damage) const { return int64(GetHealth()) - int64(damage) < int64(CountPctFromMaxHealth(pct)); }
    [[nodiscard]] bool HealthAbovePct(int32 pct) const { return GetHealth() > CountPctFromMaxHealth(pct); }
    [[nodiscard]] bool HealthAbovePctHealed(int32 pct, uint32 heal) const { return uint64(GetHealth()) + uint64(heal) > CountPctFromMaxHealth(pct); }

    [[nodiscard]] uint32 CountPctFromMaxHealth(int32 pct) const { return CalculatePct(GetMaxHealth(), pct); }
    [[nodiscard]] uint32 CountPctFromCurHealth(int32 pct) const { return CalculatePct(GetHealth(), pct); }

    void SetHealth(uint32 val);
    void SetMaxHealth(uint32 val);
    inline void SetFullHealth() { SetHealth(GetMaxHealth()); }
    int32 ModifyHealth(int32 val);
    void SetCreateHealth(uint32 val) { SetUInt32Value(UNIT_FIELD_BASE_HEALTH, val); }

    // Power methods
    [[nodiscard]] Powers getPowerType() const { return Powers(GetByteValue(UNIT_FIELD_BYTES_0, 3)); }
    [[nodiscard]] virtual bool HasActivePowerType(Powers power) { return getPowerType() == power; }
    [[nodiscard]] Powers GetPowerTypeByAuraGroup(UnitMods unitMod) const;

    [[nodiscard]] uint32 GetPower(Powers power) const { return GetUInt32Value(static_cast<uint16>(UNIT_FIELD_POWER1) + power); }
    [[nodiscard]] uint32 GetMaxPower(Powers power) const { return GetUInt32Value(static_cast<uint16>(UNIT_FIELD_MAXPOWER1) + power); }
    [[nodiscard]] float GetPowerPct(Powers power) const { return GetMaxPower(power) ? 100.f * GetPower(power) / GetMaxPower(power) : 0.0f; }
    [[nodiscard]] uint32 GetCreatePowers(Powers power) const;

    void setPowerType(Powers power);
    void SetPower(Powers power, uint32 val, bool withPowerUpdate = true, bool fromRegenerate = false);
    void SetMaxPower(Powers power, uint32 val);

    int32 ModifyPower(Powers power, int32 val, bool withPowerUpdate = true);
    int32 ModifyPowerPct(Powers power, float pct, bool apply = true);

    void RewardRage(uint32 damage, uint32 weaponSpeedHitFactor, bool attacker);

    [[nodiscard]] uint32 GetCreateMana() const { return GetUInt32Value(UNIT_FIELD_BASE_MANA); }
    void SetCreateMana(uint32 val) { SetUInt32Value(UNIT_FIELD_BASE_MANA, val); }
    [[nodiscard]] bool CanRestoreMana(SpellInfo const* spellInfo) const;
    void SetLastManaUse(uint32 spellCastTime) { m_lastManaUse = spellCastTime; }
    [[nodiscard]] bool IsUnderLastManaUseEffect() const;

    float GetAPMultiplier(WeaponAttackType attType, bool normalized);

    // Secondary attributes
    [[nodiscard]] uint32 GetArmor() const { return GetResistance(SPELL_SCHOOL_NORMAL); }
    void SetArmor(int32 val) { SetResistance(SPELL_SCHOOL_NORMAL, val); }

    [[nodiscard]] float GetUnitDodgeChance() const;
    [[nodiscard]] float GetUnitParryChance() const;
    [[nodiscard]] float GetUnitBlockChance() const;

<<<<<<< HEAD
    ReputationRank GetReactionTo(Unit const* target, bool checkOriginalFaction = false) const;
    ReputationRank GetFactionReactionTo(FactionTemplateEntry const* factionTemplateEntry, Unit const* target) const;
    static ReputationRank GetFactionReactionTo(FactionTemplateEntry const* factionTemplateEntry, FactionTemplateEntry const* targetFactionTemplateEntry);

    bool IsHostileTo(Unit const* unit) const;
    [[nodiscard]] bool IsHostileToPlayers() const;
    bool IsFriendlyTo(Unit const* unit) const;
    [[nodiscard]] bool IsNeutralToAll() const;
    bool IsInPartyWith(Unit const* unit) const;
    bool IsInRaidWith(Unit const* unit) const;
    void GetPartyMembers(std::list<Unit*>& units);
    [[nodiscard]] bool IsContestedGuard() const
    {
        if (FactionTemplateEntry const* entry = GetFactionTemplateEntry())
            return entry->IsContestedGuardFaction();

        return false;
    }
    [[nodiscard]] bool IsInSanctuary() const { return HasByteFlag(UNIT_FIELD_BYTES_2, 1, UNIT_BYTE2_FLAG_SANCTUARY); }
    [[nodiscard]] bool IsPvP() const { return HasByteFlag(UNIT_FIELD_BYTES_2, 1, UNIT_BYTE2_FLAG_PVP); }
    [[nodiscard]] bool IsFFAPvP() const { return HasByteFlag(UNIT_FIELD_BYTES_2, 1, UNIT_BYTE2_FLAG_FFA_PVP); }
    void SetPvP(bool state)
    {
        if (state)
            SetByteFlag(UNIT_FIELD_BYTES_2, 1, UNIT_BYTE2_FLAG_PVP);
        else
            RemoveByteFlag(UNIT_FIELD_BYTES_2, 1, UNIT_BYTE2_FLAG_PVP);
    }

    [[nodiscard]] uint32 GetCreatureType() const;
    [[nodiscard]] uint32 GetCreatureTypeMask() const
    {
        uint32 creatureType = GetCreatureType();
        return (creatureType >= 1) ? (1 << (creatureType - 1)) : 0;
    }

    [[nodiscard]] uint8 getStandState() const { return GetByteValue(UNIT_FIELD_BYTES_1, 0); }
    [[nodiscard]] bool IsSitState() const;
    [[nodiscard]] bool IsStandState() const;
    void SetStandState(uint8 state);

    void  SetStandFlags(uint8 flags) { SetByteFlag(UNIT_FIELD_BYTES_1,  UNIT_BYTES_1_OFFSET_VIS_FLAG, flags); }
    void  RemoveStandFlags(uint8 flags) { RemoveByteFlag(UNIT_FIELD_BYTES_1,  UNIT_BYTES_1_OFFSET_VIS_FLAG, flags); }

    [[nodiscard]] bool IsMounted() const { return HasUnitFlag(UNIT_FLAG_MOUNT); }
    [[nodiscard]] uint32 GetMountID() const { return GetUInt32Value(UNIT_FIELD_MOUNTDISPLAYID); }
    void Mount(uint32 mount, uint32 vehicleId = 0, uint32 creatureEntry = 0);
    void Dismount();

    uint16 GetMaxSkillValueForLevel(Unit const* target = nullptr) const { return (target ? getLevelForTarget(target) : GetLevel()) * 5; }
    static void DealDamageMods(Unit const* victim, uint32& damage, uint32* absorb);
    static uint32 DealDamage(Unit* attacker, Unit* victim, uint32 damage, CleanDamage const* cleanDamage = nullptr, DamageEffectType damagetype = DIRECT_DAMAGE, SpellSchoolMask damageSchoolMask = SPELL_SCHOOL_MASK_NORMAL, SpellInfo const* spellProto = nullptr, bool durabilityLoss = true, bool allowGM = false, Spell const* spell = nullptr);
    static void Kill(Unit* killer, Unit* victim, bool durabilityLoss = true, WeaponAttackType attackType = BASE_ATTACK, SpellInfo const* spellProto = nullptr, Spell const* spell = nullptr);
    void KillSelf(bool durabilityLoss = true, WeaponAttackType attackType = BASE_ATTACK, SpellInfo const* spellProto = nullptr, Spell const* spell = nullptr) { Kill(this, this, durabilityLoss, attackType, spellProto, spell); };
    static int32 DealHeal(Unit* healer, Unit* victim, uint32 addhealth);

    static void ProcDamageAndSpell(Unit* actor, Unit* victim, uint32 procAttacker, uint32 procVictim, uint32 procEx, uint32 amount, WeaponAttackType attType = BASE_ATTACK, SpellInfo const* procSpellInfo = nullptr, SpellInfo const* procAura = nullptr, int8 procAuraEffectIndex = -1, Spell const* procSpell = nullptr, DamageInfo* damageInfo = nullptr, HealInfo* healInfo = nullptr, uint32 procPhase = 2 /*PROC_SPELL_PHASE_HIT*/);
    void ProcDamageAndSpellFor(bool isVictim, Unit* target, uint32 procFlag, uint32 procExtra, WeaponAttackType attType, SpellInfo const* procSpellInfo, uint32 damage, SpellInfo const* procAura = nullptr, int8 procAuraEffectIndex = -1, Spell const* procSpell = nullptr, DamageInfo* damageInfo = nullptr, HealInfo* healInfo = nullptr, uint32 procPhase = 2 /*PROC_SPELL_PHASE_HIT*/);

    void GetProcAurasTriggeredOnEvent(std::list<AuraApplication*>& aurasTriggeringProc, std::list<AuraApplication*>* procAuras, ProcEventInfo eventInfo);
    void TriggerAurasProcOnEvent(CalcDamageInfo& damageInfo);
    void TriggerAurasProcOnEvent(std::list<AuraApplication*>* myProcAuras, std::list<AuraApplication*>* targetProcAuras, Unit* actionTarget, uint32 typeMaskActor, uint32 typeMaskActionTarget, uint32 spellTypeMask, uint32 spellPhaseMask, uint32 hitMask, Spell* spell, DamageInfo* damageInfo, HealInfo* healInfo);
    void TriggerAurasProcOnEvent(ProcEventInfo& eventInfo, std::list<AuraApplication*>& procAuras);

    void HandleEmoteCommand(uint32 emoteId);
    void AttackerStateUpdate (Unit* victim, WeaponAttackType attType = BASE_ATTACK, bool extra = false, bool ignoreCasting = false);

    void CalculateMeleeDamage(Unit* victim, CalcDamageInfo* damageInfo, WeaponAttackType attackType = BASE_ATTACK, const bool sittingVictim = false);
    void DealMeleeDamage(CalcDamageInfo* damageInfo, bool durabilityLoss);

    void HandleProcExtraAttackFor(Unit* victim, uint32 count);
    void SetLastExtraAttackSpell(uint32 spellId) { _lastExtraAttackSpell = spellId; }
    [[nodiscard]] uint32 GetLastExtraAttackSpell() const { return _lastExtraAttackSpell; }
    void AddExtraAttacks(uint32 count);
    void SetLastDamagedTargetGuid(ObjectGuid const& guid) { _lastDamagedTargetGuid = guid; }
    [[nodiscard]] ObjectGuid const& GetLastDamagedTargetGuid() const { return _lastDamagedTargetGuid; }

    void CalculateSpellDamageTaken(SpellNonMeleeDamage* damageInfo, int32 damage, SpellInfo const* spellInfo, WeaponAttackType attackType = BASE_ATTACK, bool crit = false);
    void DealSpellDamage(SpellNonMeleeDamage* damageInfo, bool durabilityLoss, Spell const* spell = nullptr);

    // player or player's pet resilience (-1%)
    [[nodiscard]] float GetMeleeCritChanceReduction() const { return GetCombatRatingReduction(CR_CRIT_TAKEN_MELEE); }
    [[nodiscard]] float GetRangedCritChanceReduction() const { return GetCombatRatingReduction(CR_CRIT_TAKEN_RANGED); }
    [[nodiscard]] float GetSpellCritChanceReduction() const { return GetCombatRatingReduction(CR_CRIT_TAKEN_SPELL); }

    // player or player's pet resilience (-1%)
    [[nodiscard]] uint32 GetMeleeCritDamageReduction(uint32 damage) const { return GetCombatRatingDamageReduction(CR_CRIT_TAKEN_MELEE, 2.2f, 33.0f, damage); }
    [[nodiscard]] uint32 GetRangedCritDamageReduction(uint32 damage) const { return GetCombatRatingDamageReduction(CR_CRIT_TAKEN_RANGED, 2.2f, 33.0f, damage); }
    [[nodiscard]] uint32 GetSpellCritDamageReduction(uint32 damage) const { return GetCombatRatingDamageReduction(CR_CRIT_TAKEN_SPELL, 2.2f, 33.0f, damage); }

    // player or player's pet resilience (-1%), cap 100%
    [[nodiscard]] uint32 GetMeleeDamageReduction(uint32 damage) const { return GetCombatRatingDamageReduction(CR_CRIT_TAKEN_MELEE, 2.0f, 100.0f, damage); }
    [[nodiscard]] uint32 GetRangedDamageReduction(uint32 damage) const { return GetCombatRatingDamageReduction(CR_CRIT_TAKEN_RANGED, 2.0f, 100.0f, damage); }
    [[nodiscard]] uint32 GetSpellDamageReduction(uint32 damage) const { return GetCombatRatingDamageReduction(CR_CRIT_TAKEN_SPELL, 2.0f, 100.0f, damage); }
=======
    [[nodiscard]] float GetUnitMissChance(WeaponAttackType attType) const;
    float GetUnitCriticalChance(WeaponAttackType attackType, Unit const* victim) const;
    MeleeHitOutcome RollMeleeOutcomeAgainst (Unit const* victim, WeaponAttackType attType) const;
    MeleeHitOutcome RollMeleeOutcomeAgainst (Unit const* victim, WeaponAttackType attType, int32 crit_chance, int32 miss_chance, int32 dodge_chance, int32 parry_chance, int32 block_chance) const;
>>>>>>> 752c6875

    // Resilience
    static void ApplyResilience(Unit const* victim, float* crit, int32* damage, bool isCrit, CombatRating type);
    [[nodiscard]] bool CanApplyResilience() const { return m_applyResilience; }

    // Skills values
    [[nodiscard]] virtual uint32 GetShieldBlockValue() const = 0;
    [[nodiscard]] uint32 GetShieldBlockValue(uint32 soft_cap, uint32 hard_cap) const
    {
        uint32 value = GetShieldBlockValue();
        if (value >= hard_cap)
        {
            value = (soft_cap + hard_cap) / 2;
        }
        else if (value > soft_cap)
        {
            value = soft_cap + ((value - soft_cap) / 2);
        }

        return value;
    }

    uint32 GetUnitMeleeSkill(Unit const* target = nullptr) const { return (target ? getLevelForTarget(target) : GetLevel()) * 5; }
    uint32 GetDefenseSkillValue(Unit const* target = nullptr) const;
    uint32 GetWeaponSkillValue(WeaponAttackType attType, Unit const* target = nullptr) const;

    // Resistances methods
    int32 GetMechanicResistChance(SpellInfo const* spell);
    [[nodiscard]] uint32 GetResistance(SpellSchoolMask mask) const;
    [[nodiscard]] uint32 GetResistance(SpellSchools school) const { return GetUInt32Value(static_cast<uint16>(UNIT_FIELD_RESISTANCES) + school); }
    static float GetEffectiveResistChance(Unit const* owner, SpellSchoolMask schoolMask, Unit const* victim);
    [[nodiscard]] float GetResistanceBuffMods(SpellSchools school, bool positive) const { return GetFloatValue(positive ? static_cast<uint16>(UNIT_FIELD_RESISTANCEBUFFMODSPOSITIVE) + school : static_cast<uint16>(UNIT_FIELD_RESISTANCEBUFFMODSNEGATIVE) +  + school); }

    void SetResistance(SpellSchools school, int32 val) { SetStatInt32Value(static_cast<uint16>(UNIT_FIELD_RESISTANCES) + school, val); }
    void SetResistanceBuffMods(SpellSchools school, bool positive, float val) { SetFloatValue(positive ? static_cast<uint16>(UNIT_FIELD_RESISTANCEBUFFMODSPOSITIVE) + school : static_cast<uint16>(UNIT_FIELD_RESISTANCEBUFFMODSNEGATIVE) +  + school, val); }

<<<<<<< HEAD
    SpellCastResult CastSpell(SpellCastTargets const& targets, SpellInfo const* spellInfo, CustomSpellValues const* value, TriggerCastFlags triggerFlags = TRIGGERED_NONE, Item* castItem = nullptr, AuraEffect const* triggeredByAura = nullptr, ObjectGuid originalCaster = ObjectGuid::Empty);
    SpellCastResult CastSpell(Unit* victim, uint32 spellId, bool triggered, Item* castItem = nullptr, AuraEffect const* triggeredByAura = nullptr, ObjectGuid originalCaster = ObjectGuid::Empty);
    SpellCastResult CastSpell(Unit* victim, uint32 spellId, TriggerCastFlags triggerFlags = TRIGGERED_NONE, Item* castItem = nullptr, AuraEffect const* triggeredByAura = nullptr, ObjectGuid originalCaster = ObjectGuid::Empty);
    SpellCastResult CastSpell(Unit* victim, SpellInfo const* spellInfo, bool triggered, Item* castItem = nullptr, AuraEffect const* triggeredByAura = nullptr, ObjectGuid originalCaster = ObjectGuid::Empty);
    SpellCastResult CastSpell(Unit* victim, SpellInfo const* spellInfo, TriggerCastFlags triggerFlags = TRIGGERED_NONE, Item* castItem = nullptr, AuraEffect const* triggeredByAura = nullptr, ObjectGuid originalCaster = ObjectGuid::Empty);
    SpellCastResult CastSpell(float x, float y, float z, uint32 spellId, bool triggered, Item* castItem = nullptr, AuraEffect const* triggeredByAura = nullptr, ObjectGuid originalCaster = ObjectGuid::Empty);
    SpellCastResult CastSpell(GameObject* go, uint32 spellId, bool triggered, Item* castItem = nullptr, AuraEffect* triggeredByAura = nullptr, ObjectGuid originalCaster = ObjectGuid::Empty);
    SpellCastResult CastCustomSpell(Unit* victim, uint32 spellId, int32 const* bp0, int32 const* bp1, int32 const* bp2, bool triggered, Item* castItem = nullptr, AuraEffect const* triggeredByAura = nullptr, ObjectGuid originalCaster = ObjectGuid::Empty);
    SpellCastResult CastCustomSpell(uint32 spellId, SpellValueMod mod, int32 value, Unit* victim, bool triggered, Item* castItem = nullptr, AuraEffect const* triggeredByAura = nullptr, ObjectGuid originalCaster = ObjectGuid::Empty);
    SpellCastResult CastCustomSpell(uint32 spellId, SpellValueMod mod, int32 value, Unit* victim = nullptr, TriggerCastFlags triggerFlags = TRIGGERED_NONE, Item* castItem = nullptr, AuraEffect const* triggeredByAura = nullptr, ObjectGuid originalCaster = ObjectGuid::Empty);
    SpellCastResult CastCustomSpell(uint32 spellId, CustomSpellValues const& value, Unit* victim = nullptr, TriggerCastFlags triggerFlags = TRIGGERED_NONE, Item* castItem = nullptr, AuraEffect const* triggeredByAura = nullptr, ObjectGuid originalCaster = ObjectGuid::Empty);
    Aura* AddAura(uint32 spellId, Unit* target);
    Aura* AddAura(SpellInfo const* spellInfo, uint8 effMask, Unit* target);
    void SetAuraStack(uint32 spellId, Unit* target, uint32 stack);
    void SendPlaySpellVisual(uint32 id);
    void SendPlaySpellVisual(ObjectGuid guid, uint32 id);
    void SendPlaySpellImpact(ObjectGuid guid, uint32 id);
    void BuildCooldownPacket(WorldPacket& data, uint8 flags, uint32 spellId, uint32 cooldown);
    void BuildCooldownPacket(WorldPacket& data, uint8 flags, PacketCooldowns const& cooldowns);
=======
    void ApplyResistanceBuffModsMod(SpellSchools school, bool positive, float val, bool apply) { ApplyModSignedFloatValue(positive ? static_cast<uint16>(UNIT_FIELD_RESISTANCEBUFFMODSPOSITIVE) + school : static_cast<uint16>(UNIT_FIELD_RESISTANCEBUFFMODSNEGATIVE) +  + school, val, apply); }
    void ApplyResistanceBuffModsPercentMod(SpellSchools school, bool positive, float val, bool apply) { ApplyPercentModFloatValue(positive ? static_cast<uint16>(UNIT_FIELD_RESISTANCEBUFFMODSPOSITIVE) + school : static_cast<uint16>(UNIT_FIELD_RESISTANCEBUFFMODSNEGATIVE) +  + school, val, apply); }
>>>>>>> 752c6875

    ////////////    Need triage   ////////////////
    uint16 GetMaxSkillValueForLevel(Unit const* target = nullptr) const { return (target ? getLevelForTarget(target) : GetLevel()) * 5; }
    [[nodiscard]] float GetTotalAuraModValue(UnitMods unitMod) const;

    [[nodiscard]] SpellSchools GetSpellSchoolByAuraGroup(UnitMods unitMod) const;

    float GetTotalAttackPowerValue(WeaponAttackType attType, Unit* pVictim = nullptr) const;
    [[nodiscard]] float GetWeaponDamageRange(WeaponAttackType attType, WeaponDamageRange type, uint8 damageIndex = 0) const;
    void SetBaseWeaponDamage(WeaponAttackType attType, WeaponDamageRange damageRange, float value, uint8 damageIndex = 0) { m_weaponDamage[attType][damageRange][damageIndex] = value; }

    // Virtual methods
    virtual bool UpdateStats(Stats stat) = 0;
    virtual bool UpdateAllStats() = 0;
    virtual void UpdateResistances(uint32 school) = 0;
    virtual void UpdateAllResistances();
    virtual void UpdateArmor() = 0;
    virtual void UpdateMaxHealth() = 0;
    virtual void UpdateMaxPower(Powers power) = 0;
    virtual void UpdateAttackPowerAndDamage(bool ranged = false) = 0;
    virtual void UpdateDamagePhysical(WeaponAttackType attType);

    /*********************************************************/
    /***       METHODS RELATED TO DAMAGE CACULATIONS       ***/
    /*********************************************************/
    static uint32 DealDamage(Unit* attacker, Unit* victim, uint32 damage, CleanDamage const* cleanDamage = nullptr, DamageEffectType damagetype = DIRECT_DAMAGE, SpellSchoolMask damageSchoolMask = SPELL_SCHOOL_MASK_NORMAL, SpellInfo const* spellProto = nullptr, bool durabilityLoss = true, bool allowGM = false, Spell const* spell = nullptr);
    void DealMeleeDamage(CalcDamageInfo* damageInfo, bool durabilityLoss);
    void DealSpellDamage(SpellNonMeleeDamage* damageInfo, bool durabilityLoss, Spell const* spell = nullptr);
    static void DealDamageMods(Unit const* victim, uint32& damage, uint32* absorb);

    static void Kill(Unit* killer, Unit* victim, bool durabilityLoss = true, WeaponAttackType attackType = BASE_ATTACK, SpellInfo const* spellProto = nullptr, Spell const* spell = nullptr);
    void KillSelf(bool durabilityLoss = true, WeaponAttackType attackType = BASE_ATTACK, SpellInfo const* spellProto = nullptr, Spell const* spell = nullptr) { Kill(this, this, durabilityLoss, attackType, spellProto, spell); };

    // Calculate methods
    uint32 CalculateDamage(WeaponAttackType attType, bool normalized, bool addTotalPct, uint8 itemDamagesMask = 0);
    virtual void CalculateMinMaxDamage(WeaponAttackType attType, bool normalized, bool addTotalPct, float& minDamage, float& maxDamage, uint8 damageIndex = 0) = 0;
    void CalculateMeleeDamage(Unit* victim, CalcDamageInfo* damageInfo, WeaponAttackType attackType = BASE_ATTACK, const bool sittingVictim = false);
    void CalculateSpellDamageTaken(SpellNonMeleeDamage* damageInfo, int32 damage, SpellInfo const* spellInfo, WeaponAttackType attackType = BASE_ATTACK, bool crit = false);
    int32 CalculateSpellDamage(Unit const* target, SpellInfo const* spellProto, uint8 effect_index, int32 const* basePoints = nullptr) const;
    float CalculateDefaultCoefficient(SpellInfo const* spellInfo, DamageEffectType damagetype) const;

    // Melee damage bonus
    uint32 MeleeDamageBonusDone(Unit* pVictim, uint32 damage, WeaponAttackType attType, SpellInfo const* spellProto = nullptr, SpellSchoolMask damageSchoolMask = SPELL_SCHOOL_MASK_NORMAL);
    uint32 MeleeDamageBonusTaken(Unit* attacker, uint32 pdamage, WeaponAttackType attType, SpellInfo const* spellProto = nullptr, SpellSchoolMask damageSchoolMask = SPELL_SCHOOL_MASK_NORMAL);

    // Spell damage bonus
    int32 SpellBaseDamageBonusDone(SpellSchoolMask schoolMask);
    int32 SpellBaseDamageBonusTaken(SpellSchoolMask schoolMask, bool isDoT = false);
    float SpellPctDamageModsDone(Unit* victim, SpellInfo const* spellProto, DamageEffectType damagetype);
    uint32 SpellDamageBonusDone(Unit* victim, SpellInfo const* spellProto, uint32 pdamage, DamageEffectType damagetype, uint8 effIndex, float TotalMod = 0.0f, uint32 stack = 1);
    uint32 SpellDamageBonusTaken(Unit* caster, SpellInfo const* spellProto, uint32 pdamage, DamageEffectType damagetype, uint32 stack = 1);

    // AOE damages
    int32 CalculateAOEDamageReduction(int32 damage, uint32 schoolMask, Unit* caster) const;

    // Armor reduction
    static bool IsDamageReducedByArmor(SpellSchoolMask damageSchoolMask, SpellInfo const* spellInfo = nullptr, uint8 effIndex = MAX_SPELL_EFFECTS);
    static uint32 CalcArmorReducedDamage(Unit const* attacker, Unit const* victim, const uint32 damage, SpellInfo const* spellInfo, uint8 attackerLevel = 0, WeaponAttackType attackType = MAX_ATTACK);

    // Resilience reduction - player or player's pet resilience (-1%), cap 100%
    [[nodiscard]] uint32 GetMeleeDamageReduction(uint32 damage) const { return GetCombatRatingDamageReduction(CR_CRIT_TAKEN_MELEE, 2.0f, 100.0f, damage); }
    [[nodiscard]] uint32 GetRangedDamageReduction(uint32 damage) const { return GetCombatRatingDamageReduction(CR_CRIT_TAKEN_RANGED, 2.0f, 100.0f, damage); }
    [[nodiscard]] uint32 GetSpellDamageReduction(uint32 damage) const { return GetCombatRatingDamageReduction(CR_CRIT_TAKEN_SPELL, 2.0f, 100.0f, damage); }

    // Critic damages - For resilience: player or player's pet resilience (-1%)
    static uint32 SpellCriticalDamageBonus(Unit const* caster, SpellInfo const* spellProto, uint32 damage, Unit const* victim);

    [[nodiscard]] float GetMeleeCritChanceReduction() const { return GetCombatRatingReduction(CR_CRIT_TAKEN_MELEE); }
    [[nodiscard]] float GetRangedCritChanceReduction() const { return GetCombatRatingReduction(CR_CRIT_TAKEN_RANGED); }
    [[nodiscard]] float GetSpellCritChanceReduction() const { return GetCombatRatingReduction(CR_CRIT_TAKEN_SPELL); }

    [[nodiscard]] uint32 GetMeleeCritDamageReduction(uint32 damage) const { return GetCombatRatingDamageReduction(CR_CRIT_TAKEN_MELEE, 2.2f, 33.0f, damage); }
    [[nodiscard]] uint32 GetRangedCritDamageReduction(uint32 damage) const { return GetCombatRatingDamageReduction(CR_CRIT_TAKEN_RANGED, 2.2f, 33.0f, damage); }
    [[nodiscard]] uint32 GetSpellCritDamageReduction(uint32 damage) const { return GetCombatRatingDamageReduction(CR_CRIT_TAKEN_SPELL, 2.2f, 33.0f, damage); }

    /*********************************************************/
    /***         METHODS RELATED TO CHARM SYSTEM           ***/
    /*********************************************************/
    CharmInfo* GetCharmInfo() { return m_charmInfo; }
    CharmInfo* InitCharmInfo();

    [[nodiscard]] Unit* GetCharmer() const;
    [[nodiscard]] Unit* GetCharm() const;
    [[nodiscard]] Unit* GetCharmerOrOwner() const { return GetCharmerGUID() ? GetCharmer() : GetOwner(); }
    [[nodiscard]] Unit* GetCharmerOrOwnerOrSelf() const
    {
        if (Unit* u = GetCharmerOrOwner())
            return u;

        return (Unit*)this;
    }
    [[nodiscard]] Player* GetCharmerOrOwnerPlayerOrPlayerItself() const;
    [[nodiscard]] ObjectGuid GetCharmerOrOwnerGUID() const { return GetCharmerGUID() ? GetCharmerGUID() : GetOwnerGUID(); }
    [[nodiscard]] ObjectGuid GetCharmerOrOwnerOrOwnGUID() const
    {
        if (ObjectGuid guid = GetCharmerOrOwnerGUID())
            return guid;

        return GetGUID();
    }

    [[nodiscard]] Player* GetAffectingPlayer() const;
    [[nodiscard]] Unit* GetFirstControlled() const;

    [[nodiscard]] bool IsControlledByPlayer() const { return m_ControlledByPlayer; }
    [[nodiscard]] bool IsCreatedByPlayer() const { return m_CreatedByPlayer; }
    [[nodiscard]] bool IsCharmedOwnedByPlayerOrPlayer() const { return GetCharmerOrOwnerOrOwnGUID().IsPlayer(); }
    [[nodiscard]] bool IsCharmed() const { return GetCharmerGUID(); }
    [[nodiscard]] bool isPossessed() const { return HasUnitState(UNIT_STATE_POSSESSED); }
    [[nodiscard]] bool isPossessedByPlayer() const { return HasUnitState(UNIT_STATE_POSSESSED) && GetCharmerGUID().IsPlayer(); }
    [[nodiscard]] bool isPossessing() const
    {
        if (Unit* u = GetCharm())
            return u->isPossessed();
        else
            return false;
    }
    bool isPossessing(Unit* u) const { return u->isPossessed() && GetCharmGUID() == u->GetGUID(); }

    void SetCharm(Unit* target, bool apply);
    bool SetCharmedBy(Unit* charmer, CharmType type, AuraApplication const* aurApp = nullptr);

    void UpdateCharmAI();

    void RemoveCharmedBy(Unit* charmer);
    void RemoveCharmAuras();
    void RemoveAllControlled(bool onDeath = false);
    void DeleteCharmInfo();

    /*********************************************************/
    /***          METHODS RELATED TO COOLDOWNS             ***/
    /*********************************************************/
    [[nodiscard]] virtual bool HasSpellCooldown(uint32 /*spell_id*/) const { return false; }
    [[nodiscard]] virtual bool HasSpellItemCooldown(uint32 /*spell_id*/, uint32 /*itemid*/) const { return false; }
    virtual void AddSpellCooldown(uint32 /*spell_id*/, uint32 /*itemid*/, uint32 /*end_time*/, bool needSendToClient = false, bool forceSendToSpectator = false)
    {
        // workaround for unused parameters
        (void)needSendToClient;
        (void)forceSendToSpectator;
    }

    void BuildCooldownPacket(WorldPacket& data, uint8 flags, uint32 spellId, uint32 cooldown);
    void BuildCooldownPacket(WorldPacket& data, uint8 flags, PacketCooldowns const& cooldowns);

    /*********************************************************/
    /***            METHODS RELATED TO AURAS               ***/
    /*********************************************************/
    Aura* AddAura(uint32 spellId, Unit* target);
    Aura* AddAura(SpellInfo const* spellInfo, uint8 effMask, Unit* target);

    void SetAuraStack(uint32 spellId, Unit* target, uint32 stack);

    // aura apply/remove helpers - you should better not use these
    Aura* _TryStackingOrRefreshingExistingAura(SpellInfo const* newAura, uint8 effMask, Unit* caster, int32* baseAmount = nullptr, Item* castItem = nullptr, ObjectGuid casterGUID = ObjectGuid::Empty, bool periodicReset = false);
    void _AddAura(UnitAura* aura, Unit* caster);
    AuraApplication* _CreateAuraApplication(Aura* aura, uint8 effMask);
    void _ApplyAuraEffect(Aura* aura, uint8 effIndex);
    void _ApplyAura(AuraApplication* aurApp, uint8 effMask);
    void _UnapplyAura(AuraApplicationMap::iterator& i, AuraRemoveMode removeMode);
    void _UnapplyAura(AuraApplication* aurApp, AuraRemoveMode removeMode);
    void _RemoveNoStackAuraApplicationsDueToAura(Aura* aura);
    void _RemoveNoStackAurasDueToAura(Aura* aura);
    bool _IsNoStackAuraDueToAura(Aura* appliedAura, Aura* existingAura) const;
    void _RegisterAuraEffect(AuraEffect* aurEff, bool apply);

    // m_ownedAuras container management
    AuraMap&       GetOwnedAuras()       { return m_ownedAuras; }
    [[nodiscard]] AuraMap const& GetOwnedAuras() const { return m_ownedAuras; }

    void RemoveOwnedAura(AuraMap::iterator& i, AuraRemoveMode removeMode = AURA_REMOVE_BY_DEFAULT);
    void RemoveOwnedAura(uint32 spellId, ObjectGuid casterGUID = ObjectGuid::Empty, uint8 reqEffMask = 0, AuraRemoveMode removeMode = AURA_REMOVE_BY_DEFAULT);
    void RemoveOwnedAura(Aura* aura, AuraRemoveMode removeMode = AURA_REMOVE_BY_DEFAULT);

    Aura* GetOwnedAura(uint32 spellId, ObjectGuid casterGUID = ObjectGuid::Empty, ObjectGuid itemCasterGUID = ObjectGuid::Empty, uint8 reqEffMask = 0, Aura* except = nullptr) const;

    // m_appliedAuras container management
    AuraApplicationMap&       GetAppliedAuras()       { return m_appliedAuras; }
    [[nodiscard]] AuraApplicationMap const& GetAppliedAuras() const { return m_appliedAuras; }

    void RemoveAura(AuraApplicationMap::iterator& i, AuraRemoveMode mode = AURA_REMOVE_BY_DEFAULT);
    void RemoveAura(uint32 spellId, ObjectGuid casterGUID = ObjectGuid::Empty, uint8 reqEffMask = 0, AuraRemoveMode removeMode = AURA_REMOVE_BY_DEFAULT);
    void RemoveAura(AuraApplication* aurApp, AuraRemoveMode mode = AURA_REMOVE_BY_DEFAULT);
    void RemoveAura(Aura* aur, AuraRemoveMode mode = AURA_REMOVE_BY_DEFAULT);

    void RemoveBindSightAuras();

    // Convenience methods removing auras by predicate
    void RemoveAppliedAuras(std::function<bool(AuraApplication const*)> const& check);
    void RemoveOwnedAuras(std::function<bool(Aura const*)> const& check);

    // Optimized overloads taking advantage of map key
    void RemoveAppliedAuras(uint32 spellId, std::function<bool(AuraApplication const*)> const& check);
    void RemoveOwnedAuras(uint32 spellId, std::function<bool(Aura const*)> const& check);

    void RemoveAurasDueToSpell(uint32 spellId, ObjectGuid casterGUID = ObjectGuid::Empty, uint8 reqEffMask = 0, AuraRemoveMode removeMode = AURA_REMOVE_BY_DEFAULT);
    void RemoveAuraFromStack(uint32 spellId, ObjectGuid casterGUID = ObjectGuid::Empty, AuraRemoveMode removeMode = AURA_REMOVE_BY_DEFAULT);
    void RemoveAurasDueToSpellByDispel(uint32 spellId, uint32 dispellerSpellId, ObjectGuid casterGUID, Unit* dispeller, uint8 chargesRemoved = 1);
    void RemoveAurasDueToSpellBySteal(uint32 spellId, ObjectGuid casterGUID, Unit* stealer);
    void RemoveAurasDueToItemSpell(uint32 spellId, ObjectGuid castItemGuid);
    void RemoveAurasByType(AuraType auraType, ObjectGuid casterGUID = ObjectGuid::Empty, Aura* except = nullptr, bool negative = true, bool positive = true);
    void RemoveNotOwnSingleTargetAuras();
    void RemoveAurasWithInterruptFlags(uint32 flag, uint32 except = 0, bool isAutoshot = false);
    void RemoveAurasWithAttribute(uint32 flags);
    void RemoveAurasWithFamily(SpellFamilyNames family, uint32 familyFlag1, uint32 familyFlag2, uint32 familyFlag3, ObjectGuid casterGUID);
    void RemoveAurasWithMechanic(uint32 mechanic_mask, AuraRemoveMode removemode = AURA_REMOVE_BY_DEFAULT, uint32 except = 0);
    void RemoveMovementImpairingAuras(bool withRoot);
    void RemoveAurasByShapeShift();

    void RemoveAreaAurasDueToLeaveWorld();
    void RemoveAllAuras();
    void RemoveArenaAuras();
    void RemoveAllAurasOnDeath();
    void RemoveAllAurasRequiringDeadTarget();
    void RemoveAllAurasExceptType(AuraType type);
    //void RemoveAllAurasExceptType(AuraType type1, AuraType type2); // pussywizard: replaced with RemoveEvadeAuras()
    void RemoveEvadeAuras();
    void DelayOwnedAuras(uint32 spellId, ObjectGuid caster, int32 delaytime);

    void _RemoveAllAuraStatMods();
    void _ApplyAllAuraStatMods();

    [[nodiscard]] AuraEffectList const& GetAuraEffectsByType(AuraType type) const { return m_modAuras[type]; }
    AuraList&       GetSingleCastAuras()       { return m_scAuras; }
    [[nodiscard]] AuraList const& GetSingleCastAuras() const { return m_scAuras; }

    [[nodiscard]] AuraEffect* GetAuraEffect(uint32 spellId, uint8 effIndex, ObjectGuid casterGUID = ObjectGuid::Empty) const;
    [[nodiscard]] AuraEffect* GetAuraEffectOfRankedSpell(uint32 spellId, uint8 effIndex, ObjectGuid casterGUID = ObjectGuid::Empty) const;
    [[nodiscard]] AuraEffect* GetAuraEffect(AuraType type, SpellFamilyNames name, uint32 iconId, uint8 effIndex) const; // spell mustn't have familyflags
    [[nodiscard]] AuraEffect* GetAuraEffect(AuraType type, SpellFamilyNames family, uint32 familyFlag1, uint32 familyFlag2, uint32 familyFlag3, ObjectGuid casterGUID = ObjectGuid::Empty) const;
    [[nodiscard]] AuraEffect* GetAuraEffectDummy(uint32 spellid) const;
    [[nodiscard]] inline AuraEffect* GetDummyAuraEffect(SpellFamilyNames name, uint32 iconId, uint8 effIndex) const { return GetAuraEffect(SPELL_AURA_DUMMY, name, iconId, effIndex);}

    AuraApplication* GetAuraApplication(uint32 spellId, ObjectGuid casterGUID = ObjectGuid::Empty, ObjectGuid itemCasterGUID = ObjectGuid::Empty, uint8 reqEffMask = 0, AuraApplication* except = nullptr) const;
    [[nodiscard]] Aura* GetAura(uint32 spellId, ObjectGuid casterGUID = ObjectGuid::Empty, ObjectGuid itemCasterGUID = ObjectGuid::Empty, uint8 reqEffMask = 0) const;

    AuraApplication* GetAuraApplicationOfRankedSpell(uint32 spellId, ObjectGuid casterGUID = ObjectGuid::Empty, ObjectGuid itemCasterGUID = ObjectGuid::Empty, uint8 reqEffMask = 0, AuraApplication* except = nullptr) const;
    [[nodiscard]] Aura* GetAuraOfRankedSpell(uint32 spellId, ObjectGuid casterGUID = ObjectGuid::Empty, ObjectGuid itemCasterGUID = ObjectGuid::Empty, uint8 reqEffMask = 0) const;

    void GetDispellableAuraList(Unit* caster, uint32 dispelMask, DispelChargesList& dispelList, SpellInfo const* dispelSpell);

    [[nodiscard]] bool HasAuraEffect(uint32 spellId, uint8 effIndex, ObjectGuid caster = ObjectGuid::Empty) const;
    [[nodiscard]] uint32 GetAuraCount(uint32 spellId) const;
    [[nodiscard]] bool HasAura(uint32 spellId, ObjectGuid casterGUID = ObjectGuid::Empty, ObjectGuid itemCasterGUID = ObjectGuid::Empty, uint8 reqEffMask = 0) const;
    [[nodiscard]] bool HasAuraType(AuraType auraType) const;
    [[nodiscard]] bool HasAuraTypeWithCaster(AuraType auratype, ObjectGuid caster) const;
    [[nodiscard]] bool HasAuraTypeWithMiscvalue(AuraType auratype, int32 miscvalue) const;
    bool HasAuraTypeWithAffectMask(AuraType auratype, SpellInfo const* affectedSpell) const;
    [[nodiscard]] bool HasAuraTypeWithValue(AuraType auratype, int32 value) const;
    [[nodiscard]] bool HasAuraTypeWithTriggerSpell(AuraType auratype, uint32 triggerSpell) const;
    bool HasNegativeAuraWithInterruptFlag(uint32 flag, ObjectGuid guid = ObjectGuid::Empty);
    [[nodiscard]] bool HasVisibleAuraType(AuraType auraType) const;
    bool HasNegativeAuraWithAttribute(uint32 flag, ObjectGuid guid = ObjectGuid::Empty);
    [[nodiscard]] bool HasAuraWithMechanic(uint32 mechanicMask) const;

    [[nodiscard]] bool HasAuraTypeWithFamilyFlags(AuraType auraType, uint32 familyName, uint32 familyFlags) const;

    [[nodiscard]] bool HasBreakableByDamageAuraType(AuraType type, uint32 excludeAura = 0) const;
    bool HasBreakableByDamageCrowdControlAura(Unit* excludeCasterChannel = nullptr) const;

    AuraEffect* IsScriptOverriden(SpellInfo const* spell, int32 script) const;
    uint32 GetDiseasesByCaster(ObjectGuid casterGUID, uint8 mode = 0);
    [[nodiscard]] uint32 GetDoTsByCaster(ObjectGuid casterGUID) const;

    [[nodiscard]] int32 GetTotalAuraModifierAreaExclusive(AuraType auratype) const;
    [[nodiscard]] int32 GetTotalAuraModifier(AuraType auratype) const;
    [[nodiscard]] float GetTotalAuraMultiplier(AuraType auratype) const;
    int32 GetMaxPositiveAuraModifier(AuraType auratype);
    [[nodiscard]] int32 GetMaxNegativeAuraModifier(AuraType auratype) const;

    [[nodiscard]] int32 GetTotalAuraModifierByMiscMask(AuraType auratype, uint32 misc_mask) const;
    [[nodiscard]] float GetTotalAuraMultiplierByMiscMask(AuraType auratype, uint32 misc_mask) const;
    int32 GetMaxPositiveAuraModifierByMiscMask(AuraType auratype, uint32 misc_mask, const AuraEffect* except = nullptr) const;
    [[nodiscard]] int32 GetMaxNegativeAuraModifierByMiscMask(AuraType auratype, uint32 misc_mask) const;

    [[nodiscard]] int32 GetTotalAuraModifierByMiscValue(AuraType auratype, int32 misc_value) const;
    [[nodiscard]] float GetTotalAuraMultiplierByMiscValue(AuraType auratype, int32 misc_value) const;
    [[nodiscard]] int32 GetMaxPositiveAuraModifierByMiscValue(AuraType auratype, int32 misc_value) const;
    [[nodiscard]] int32 GetMaxNegativeAuraModifierByMiscValue(AuraType auratype, int32 misc_value) const;

    int32 GetTotalAuraModifierByAffectMask(AuraType auratype, SpellInfo const* affectedSpell) const;
    float GetTotalAuraMultiplierByAffectMask(AuraType auratype, SpellInfo const* affectedSpell) const;
    int32 GetMaxPositiveAuraModifierByAffectMask(AuraType auratype, SpellInfo const* affectedSpell) const;
    int32 GetMaxNegativeAuraModifierByAffectMask(AuraType auratype, SpellInfo const* affectedSpell) const;

    VisibleAuraMap const* GetVisibleAuras() { return &m_visibleAuras; }
    AuraApplication* GetVisibleAura(uint8 slot)
    {
        VisibleAuraMap::iterator itr = m_visibleAuras.find(slot);
        if (itr != m_visibleAuras.end())
            return itr->second;
        return nullptr;
    }
    void SetVisibleAura(uint8 slot, AuraApplication* aur) { m_visibleAuras[slot] = aur; UpdateAuraForGroup(slot);}
    void RemoveVisibleAura(uint8 slot) { m_visibleAuras.erase(slot); UpdateAuraForGroup(slot);}

    void ModifyAuraState(AuraStateType flag, bool apply);
    uint32 BuildAuraStateUpdateForTarget(Unit* target) const;
    bool HasAuraState(AuraStateType flag, SpellInfo const* spellProto = nullptr, Unit const* Caster = nullptr) const;

    /*********************************************************/
    /***         METHODS RELATED TO PROCS SYSTEM           ***/
    /*********************************************************/
    bool CanProc() { return !m_procDeep; }
    void SetCantProc(bool apply);

    static void ProcDamageAndSpell(Unit* actor, Unit* victim, uint32 procAttacker, uint32 procVictim, uint32 procEx, uint32 amount, WeaponAttackType attType = BASE_ATTACK, SpellInfo const* procSpellInfo = nullptr, SpellInfo const* procAura = nullptr, int8 procAuraEffectIndex = -1, Spell const* procSpell = nullptr, DamageInfo* damageInfo = nullptr, HealInfo* healInfo = nullptr, uint32 procPhase = 2 /*PROC_SPELL_PHASE_HIT*/);
    void ProcDamageAndSpellFor(bool isVictim, Unit* target, uint32 procFlag, uint32 procExtra, WeaponAttackType attType, SpellInfo const* procSpellInfo, uint32 damage, SpellInfo const* procAura = nullptr, int8 procAuraEffectIndex = -1, Spell const* procSpell = nullptr, DamageInfo* damageInfo = nullptr, HealInfo* healInfo = nullptr, uint32 procPhase = 2 /*PROC_SPELL_PHASE_HIT*/);

    void GetProcAurasTriggeredOnEvent(std::list<AuraApplication*>& aurasTriggeringProc, std::list<AuraApplication*>* procAuras, ProcEventInfo eventInfo);

    void TriggerAurasProcOnEvent(CalcDamageInfo& damageInfo);
    void TriggerAurasProcOnEvent(std::list<AuraApplication*>* myProcAuras, std::list<AuraApplication*>* targetProcAuras, Unit* actionTarget, uint32 typeMaskActor, uint32 typeMaskActionTarget, uint32 spellTypeMask, uint32 spellPhaseMask, uint32 hitMask, Spell* spell, DamageInfo* damageInfo, HealInfo* healInfo);
    void TriggerAurasProcOnEvent(ProcEventInfo& eventInfo, std::list<AuraApplication*>& procAuras);

    [[nodiscard]] float GetWeaponProcChance() const;
    float GetPPMProcChance(uint32 WeaponSpeed, float PPM,  SpellInfo const* spellProto) const;

    /*********************************************************/
    /***            METHODS RELATED TO SPELLS              ***/
    /*********************************************************/
    [[nodiscard]] Player* GetSpellModOwner() const;
    [[nodiscard]] Spell* GetCurrentSpell(CurrentSpellTypes spellType) const { return m_currentSpells[spellType]; }
    [[nodiscard]] Spell* GetCurrentSpell(uint32 spellType) const { return m_currentSpells[spellType]; }
    [[nodiscard]] Spell* FindCurrentSpellBySpellId(uint32 spell_id) const;
    [[nodiscard]] int32 GetCurrentSpellCastTime(uint32 spell_id) const;

    [[nodiscard]] bool virtual HasSpell(uint32 /*spellID*/) const { return false; }
    void SetCurrentCastedSpell(Spell* pSpell);
    virtual void ProhibitSpellSchool(SpellSchoolMask /*idSchoolMask*/, uint32 /*unTimeMs*/) { }

    void SetInstantCast(bool set) { _instantCast = set; }
    [[nodiscard]] bool CanInstantCast() const { return _instantCast; }

    // set withDelayed to true to account delayed spells as casted
    // delayed+channeled spells are always accounted as casted
    // we can skip channeled or delayed checks using flags
    [[nodiscard]] bool IsNonMeleeSpellCast(bool withDelayed, bool skipChanneled = false, bool skipAutorepeat = false, bool isAutoshoot = false, bool skipInstant = true) const;

    // set withDelayed to true to interrupt delayed spells too
    // delayed+channeled spells are always interrupted
    void InterruptNonMeleeSpells(bool withDelayed, uint32 spellid = 0, bool withInstant = true, bool bySelf = false);

    // target dependent range checks
    float GetSpellMaxRangeForTarget(Unit const* target, SpellInfo const* spellInfo) const;
    float GetSpellMinRangeForTarget(Unit const* target, SpellInfo const* spellInfo) const;

    // Spell interrupt
    [[nodiscard]] uint32 GetInterruptMask() const { return m_interruptMask; }
    void AddInterruptMask(uint32 mask) { m_interruptMask |= mask; }
    void UpdateInterruptMask();
    void InterruptSpell(CurrentSpellTypes spellType, bool withDelayed = true, bool withInstant = true, bool bySelf = false);
    bool isSpellBlocked(Unit* victim, SpellInfo const* spellProto, WeaponAttackType attackType = BASE_ATTACK);
    void FinishSpell(CurrentSpellTypes spellType, bool ok = true);

    // Spell hit methods
    Unit* GetMagicHitRedirectTarget(Unit* victim, SpellInfo const* spellInfo);
    Unit* GetMeleeHitRedirectTarget(Unit* victim, SpellInfo const* spellInfo = nullptr);
    [[nodiscard]] float MeleeSpellMissChance(Unit const* victim, WeaponAttackType attType, int32 skillDiff, uint32 spellId) const;
    [[nodiscard]] SpellMissInfo MeleeSpellHitResult(Unit* victim, SpellInfo const* spell);
    [[nodiscard]] SpellMissInfo MagicSpellHitResult(Unit* victim, SpellInfo const* spell);
    [[nodiscard]] SpellMissInfo SpellHitResult(Unit* victim, SpellInfo const* spell, bool canReflect = false);
    [[nodiscard]] SpellMissInfo SpellHitResult(Unit* victim, Spell const* spell, bool canReflect = false);

    // Healling spells
    static int32 DealHeal(Unit* healer, Unit* victim, uint32 addhealth);
    void SendHealSpellLog(HealInfo const& healInfo, bool critical = false);
    int32 HealBySpell(HealInfo& healInfo, bool critical = false);

    int32 SpellBaseHealingBonusDone(SpellSchoolMask schoolMask);
    int32 SpellBaseHealingBonusTaken(SpellSchoolMask schoolMask);
    float SpellPctHealingModsDone(Unit* victim, SpellInfo const* spellProto, DamageEffectType damagetype);
    uint32 SpellHealingBonusDone(Unit* victim, SpellInfo const* spellProto, uint32 healamount, DamageEffectType damagetype, uint8 effIndex, float TotalMod = 0.0f, uint32 stack = 1);
    uint32 SpellHealingBonusTaken(Unit* caster, SpellInfo const* spellProto, uint32 healamount, DamageEffectType damagetype, uint32 stack = 1);
    static uint32 SpellCriticalHealingBonus(Unit const* caster, SpellInfo const* spellProto, uint32 damage, Unit const* victim);

    static void CalcAbsorbResist(DamageInfo& dmgInfo, bool Splited = false);
    static void CalcHealAbsorb(HealInfo& healInfo);

    // Energize spells
    void SendEnergizeSpellLog(Unit* victim, uint32 SpellID, uint32 Damage, Powers powertype);
    void EnergizeBySpell(Unit* victim, uint32 SpellID, uint32 Damage, Powers powertype);

    // Spells immunities
    void ApplySpellImmune(uint32 spellId, uint32 op, uint32 type, bool apply, SpellImmuneBlockType blockType = SPELL_BLOCK_TYPE_ALL);
    void ApplySpellDispelImmunity(SpellInfo const* spellProto, DispelType type, bool apply);
    virtual bool IsImmunedToSpell(SpellInfo const* spellInfo, Spell const* spell = nullptr);
    [[nodiscard]] bool IsImmunedToDamage(SpellSchoolMask meleeSchoolMask) const;
    [[nodiscard]] bool IsImmunedToDamage(SpellInfo const* spellInfo) const;
    [[nodiscard]] bool IsImmunedToDamage(Spell const* spell) const;
    [[nodiscard]] bool IsImmunedToSchool(SpellSchoolMask meleeSchoolMask) const;
    [[nodiscard]] bool IsImmunedToSchool(SpellInfo const* spellInfo) const;
    [[nodiscard]] bool IsImmunedToSchool(Spell const* spell) const;
    [[nodiscard]] bool IsImmunedToDamageOrSchool(SpellSchoolMask meleeSchoolMask) const;
    bool IsImmunedToDamageOrSchool(SpellInfo const* spellInfo) const;
    virtual bool IsImmunedToSpellEffect(SpellInfo const* spellInfo, uint32 index) const;

    // Critic chances
    bool isBlockCritical();
    float SpellDoneCritChance(Unit const* /*victim*/, SpellInfo const* spellProto, SpellSchoolMask schoolMask, WeaponAttackType attackType, bool skipEffectCheck) const;
    float SpellTakenCritChance(Unit const* caster, SpellInfo const* spellProto, SpellSchoolMask schoolMask, float doneChance, WeaponAttackType attackType, bool skipEffectCheck) const;

    // Others modifiers
    float ApplyEffectModifiers(SpellInfo const* spellProto, uint8 effect_index, float value) const;
    int32 CalcSpellDuration(SpellInfo const* spellProto);
    int32 ModSpellDuration(SpellInfo const* spellProto, Unit const* target, int32 duration, bool positive, uint32 effectMask);
    void  ModSpellCastTime(SpellInfo const* spellProto, int32& castTime, Spell* spell = nullptr);
    float CalculateLevelPenalty(SpellInfo const* spellProto) const;

    uint32 GetCastingTimeForBonus(SpellInfo const* spellProto, DamageEffectType damagetype, uint32 CastingTime) const;
    void CastDelayedSpellWithPeriodicAmount(Unit* caster, uint32 spellId, AuraType auraType, int32 addAmount, uint8 effectIndex = 0);

    // SpellCastResult methods
    SpellCastResult CastSpell(SpellCastTargets const& targets, SpellInfo const* spellInfo, CustomSpellValues const* value, TriggerCastFlags triggerFlags = TRIGGERED_NONE, Item* castItem = nullptr, AuraEffect const* triggeredByAura = nullptr, ObjectGuid originalCaster = ObjectGuid::Empty);
    SpellCastResult CastSpell(Unit* victim, uint32 spellId, bool triggered, Item* castItem = nullptr, AuraEffect const* triggeredByAura = nullptr, ObjectGuid originalCaster = ObjectGuid::Empty);
    SpellCastResult CastSpell(Unit* victim, uint32 spellId, TriggerCastFlags triggerFlags = TRIGGERED_NONE, Item* castItem = nullptr, AuraEffect const* triggeredByAura = nullptr, ObjectGuid originalCaster = ObjectGuid::Empty);
    SpellCastResult CastSpell(Unit* victim, SpellInfo const* spellInfo, bool triggered, Item* castItem = nullptr, AuraEffect const* triggeredByAura = nullptr, ObjectGuid originalCaster = ObjectGuid::Empty);
    SpellCastResult CastSpell(Unit* victim, SpellInfo const* spellInfo, TriggerCastFlags triggerFlags = TRIGGERED_NONE, Item* castItem = nullptr, AuraEffect const* triggeredByAura = nullptr, ObjectGuid originalCaster = ObjectGuid::Empty);
    SpellCastResult CastSpell(float x, float y, float z, uint32 spellId, bool triggered, Item* castItem = nullptr, AuraEffect const* triggeredByAura = nullptr, ObjectGuid originalCaster = ObjectGuid::Empty);
    SpellCastResult CastSpell(GameObject* go, uint32 spellId, bool triggered, Item* castItem = nullptr, AuraEffect* triggeredByAura = nullptr, ObjectGuid originalCaster = ObjectGuid::Empty);
    SpellCastResult CastCustomSpell(Unit* victim, uint32 spellId, int32 const* bp0, int32 const* bp1, int32 const* bp2, bool triggered, Item* castItem = nullptr, AuraEffect const* triggeredByAura = nullptr, ObjectGuid originalCaster = ObjectGuid::Empty);
    SpellCastResult CastCustomSpell(uint32 spellId, SpellValueMod mod, int32 value, Unit* victim, bool triggered, Item* castItem = nullptr, AuraEffect const* triggeredByAura = nullptr, ObjectGuid originalCaster = ObjectGuid::Empty);
    SpellCastResult CastCustomSpell(uint32 spellId, SpellValueMod mod, int32 value, Unit* victim = nullptr, TriggerCastFlags triggerFlags = TRIGGERED_NONE, Item* castItem = nullptr, AuraEffect const* triggeredByAura = nullptr, ObjectGuid originalCaster = ObjectGuid::Empty);
    SpellCastResult CastCustomSpell(uint32 spellId, CustomSpellValues const& value, Unit* victim = nullptr, TriggerCastFlags triggerFlags = TRIGGERED_NONE, Item* castItem = nullptr, AuraEffect const* triggeredByAura = nullptr, ObjectGuid originalCaster = ObjectGuid::Empty);

    /*********************************************************/
    /***     METHODS RELATED TO GAMEOBJECT & DYNOBEJCTS    ***/
    /*********************************************************/
    void _RegisterDynObject(DynamicObject* dynObj);
    void _UnregisterDynObject(DynamicObject* dynObj);
    DynamicObject* GetDynObject(uint32 spellId);
    bool RemoveDynObject(uint32 spellId);
    void RemoveAllDynObjects();

    [[nodiscard]] GameObject* GetGameObject(uint32 spellId) const;
    void AddGameObject(GameObject* gameObj);
    void RemoveGameObject(GameObject* gameObj, bool del);
    void RemoveGameObject(uint32 spellid, bool del);
    void RemoveAllGameObjects();

    /*********************************************************/
    /***           METHODS RELATED TO MOVEMENTS            ***/
    /*********************************************************/
    [[nodiscard]] bool isFeared()  const { return HasAuraType(SPELL_AURA_MOD_FEAR); }
    [[nodiscard]] bool isInRoots() const { return HasAuraType(SPELL_AURA_MOD_ROOT); }
    [[nodiscard]] bool IsPolymorphed() const;
    [[nodiscard]] bool isFrozen() const;
    [[nodiscard]] bool IsInFlight()  const { return HasUnitState(UNIT_STATE_IN_FLIGHT); }
    [[nodiscard]] bool IsLevitating() const { return m_movementInfo.HasMovementFlag(MOVEMENTFLAG_DISABLE_GRAVITY); }
    [[nodiscard]] bool IsWalking() const { return m_movementInfo.HasMovementFlag(MOVEMENTFLAG_WALKING); }
    [[nodiscard]] bool isMoving() const   { return m_movementInfo.HasMovementFlag(MOVEMENTFLAG_MASK_MOVING); }
    [[nodiscard]] bool isTurning() const  { return m_movementInfo.HasMovementFlag(MOVEMENTFLAG_MASK_TURNING); }
    [[nodiscard]] bool IsHovering() const { return m_movementInfo.HasMovementFlag(MOVEMENTFLAG_HOVER); }
    [[nodiscard]] bool isSwimming() const { return m_movementInfo.HasMovementFlag(MOVEMENTFLAG_SWIMMING); }
    [[nodiscard]] virtual bool CanFly() const = 0;
    [[nodiscard]] bool IsFlying() const { return m_movementInfo.HasMovementFlag(MOVEMENTFLAG_FLYING | MOVEMENTFLAG_DISABLE_GRAVITY); }
    [[nodiscard]] bool IsFalling() const;

    [[nodiscard]] float GetHoverHeight() const { return IsHovering() ? GetFloatValue(UNIT_FIELD_HOVERHEIGHT) : 0.0f; }

    [[nodiscard]] virtual bool IsMovementPreventedByCasting() const;

    [[nodiscard]] virtual bool CanEnterWater() const = 0;
    [[nodiscard]] virtual bool CanSwim() const;
    [[nodiscard]] bool CanFreeMove() const
    {
        return !HasUnitState(UNIT_STATE_CONFUSED | UNIT_STATE_FLEEING | UNIT_STATE_IN_FLIGHT |
                             UNIT_STATE_ROOT | UNIT_STATE_STUNNED | UNIT_STATE_DISTRACTED) && !GetOwnerGUID();
    }

    void KnockbackFrom(float x, float y, float speedXY, float speedZ);
    void JumpTo(float speedXY, float speedZ, bool forward = true);
    void JumpTo(WorldObject* obj, float speedZ);

    void  UpdateSpeed(UnitMoveType mtype, bool forced);
    [[nodiscard]] float GetSpeed(UnitMoveType mtype) const;
    [[nodiscard]] float GetSpeedRate(UnitMoveType mtype) const { return m_speed_rate[mtype]; }
    void SetSpeed(UnitMoveType mtype, float rate, bool forced = false);
    void SetSpeedRate(UnitMoveType mtype, float rate) { m_speed_rate[mtype] = rate; }

    void propagateSpeedChange() { GetMotionMaster()->propagateSpeedChange(); }

    void SendMonsterMove(float NewPosX, float NewPosY, float NewPosZ, uint32 TransitTime, SplineFlags sf = SPLINEFLAG_WALK_MODE); // pussywizard: need to just send packet, with no movement/spline
    void MonsterMoveWithSpeed(float x, float y, float z, float speed);
    //void SetFacing(float ori, WorldObject* obj = nullptr);
    //void SendMonsterMove(float NewPosX, float NewPosY, float NewPosZ, uint8 type, uint32 MovementFlags, uint32 Time, Player* player = nullptr);

    virtual bool SetWalk(bool enable);
    virtual bool SetDisableGravity(bool disable, bool packetOnly = false, bool updateAnimationTier = true);
    virtual bool SetSwim(bool enable);
    virtual bool SetCanFly(bool enable, bool packetOnly = false);
    virtual bool SetWaterWalking(bool enable, bool packetOnly = false);
    virtual bool SetFeatherFall(bool enable, bool packetOnly = false);
    virtual bool SetHover(bool enable, bool packetOnly = false, bool updateAnimationTier = true);

    MotionMaster* GetMotionMaster() { return i_motionMaster; }
    [[nodiscard]] const MotionMaster* GetMotionMaster() const { return i_motionMaster; }
    [[nodiscard]] virtual MovementGeneratorType GetDefaultMovementType() const;

    [[nodiscard]] bool IsStopped() const { return !(HasUnitState(UNIT_STATE_MOVING)); }
    void StopMoving();
    void StopMovingOnCurrentPos();   /// @brief Disable the unit movement by clearing UNIT_STATE_MOVING and stopping the spline.
    virtual void PauseMovement(uint32 timer = 0, uint8 slot = 0); // timer in ms
    void ResumeMovement(uint32 timer = 0, uint8 slot = 0);

    void SetControlled(bool apply, UnitState state, Unit* source = nullptr, bool isFear = false);
    void DisableRotate(bool apply);
    void DisableSpline();

    /*********************************************************/
    /***                  MISC METHODS                     ***/
    /*********************************************************/
    // SheathState
    [[nodiscard]] SheathState GetSheath() const { return SheathState(GetByteValue(UNIT_FIELD_BYTES_2, 0)); }
    virtual void SetSheath(SheathState sheathed) { SetByteValue(UNIT_FIELD_BYTES_2, 0, sheathed); }
    [[nodiscard]] bool HasStealthAura()      const { return HasAuraType(SPELL_AURA_MOD_STEALTH); }
    [[nodiscard]] bool HasInvisibilityAura() const { return HasAuraType(SPELL_AURA_MOD_INVISIBILITY); }

    // StandState
    [[nodiscard]] uint8 getStandState() const { return GetByteValue(UNIT_FIELD_BYTES_1, 0); }
    [[nodiscard]] bool IsSitState() const;
    [[nodiscard]] bool IsStandState() const;
    void SetStandState(uint8 state);

    void  SetStandFlags(uint8 flags) { SetByteFlag(UNIT_FIELD_BYTES_1,  UNIT_BYTES_1_OFFSET_VIS_FLAG, flags); }
    void  RemoveStandFlags(uint8 flags) { RemoveByteFlag(UNIT_FIELD_BYTES_1,  UNIT_BYTES_1_OFFSET_VIS_FLAG, flags); }

    // DeathState
    DeathState getDeathState() { return m_deathState; };
    virtual void setDeathState(DeathState s, bool despawn = false);           // overwrited in Creature/Player/Pet

    [[nodiscard]] bool IsAlive() const { return (m_deathState == DeathState::Alive); };
    [[nodiscard]] bool isDying() const { return (m_deathState == DeathState::JustDied); };
    [[nodiscard]] bool isDead() const { return (m_deathState == DeathState::Dead || m_deathState == DeathState::Corpse); };

    // React methods
    bool IsHostileTo(Unit const* unit) const;
    [[nodiscard]] bool IsHostileToPlayers() const;
    bool IsFriendlyTo(Unit const* unit) const;
    [[nodiscard]] bool IsNeutralToAll() const;

    // Reactive attacks
    void ClearAllReactives();
    void StartReactiveTimer(ReactiveType reactive) { m_reactiveTimer[reactive] = REACTIVE_TIMER_START;}
    void UpdateReactives(uint32 p_time);

    // Diminish returns system
    DiminishingLevels GetDiminishing(DiminishingGroup group);
    void IncrDiminishing(DiminishingGroup group);
    float ApplyDiminishingToDuration(DiminishingGroup group, int32& duration, Unit* caster, DiminishingLevels Level, int32 limitduration);
    void ApplyDiminishingAura(DiminishingGroup group, bool apply);
    void ClearDiminishings() { m_Diminishing.clear(); }

    // Group methods
    bool IsInPartyWith(Unit const* unit) const;
    bool IsInRaidWith(Unit const* unit) const;
    void GetPartyMembers(std::list<Unit*>& units);
    Unit* GetNextRandomRaidMemberOrPet(float radius);
    void UpdateAuraForGroup(uint8 slot);

    // Reputations system
    ReputationRank GetReactionTo(Unit const* target, bool checkOriginalFaction = false) const;
    ReputationRank GetFactionReactionTo(FactionTemplateEntry const* factionTemplateEntry, Unit const* target) const;

    // Shared vision
    SharedVisionList const& GetSharedVisionList() { return m_sharedVision; }
    void AddPlayerToVision(Player* player);
    void RemovePlayerFromVision(Player* player);
    [[nodiscard]] bool HasSharedVision() const { return !m_sharedVision.empty(); }

    // Virtual items
    uint32 GetVirtualItemId(uint32 slot) const;
    void SetVirtualItem(uint32 slot, uint32 itemId);

    // Mount methods
    [[nodiscard]] bool IsMounted() const { return HasUnitFlag(UNIT_FLAG_MOUNT); }
    [[nodiscard]] uint32 GetMountID() const { return GetUInt32Value(UNIT_FIELD_MOUNTDISPLAYID); }
    void Mount(uint32 mount, uint32 vehicleId = 0, uint32 creatureEntry = 0);
    void Dismount();
    [[nodiscard]] bool IsInDisallowedMountForm() const;

    // Followers
    void addFollower(FollowerReference* pRef) { m_FollowingRefMgr.insertFirst(pRef); }
    void removeFollower(FollowerReference* /*pRef*/) { /* nothing to do yet */ }
    [[nodiscard]] virtual float GetFollowAngle() const { return static_cast<float>(M_PI / 2); }

    // Pets, guardians, minions...
    [[nodiscard]] Guardian* GetGuardianPet() const;
    [[nodiscard]] Minion* GetFirstMinion() const;

    Pet* CreateTamedPetFrom(Creature* creatureTarget, uint32 spell_id = 0);
    Pet* CreateTamedPetFrom(uint32 creatureEntry, uint32 spell_id = 0);
    bool InitTamedPet(Pet* pet, uint8 level, uint32 spell_id);

    void SetMinion(Minion* minion, bool apply);
    void GetAllMinionsByEntry(std::list<Creature*>& Minions, uint32 entry);
    void RemoveAllMinionsByEntry(uint32 entry);

    void AddPetAura(PetAura const* petSpell);
    void RemovePetAura(PetAura const* petSpell);
    void CastPetAura(PetAura const* aura);
    bool IsPetAura(Aura const* aura);

    void PetSpellFail(SpellInfo const* spellInfo, Unit* target, uint32 result);

    void UnsummonAllTotems(bool onDeath = false);

    // Vehicules
    [[nodiscard]] TransportBase* GetDirectTransport() const;    /// Returns the transport this unit is on directly (if on vehicle and transport, return vehicle)

    bool CreateVehicleKit(uint32 id, uint32 creatureEntry);
    void RemoveVehicleKit();
    [[nodiscard]] Vehicle* GetVehicleKit()const { return m_vehicleKit; }
    [[nodiscard]] Vehicle* GetVehicle()   const { return m_vehicle; }
    bool IsOnVehicle(Unit const* vehicle) const { return m_vehicle && m_vehicle == vehicle->GetVehicleKit(); }
    [[nodiscard]] Unit* GetVehicleBase()  const;
    [[nodiscard]] Creature* GetVehicleCreatureBase() const;

    void EnterVehicle(Unit* base, int8 seatId = -1);
    void EnterVehicleUnattackable(Unit* base, int8 seatId = -1);
    void ExitVehicle(Position const* exitPosition = nullptr);
    void ChangeSeat(int8 seatId, bool next = true);

    // Should only be called by AuraEffect::HandleAuraControlVehicle(AuraApplication const* auraApp, uint8 mode, bool apply) const;
    bool HandleSpellClick(Unit* clicker, int8 seatId = -1);
    void _ExitVehicle(Position const* exitPosition = nullptr);
    void _EnterVehicle(Vehicle* vehicle, int8 seatId, AuraApplication const* aurApp = nullptr);

    // Emote
    void HandleEmoteCommand(uint32 emoteId);

    // Chat
    virtual void Talk(std::string_view text, ChatMsg msgType, Language language, float textRange, WorldObject const* target);
    virtual void Say(std::string_view text, Language language, WorldObject const* target = nullptr);
    virtual void Yell(std::string_view text, Language language, WorldObject const* target = nullptr);
    virtual void TextEmote(std::string_view text, WorldObject const* target = nullptr, bool isBossEmote = false);
    virtual void Whisper(std::string_view text, Language language, Player* target, bool isBossWhisper = false);
    virtual void Talk(uint32 textId, ChatMsg msgType, float textRange, WorldObject const* target);
    virtual void Say(uint32 textId, WorldObject const* target = nullptr);
    virtual void Yell(uint32 textId, WorldObject const* target = nullptr);
    virtual void TextEmote(uint32 textId, WorldObject const* target = nullptr, bool isBossEmote = false);
    virtual void Whisper(uint32 textId, Player* target, bool isBossWhisper = false);

    // ShapeShitForm (use by druid)
    [[nodiscard]] ShapeshiftForm GetShapeshiftForm() const { return ShapeshiftForm(GetByteValue(UNIT_FIELD_BYTES_2, 3)); }
    void SetShapeshiftForm(ShapeshiftForm form)
    {
        SetByteValue(UNIT_FIELD_BYTES_2, 3, form);
    }
    bool IsAttackSpeedOverridenShapeShift() const;
    [[nodiscard]] bool IsInFeralForm() const
    {
        ShapeshiftForm form = GetShapeshiftForm();
        return form == FORM_CAT || form == FORM_BEAR || form == FORM_DIREBEAR || form == FORM_GHOSTWOLF; // Xinef: added shamans Ghost Wolf, should behave exactly like druid forms
    }

    // Unit transform
    void setTransForm(uint32 spellid) { m_transform = spellid;}
    [[nodiscard]] uint32 getTransForm() const { return m_transform;}
    void DeMorph();

    // Unit models
    virtual float GetNativeObjectScale() const { return 1.0f; }
    virtual void RecalculateObjectScale();
    [[nodiscard]] uint32 GetDisplayId() const { return GetUInt32Value(UNIT_FIELD_DISPLAYID); }
    virtual void SetDisplayId(uint32 modelId, float displayScale = 1.f);
    [[nodiscard]] uint32 GetNativeDisplayId() const { return GetUInt32Value(UNIT_FIELD_NATIVEDISPLAYID); }
    void RestoreDisplayId();
    void SetNativeDisplayId(uint32 displayId) { SetUInt32Value(UNIT_FIELD_NATIVEDISPLAYID, displayId); }

    [[nodiscard]] uint32 GetModelForForm(ShapeshiftForm form, uint32 spellId) const;
    uint32 GetModelForTotem(PlayerTotemType totemType);

    // Unit positons
    [[nodiscard]] virtual bool IsInWater() const;
    [[nodiscard]] virtual bool IsUnderWater() const;

    void NearTeleportTo(Position& pos, bool casting = false, bool vehicleTeleport = false, bool withPet = false, bool removeTransport = false);
    void NearTeleportTo(float x, float y, float z, float orientation, bool casting = false, bool vehicleTeleport = false, bool withPet = false, bool removeTransport = false);

    void SetInFront(WorldObject const* target);
    void SetFacingTo(float ori);
    void SetFacingToObject(WorldObject* object);

    bool isInAccessiblePlaceFor(Creature const* c) const;
    bool isInFrontInMap(Unit const* target, float distance, float arc = M_PI) const;
    bool isInBackInMap(Unit const* target, float distance, float arc = M_PI) const;

    [[nodiscard]] float GetCollisionHeight() const override;
    [[nodiscard]] float GetCollisionWidth() const override;
    [[nodiscard]] float GetCollisionRadius() const override;

    void UpdateOrientation(float orientation);

    void UpdateHeight(float newZ);

    virtual bool UpdatePosition(float x, float y, float z, float ang, bool teleport = false);
    bool UpdatePosition(const Position& pos, bool teleport = false) { return UpdatePosition(pos.GetPositionX(), pos.GetPositionY(), pos.GetPositionZ(), pos.GetOrientation(), teleport); }

    void ProcessPositionDataChanged(PositionFullTerrainStatus const& data) override;
    virtual void ProcessTerrainStatusUpdate();

    // Visibility & Phase system
    [[nodiscard]] bool IsVisible() const { return m_serverSideVisibility.GetValue(SERVERSIDE_VISIBILITY_GM) <= SEC_PLAYER; }
    void SetVisible(bool x);
    void SetModelVisible(bool on);
    [[nodiscard]] uint32 GetPhaseByAuras() const;
    void SetPhaseMask(uint32 newPhaseMask, bool update) override;// overwrite WorldObject::SetPhaseMask
    void UpdateObjectVisibility(bool forced = true, bool fromUpdate = false) override;

    // Pointers
    void AddPointedBy(SafeUnitPointer* sup) { SafeUnitPointerSet.insert(sup); }
    void RemovePointedBy(SafeUnitPointer* sup) { SafeUnitPointerSet.erase(sup); }
    static void HandleSafeUnitPointersOnDelete(Unit* thisUnit);

    // Senders methods
    void SendAttackStateUpdate(CalcDamageInfo* damageInfo);
    void SendAttackStateUpdate(uint32 HitInfo, Unit* target, uint8 SwingType, SpellSchoolMask damageSchoolMask, uint32 Damage, uint32 AbsorbDamage, uint32 Resist, VictimState TargetState, uint32 BlockedAmount);

    void SendComboPoints();

    void SendPlaySpellVisual(uint32 id);
    void SendPlaySpellImpact(ObjectGuid guid, uint32 id);

    void SendPetActionFeedback (uint8 msg);
    void SendPetTalk (uint32 pettalk);
    void SendPetAIReaction(ObjectGuid guid);

    void SendPeriodicAuraLog(SpellPeriodicAuraLogInfo* pInfo);

    void SendSpellNonMeleeDamageLog(SpellNonMeleeDamage* log);
    void SendSpellNonMeleeReflectLog(SpellNonMeleeDamage* log, Unit* attacker);
    void SendSpellNonMeleeDamageLog(Unit* target, SpellInfo const* spellInfo, uint32 Damage, SpellSchoolMask damageSchoolMask, uint32 AbsorbedDamage, uint32 Resist, bool PhysicalDamage, uint32 Blocked, bool CriticalHit = false, bool Split = false);
    void SendSpellMiss(Unit* target, uint32 spellID, SpellMissInfo missInfo);
    void SendSpellDamageResist(Unit* target, uint32 spellId);
    void SendSpellDamageImmune(Unit* target, uint32 spellId);

    void SendTameFailure(uint8 result);

    void SendTeleportPacket(Position& pos);

    void SendMovementFlagUpdate(bool self = false);
    void SendMovementWaterWalking(Player* sendTo);
    void SendMovementFeatherFall(Player* sendTo);
    void SendMovementHover(Player* sendTo);

    void SendChangeCurrentVictimOpcode(HostileReference* pHostileReference);
    void SendClearThreatListOpcode();
    void SendRemoveFromThreatListOpcode(HostileReference* pHostileReference);
    void SendThreatListUpdate();
    void SendClearTarget();

    // Misc functions
    void ExecuteDelayedUnitRelocationEvent();
    void ExecuteDelayedUnitAINotifyEvent();

    void BuildHeartBeatMsg(WorldPacket* data) const;
    void BuildMovementPacket(ByteBuffer* data) const;

    // Debug
    void OutDebugInfo() const;
    std::string GetDebugInfo() const override;
    void SetCannotReachTargetUnit(bool target, bool isChase);
    [[nodiscard]] bool CanNotReachTarget() const;

    bool m_cannotReachTarget;

    //----------- Public variables ----------//
    uint32 m_extraAttacks;
    bool m_canDualWield;

    ControlSet m_Controlled;

    SafeUnitPointer m_movedByPlayer;

    ObjectGuid m_SummonSlot[MAX_SUMMON_SLOT];
    ObjectGuid m_ObjectSlot[MAX_GAMEOBJECT_SLOT];

    float m_modMeleeHitChance;
    float m_modRangedHitChance;
    float m_modSpellHitChance;
    int32 m_baseSpellCritChance;

    float m_threatModifier[MAX_SPELL_SCHOOL];
    float m_modAttackSpeedPct[3];

    // Event handler
    EventProcessor m_Events;

    SpellImmuneList m_spellImmune[MAX_SPELL_IMMUNITY];
    uint32 m_lastSanctuaryTime;

    // pet auras
    typedef std::set<PetAura const*> PetAuraSet;
    PetAuraSet m_petAuras;

    bool IsAIEnabled;
    bool NeedChangeAI;

    bool m_ControlledByPlayer;
    bool m_CreatedByPlayer;

    // Safe mover
    std::set<SafeUnitPointer*> SafeUnitPointerSet;

    // Relocation Nofier optimization
    Position m_last_notify_position;
    uint32 m_last_notify_mstime;
    uint16 m_delayed_unit_relocation_timer;
    uint16 m_delayed_unit_ai_notify_timer;
    bool bRequestForcedVisibilityUpdate;

    // Movement info
    Movement::MoveSpline* movespline;

protected:
    explicit Unit (bool isWorldObject);

    void BuildValuesUpdate(uint8 updateType, ByteBuffer* data, Player* target) override;

    void _UpdateSpells(uint32 time);
    void _DeleteRemovedAuras();

    void _UpdateAutoRepeatSpell();

    bool IsAlwaysVisibleFor(WorldObject const* seer) const override;
    bool IsAlwaysDetectableFor(WorldObject const* seer) const override;

    void SetFeared(bool apply, Unit* fearedBy = nullptr, bool isFear = false);
    void SetConfused(bool apply);
    void SetStunned(bool apply);
    void SetRooted(bool apply, bool isStun = false);

    //----------- Protected variables ----------//
    UnitAI* i_AI;
    UnitAI* i_disabledAI;

    uint8 m_realRace;
    uint8 m_race;

    bool m_AutoRepeatFirstCast;

    int32 m_attackTimer[MAX_ATTACK];

    float m_createStats[MAX_STATS];

    AttackerSet m_attackers;
    Unit* m_attacking;

    DeathState m_deathState;

    int32 m_procDeep;

    typedef std::list<DynamicObject*> DynObjectList;
    DynObjectList m_dynObj;

    typedef GuidList GameObjectList;
    GameObjectList m_gameObj;
    uint32 m_transform;

    Spell* m_currentSpells[CURRENT_MAX_SPELL];

    AuraMap m_ownedAuras;
    AuraApplicationMap m_appliedAuras;
    AuraList m_removedAuras;
    AuraMap::iterator m_auraUpdateIterator;
    uint32 m_removedAurasCount;

    AuraEffectList m_modAuras[TOTAL_AURAS];
    AuraList m_scAuras;                        // casted singlecast auras
    AuraApplicationList m_interruptableAuras;  // auras which have interrupt mask applied on unit
    AuraStateAurasMap m_auraStateAuras;        // Used for improve performance of aura state checks on aura apply/remove
    uint32 m_interruptMask;

    float m_auraModifiersGroup[UNIT_MOD_END][MODIFIER_TYPE_END];
    float m_weaponDamage[MAX_ATTACK][MAX_WEAPON_DAMAGE_RANGE][MAX_ITEM_PROTO_DAMAGES];
    bool m_canModifyStats;
    VisibleAuraMap m_visibleAuras;

    float m_speed_rate[MAX_MOVE_TYPE];

    CharmInfo* m_charmInfo;
    SharedVisionList m_sharedVision;

    MotionMaster* i_motionMaster;

    uint32 m_reactiveTimer[MAX_REACTIVE];
    int32 m_regenTimer;

    ThreatMgr m_ThreatMgr;
    typedef std::map<ObjectGuid, float> CharmThreatMap;
    CharmThreatMap _charmThreatInfo;

    Vehicle* m_vehicle;
    Vehicle* m_vehicleKit;

    uint32 m_unitTypeMask;
    LiquidTypeEntry const* _lastLiquid;

    // xinef: apply resilience
    bool m_applyResilience;
    bool _instantCast;

    uint32 m_rootTimes;

private:
    bool IsTriggeredAtSpellProcEvent(Unit* victim, Aura* aura, WeaponAttackType attType, bool isVictim, bool active, SpellProcEventEntry const*& spellProcEvent, ProcEventInfo const& eventInfo);
    bool HandleDummyAuraProc(Unit* victim, uint32 damage, AuraEffect* triggeredByAura, SpellInfo const* procSpell, uint32 procFlag, uint32 procEx, uint32 cooldown, ProcEventInfo const& eventInfo);
    bool HandleAuraProc(Unit* victim, uint32 damage, Aura* triggeredByAura, SpellInfo const* procSpell, uint32 procFlag, uint32 procEx, uint32 cooldown, bool* handled);
    bool HandleProcTriggerSpell(Unit* victim, uint32 damage, AuraEffect* triggeredByAura, SpellInfo const* procSpell, uint32 procFlag, uint32 procEx, uint32 cooldown, uint32 procPhase, ProcEventInfo& eventInfo);
    bool HandleOverrideClassScriptAuraProc(Unit* victim, uint32 damage, AuraEffect* triggeredByAura, SpellInfo const* procSpell, uint32 cooldown);
    bool HandleAuraRaidProcFromChargeWithValue(AuraEffect* triggeredByAura);
    bool HandleAuraRaidProcFromCharge(AuraEffect* triggeredByAura);

    void UpdateSplineMovement(uint32 t_diff);
    void UpdateSplinePosition();

    // player or player's pet
    [[nodiscard]] float GetCombatRatingReduction(CombatRating cr) const;
    [[nodiscard]] uint32 GetCombatRatingDamageReduction(CombatRating cr, float rate, float cap, uint32 damage) const;

    void PatchValuesUpdate(ByteBuffer& valuesUpdateBuf, BuildValuesCachePosPointers& posPointers, Player* target);
    void InvalidateValuesUpdateCache() { _valuesUpdateCache.clear(); }

    [[nodiscard]] float processDummyAuras(float TakenTotalMod) const;

    void _addAttacker(Unit* pAttacker) { m_attackers.insert(pAttacker); }   ///@note: Call only in Unit::Attack()
    void _removeAttacker(Unit* pAttacker) { m_attackers.erase(pAttacker); } ///@note: Call only in Unit::AttackStop()

    //----------- Private variables ----------//
    uint32 m_state;                                     // Even derived shouldn't modify
    uint32 m_CombatTimer;
    uint32 m_lastManaUse;                               // msecs
    //TimeTrackerSmall m_movesplineTimer;

    Diminishing m_Diminishing;
    // Manage all Units that are threatened by us
    HostileRefMgr m_HostileRefMgr;

    FollowerRefMgr m_FollowingRefMgr;

    Unit* m_comboTarget;
    int8 m_comboPoints;
    std::unordered_set<Unit*> m_ComboPointHolders;

    RedirectThreatInfo _redirectThreatInfo;

    bool m_cleanupDone; // lock made to not add stuff after cleanup before delete
    bool m_duringRemoveFromWorld; // lock made to not add stuff after begining removing from world

    uint32 _oldFactionId;           ///< faction before charm
    bool _isWalkingBeforeCharm;     ///< Are we walking before we were charmed?

    uint32 _lastExtraAttackSpell;
    std::unordered_map<ObjectGuid /*guid*/, uint32 /*count*/> extraAttacksTargets;
    ObjectGuid _lastDamagedTargetGuid;

    typedef std::unordered_map<uint64 /*visibleFlag(uint32) + updateType(uint8)*/, BuildValuesCachedBuffer>  ValuesUpdateCache;
    ValuesUpdateCache _valuesUpdateCache;
};

namespace Acore
{
    // Binary predicate for sorting Units based on percent value of a power
    class PowerPctOrderPred
    {
    public:
        PowerPctOrderPred(Powers power, bool ascending = true) : _power(power), _ascending(ascending) { }

        bool operator()(WorldObject const* objA, WorldObject const* objB) const
        {
            Unit const* a = objA->ToUnit();
            Unit const* b = objB->ToUnit();
            float rA = (a && a->GetMaxPower(_power)) ? float(a->GetPower(_power)) / float(a->GetMaxPower(_power)) : 0.0f;
            float rB = (b && b->GetMaxPower(_power)) ? float(b->GetPower(_power)) / float(b->GetMaxPower(_power)) : 0.0f;
            return _ascending ? rA < rB : rA > rB;
        }

        bool operator()(Unit const* a, Unit const* b) const
        {
            float rA = a->GetMaxPower(_power) ? float(a->GetPower(_power)) / float(a->GetMaxPower(_power)) : 0.0f;
            float rB = b->GetMaxPower(_power) ? float(b->GetPower(_power)) / float(b->GetMaxPower(_power)) : 0.0f;
            return _ascending ? rA < rB : rA > rB;
        }

    private:
        Powers const _power;
        bool const _ascending;
    };

    // Binary predicate for sorting Units based on percent value of health
    class HealthPctOrderPred
    {
    public:
        HealthPctOrderPred(bool ascending = true) : _ascending(ascending) { }

        bool operator()(WorldObject const* objA, WorldObject const* objB) const
        {
            Unit const* a = objA->ToUnit();
            Unit const* b = objB->ToUnit();
            float rA = (a && a->GetMaxHealth()) ? float(a->GetHealth()) / float(a->GetMaxHealth()) : 0.0f;
            float rB = (b && b->GetMaxHealth()) ? float(b->GetHealth()) / float(b->GetMaxHealth()) : 0.0f;
            return _ascending ? rA < rB : rA > rB;
        }

        bool operator() (Unit const* a, Unit const* b) const
        {
            float rA = a->GetMaxHealth() ? float(a->GetHealth()) / float(a->GetMaxHealth()) : 0.0f;
            float rB = b->GetMaxHealth() ? float(b->GetHealth()) / float(b->GetMaxHealth()) : 0.0f;
            return _ascending ? rA < rB : rA > rB;
        }

    private:
        bool const _ascending;
    };
}

class RedirectSpellEvent : public BasicEvent
{
public:
    RedirectSpellEvent(Unit& self, ObjectGuid auraOwnerGUID, AuraEffect* auraEffect) : _self(self), _auraOwnerGUID(auraOwnerGUID), _auraEffect(auraEffect) { }
    bool Execute(uint64 e_time, uint32 p_time) override;

protected:
    Unit& _self;
    ObjectGuid _auraOwnerGUID;
    AuraEffect* _auraEffect;
};

#endif<|MERGE_RESOLUTION|>--- conflicted
+++ resolved
@@ -1083,107 +1083,10 @@
     [[nodiscard]] float GetUnitParryChance() const;
     [[nodiscard]] float GetUnitBlockChance() const;
 
-<<<<<<< HEAD
-    ReputationRank GetReactionTo(Unit const* target, bool checkOriginalFaction = false) const;
-    ReputationRank GetFactionReactionTo(FactionTemplateEntry const* factionTemplateEntry, Unit const* target) const;
-    static ReputationRank GetFactionReactionTo(FactionTemplateEntry const* factionTemplateEntry, FactionTemplateEntry const* targetFactionTemplateEntry);
-
-    bool IsHostileTo(Unit const* unit) const;
-    [[nodiscard]] bool IsHostileToPlayers() const;
-    bool IsFriendlyTo(Unit const* unit) const;
-    [[nodiscard]] bool IsNeutralToAll() const;
-    bool IsInPartyWith(Unit const* unit) const;
-    bool IsInRaidWith(Unit const* unit) const;
-    void GetPartyMembers(std::list<Unit*>& units);
-    [[nodiscard]] bool IsContestedGuard() const
-    {
-        if (FactionTemplateEntry const* entry = GetFactionTemplateEntry())
-            return entry->IsContestedGuardFaction();
-
-        return false;
-    }
-    [[nodiscard]] bool IsInSanctuary() const { return HasByteFlag(UNIT_FIELD_BYTES_2, 1, UNIT_BYTE2_FLAG_SANCTUARY); }
-    [[nodiscard]] bool IsPvP() const { return HasByteFlag(UNIT_FIELD_BYTES_2, 1, UNIT_BYTE2_FLAG_PVP); }
-    [[nodiscard]] bool IsFFAPvP() const { return HasByteFlag(UNIT_FIELD_BYTES_2, 1, UNIT_BYTE2_FLAG_FFA_PVP); }
-    void SetPvP(bool state)
-    {
-        if (state)
-            SetByteFlag(UNIT_FIELD_BYTES_2, 1, UNIT_BYTE2_FLAG_PVP);
-        else
-            RemoveByteFlag(UNIT_FIELD_BYTES_2, 1, UNIT_BYTE2_FLAG_PVP);
-    }
-
-    [[nodiscard]] uint32 GetCreatureType() const;
-    [[nodiscard]] uint32 GetCreatureTypeMask() const
-    {
-        uint32 creatureType = GetCreatureType();
-        return (creatureType >= 1) ? (1 << (creatureType - 1)) : 0;
-    }
-
-    [[nodiscard]] uint8 getStandState() const { return GetByteValue(UNIT_FIELD_BYTES_1, 0); }
-    [[nodiscard]] bool IsSitState() const;
-    [[nodiscard]] bool IsStandState() const;
-    void SetStandState(uint8 state);
-
-    void  SetStandFlags(uint8 flags) { SetByteFlag(UNIT_FIELD_BYTES_1,  UNIT_BYTES_1_OFFSET_VIS_FLAG, flags); }
-    void  RemoveStandFlags(uint8 flags) { RemoveByteFlag(UNIT_FIELD_BYTES_1,  UNIT_BYTES_1_OFFSET_VIS_FLAG, flags); }
-
-    [[nodiscard]] bool IsMounted() const { return HasUnitFlag(UNIT_FLAG_MOUNT); }
-    [[nodiscard]] uint32 GetMountID() const { return GetUInt32Value(UNIT_FIELD_MOUNTDISPLAYID); }
-    void Mount(uint32 mount, uint32 vehicleId = 0, uint32 creatureEntry = 0);
-    void Dismount();
-
-    uint16 GetMaxSkillValueForLevel(Unit const* target = nullptr) const { return (target ? getLevelForTarget(target) : GetLevel()) * 5; }
-    static void DealDamageMods(Unit const* victim, uint32& damage, uint32* absorb);
-    static uint32 DealDamage(Unit* attacker, Unit* victim, uint32 damage, CleanDamage const* cleanDamage = nullptr, DamageEffectType damagetype = DIRECT_DAMAGE, SpellSchoolMask damageSchoolMask = SPELL_SCHOOL_MASK_NORMAL, SpellInfo const* spellProto = nullptr, bool durabilityLoss = true, bool allowGM = false, Spell const* spell = nullptr);
-    static void Kill(Unit* killer, Unit* victim, bool durabilityLoss = true, WeaponAttackType attackType = BASE_ATTACK, SpellInfo const* spellProto = nullptr, Spell const* spell = nullptr);
-    void KillSelf(bool durabilityLoss = true, WeaponAttackType attackType = BASE_ATTACK, SpellInfo const* spellProto = nullptr, Spell const* spell = nullptr) { Kill(this, this, durabilityLoss, attackType, spellProto, spell); };
-    static int32 DealHeal(Unit* healer, Unit* victim, uint32 addhealth);
-
-    static void ProcDamageAndSpell(Unit* actor, Unit* victim, uint32 procAttacker, uint32 procVictim, uint32 procEx, uint32 amount, WeaponAttackType attType = BASE_ATTACK, SpellInfo const* procSpellInfo = nullptr, SpellInfo const* procAura = nullptr, int8 procAuraEffectIndex = -1, Spell const* procSpell = nullptr, DamageInfo* damageInfo = nullptr, HealInfo* healInfo = nullptr, uint32 procPhase = 2 /*PROC_SPELL_PHASE_HIT*/);
-    void ProcDamageAndSpellFor(bool isVictim, Unit* target, uint32 procFlag, uint32 procExtra, WeaponAttackType attType, SpellInfo const* procSpellInfo, uint32 damage, SpellInfo const* procAura = nullptr, int8 procAuraEffectIndex = -1, Spell const* procSpell = nullptr, DamageInfo* damageInfo = nullptr, HealInfo* healInfo = nullptr, uint32 procPhase = 2 /*PROC_SPELL_PHASE_HIT*/);
-
-    void GetProcAurasTriggeredOnEvent(std::list<AuraApplication*>& aurasTriggeringProc, std::list<AuraApplication*>* procAuras, ProcEventInfo eventInfo);
-    void TriggerAurasProcOnEvent(CalcDamageInfo& damageInfo);
-    void TriggerAurasProcOnEvent(std::list<AuraApplication*>* myProcAuras, std::list<AuraApplication*>* targetProcAuras, Unit* actionTarget, uint32 typeMaskActor, uint32 typeMaskActionTarget, uint32 spellTypeMask, uint32 spellPhaseMask, uint32 hitMask, Spell* spell, DamageInfo* damageInfo, HealInfo* healInfo);
-    void TriggerAurasProcOnEvent(ProcEventInfo& eventInfo, std::list<AuraApplication*>& procAuras);
-
-    void HandleEmoteCommand(uint32 emoteId);
-    void AttackerStateUpdate (Unit* victim, WeaponAttackType attType = BASE_ATTACK, bool extra = false, bool ignoreCasting = false);
-
-    void CalculateMeleeDamage(Unit* victim, CalcDamageInfo* damageInfo, WeaponAttackType attackType = BASE_ATTACK, const bool sittingVictim = false);
-    void DealMeleeDamage(CalcDamageInfo* damageInfo, bool durabilityLoss);
-
-    void HandleProcExtraAttackFor(Unit* victim, uint32 count);
-    void SetLastExtraAttackSpell(uint32 spellId) { _lastExtraAttackSpell = spellId; }
-    [[nodiscard]] uint32 GetLastExtraAttackSpell() const { return _lastExtraAttackSpell; }
-    void AddExtraAttacks(uint32 count);
-    void SetLastDamagedTargetGuid(ObjectGuid const& guid) { _lastDamagedTargetGuid = guid; }
-    [[nodiscard]] ObjectGuid const& GetLastDamagedTargetGuid() const { return _lastDamagedTargetGuid; }
-
-    void CalculateSpellDamageTaken(SpellNonMeleeDamage* damageInfo, int32 damage, SpellInfo const* spellInfo, WeaponAttackType attackType = BASE_ATTACK, bool crit = false);
-    void DealSpellDamage(SpellNonMeleeDamage* damageInfo, bool durabilityLoss, Spell const* spell = nullptr);
-
-    // player or player's pet resilience (-1%)
-    [[nodiscard]] float GetMeleeCritChanceReduction() const { return GetCombatRatingReduction(CR_CRIT_TAKEN_MELEE); }
-    [[nodiscard]] float GetRangedCritChanceReduction() const { return GetCombatRatingReduction(CR_CRIT_TAKEN_RANGED); }
-    [[nodiscard]] float GetSpellCritChanceReduction() const { return GetCombatRatingReduction(CR_CRIT_TAKEN_SPELL); }
-
-    // player or player's pet resilience (-1%)
-    [[nodiscard]] uint32 GetMeleeCritDamageReduction(uint32 damage) const { return GetCombatRatingDamageReduction(CR_CRIT_TAKEN_MELEE, 2.2f, 33.0f, damage); }
-    [[nodiscard]] uint32 GetRangedCritDamageReduction(uint32 damage) const { return GetCombatRatingDamageReduction(CR_CRIT_TAKEN_RANGED, 2.2f, 33.0f, damage); }
-    [[nodiscard]] uint32 GetSpellCritDamageReduction(uint32 damage) const { return GetCombatRatingDamageReduction(CR_CRIT_TAKEN_SPELL, 2.2f, 33.0f, damage); }
-
-    // player or player's pet resilience (-1%), cap 100%
-    [[nodiscard]] uint32 GetMeleeDamageReduction(uint32 damage) const { return GetCombatRatingDamageReduction(CR_CRIT_TAKEN_MELEE, 2.0f, 100.0f, damage); }
-    [[nodiscard]] uint32 GetRangedDamageReduction(uint32 damage) const { return GetCombatRatingDamageReduction(CR_CRIT_TAKEN_RANGED, 2.0f, 100.0f, damage); }
-    [[nodiscard]] uint32 GetSpellDamageReduction(uint32 damage) const { return GetCombatRatingDamageReduction(CR_CRIT_TAKEN_SPELL, 2.0f, 100.0f, damage); }
-=======
     [[nodiscard]] float GetUnitMissChance(WeaponAttackType attType) const;
     float GetUnitCriticalChance(WeaponAttackType attackType, Unit const* victim) const;
     MeleeHitOutcome RollMeleeOutcomeAgainst (Unit const* victim, WeaponAttackType attType) const;
     MeleeHitOutcome RollMeleeOutcomeAgainst (Unit const* victim, WeaponAttackType attType, int32 crit_chance, int32 miss_chance, int32 dodge_chance, int32 parry_chance, int32 block_chance) const;
->>>>>>> 752c6875
 
     // Resilience
     static void ApplyResilience(Unit const* victim, float* crit, int32* damage, bool isCrit, CombatRating type);
@@ -1220,30 +1123,8 @@
     void SetResistance(SpellSchools school, int32 val) { SetStatInt32Value(static_cast<uint16>(UNIT_FIELD_RESISTANCES) + school, val); }
     void SetResistanceBuffMods(SpellSchools school, bool positive, float val) { SetFloatValue(positive ? static_cast<uint16>(UNIT_FIELD_RESISTANCEBUFFMODSPOSITIVE) + school : static_cast<uint16>(UNIT_FIELD_RESISTANCEBUFFMODSNEGATIVE) +  + school, val); }
 
-<<<<<<< HEAD
-    SpellCastResult CastSpell(SpellCastTargets const& targets, SpellInfo const* spellInfo, CustomSpellValues const* value, TriggerCastFlags triggerFlags = TRIGGERED_NONE, Item* castItem = nullptr, AuraEffect const* triggeredByAura = nullptr, ObjectGuid originalCaster = ObjectGuid::Empty);
-    SpellCastResult CastSpell(Unit* victim, uint32 spellId, bool triggered, Item* castItem = nullptr, AuraEffect const* triggeredByAura = nullptr, ObjectGuid originalCaster = ObjectGuid::Empty);
-    SpellCastResult CastSpell(Unit* victim, uint32 spellId, TriggerCastFlags triggerFlags = TRIGGERED_NONE, Item* castItem = nullptr, AuraEffect const* triggeredByAura = nullptr, ObjectGuid originalCaster = ObjectGuid::Empty);
-    SpellCastResult CastSpell(Unit* victim, SpellInfo const* spellInfo, bool triggered, Item* castItem = nullptr, AuraEffect const* triggeredByAura = nullptr, ObjectGuid originalCaster = ObjectGuid::Empty);
-    SpellCastResult CastSpell(Unit* victim, SpellInfo const* spellInfo, TriggerCastFlags triggerFlags = TRIGGERED_NONE, Item* castItem = nullptr, AuraEffect const* triggeredByAura = nullptr, ObjectGuid originalCaster = ObjectGuid::Empty);
-    SpellCastResult CastSpell(float x, float y, float z, uint32 spellId, bool triggered, Item* castItem = nullptr, AuraEffect const* triggeredByAura = nullptr, ObjectGuid originalCaster = ObjectGuid::Empty);
-    SpellCastResult CastSpell(GameObject* go, uint32 spellId, bool triggered, Item* castItem = nullptr, AuraEffect* triggeredByAura = nullptr, ObjectGuid originalCaster = ObjectGuid::Empty);
-    SpellCastResult CastCustomSpell(Unit* victim, uint32 spellId, int32 const* bp0, int32 const* bp1, int32 const* bp2, bool triggered, Item* castItem = nullptr, AuraEffect const* triggeredByAura = nullptr, ObjectGuid originalCaster = ObjectGuid::Empty);
-    SpellCastResult CastCustomSpell(uint32 spellId, SpellValueMod mod, int32 value, Unit* victim, bool triggered, Item* castItem = nullptr, AuraEffect const* triggeredByAura = nullptr, ObjectGuid originalCaster = ObjectGuid::Empty);
-    SpellCastResult CastCustomSpell(uint32 spellId, SpellValueMod mod, int32 value, Unit* victim = nullptr, TriggerCastFlags triggerFlags = TRIGGERED_NONE, Item* castItem = nullptr, AuraEffect const* triggeredByAura = nullptr, ObjectGuid originalCaster = ObjectGuid::Empty);
-    SpellCastResult CastCustomSpell(uint32 spellId, CustomSpellValues const& value, Unit* victim = nullptr, TriggerCastFlags triggerFlags = TRIGGERED_NONE, Item* castItem = nullptr, AuraEffect const* triggeredByAura = nullptr, ObjectGuid originalCaster = ObjectGuid::Empty);
-    Aura* AddAura(uint32 spellId, Unit* target);
-    Aura* AddAura(SpellInfo const* spellInfo, uint8 effMask, Unit* target);
-    void SetAuraStack(uint32 spellId, Unit* target, uint32 stack);
-    void SendPlaySpellVisual(uint32 id);
-    void SendPlaySpellVisual(ObjectGuid guid, uint32 id);
-    void SendPlaySpellImpact(ObjectGuid guid, uint32 id);
-    void BuildCooldownPacket(WorldPacket& data, uint8 flags, uint32 spellId, uint32 cooldown);
-    void BuildCooldownPacket(WorldPacket& data, uint8 flags, PacketCooldowns const& cooldowns);
-=======
     void ApplyResistanceBuffModsMod(SpellSchools school, bool positive, float val, bool apply) { ApplyModSignedFloatValue(positive ? static_cast<uint16>(UNIT_FIELD_RESISTANCEBUFFMODSPOSITIVE) + school : static_cast<uint16>(UNIT_FIELD_RESISTANCEBUFFMODSNEGATIVE) +  + school, val, apply); }
     void ApplyResistanceBuffModsPercentMod(SpellSchools school, bool positive, float val, bool apply) { ApplyPercentModFloatValue(positive ? static_cast<uint16>(UNIT_FIELD_RESISTANCEBUFFMODSPOSITIVE) + school : static_cast<uint16>(UNIT_FIELD_RESISTANCEBUFFMODSNEGATIVE) +  + school, val, apply); }
->>>>>>> 752c6875
 
     ////////////    Need triage   ////////////////
     uint16 GetMaxSkillValueForLevel(Unit const* target = nullptr) const { return (target ? getLevelForTarget(target) : GetLevel()) * 5; }
@@ -1806,6 +1687,7 @@
     // Reputations system
     ReputationRank GetReactionTo(Unit const* target, bool checkOriginalFaction = false) const;
     ReputationRank GetFactionReactionTo(FactionTemplateEntry const* factionTemplateEntry, Unit const* target) const;
+    static ReputationRank GetFactionReactionTo(FactionTemplateEntry const* factionTemplateEntry, FactionTemplateEntry const* targetFactionTemplateEntry);
 
     // Shared vision
     SharedVisionList const& GetSharedVisionList() { return m_sharedVision; }
@@ -1965,6 +1847,7 @@
     void SendComboPoints();
 
     void SendPlaySpellVisual(uint32 id);
+    void SendPlaySpellVisual(ObjectGuid guid, uint32 id);
     void SendPlaySpellImpact(ObjectGuid guid, uint32 id);
 
     void SendPetActionFeedback (uint8 msg);
