/*
 * This file is part of the AzerothCore Project. See AUTHORS file for Copyright information
 *
 * This program is free software; you can redistribute it and/or modify it
 * under the terms of the GNU Affero General Public License as published by the
 * Free Software Foundation; either version 3 of the License, or (at your
 * option) any later version.
 *
 * This program is distributed in the hope that it will be useful, but WITHOUT
 * ANY WARRANTY; without even the implied warranty of MERCHANTABILITY or
 * FITNESS FOR A PARTICULAR PURPOSE. See the GNU Affero General Public License for
 * more details.
 *
 * You should have received a copy of the GNU General Public License along
 * with this program. If not, see <http://www.gnu.org/licenses/>.
 */

#include "Creature.h"
#include "BattlegroundMgr.h"
#include "CellImpl.h"
#include "Common.h"
#include "CreatureAI.h"
#include "CreatureAISelector.h"
#include "CreatureGroups.h"
#include "DatabaseEnv.h"
#include "Formulas.h"
#include "GameEventMgr.h"
#include "GameTime.h"
#include "GridNotifiers.h"
#include "Group.h"
#include "GroupMgr.h"
#include "InstanceScript.h"
#include "Log.h"
#include "LootMgr.h"
#include "MapMgr.h"
#include "ObjectMgr.h"
#include "Opcodes.h"
#include "OutdoorPvPMgr.h"
#include "Pet.h"
#include "Player.h"
#include "PoolMgr.h"
#include "ScriptedGossip.h"
#include "SpellAuraEffects.h"
#include "SpellMgr.h"
#include "TemporarySummon.h"
#include "Transport.h"
#include "Util.h"
#include "Vehicle.h"
#include "WaypointMovementGenerator.h"
#include "World.h"
#include "WorldPacket.h"

// TODO: this import is not necessary for compilation and marked as unused by the IDE
//  however, for some reasons removing it would cause a damn linking issue
//  there is probably some underlying problem with imports which should properly addressed
//  see: https://github.com/azerothcore/azerothcore-wotlk/issues/9766
#include "GridNotifiersImpl.h"

CreatureMovementData::CreatureMovementData() : Ground(CreatureGroundMovementType::Run), Flight(CreatureFlightMovementType::None),
                                               Swim(true), Rooted(false), Chase(CreatureChaseMovementType::Run),
                                               Random(CreatureRandomMovementType::Walk), InteractionPauseTimer(sWorld->getIntConfig(CONFIG_CREATURE_STOP_FOR_PLAYER)) {}

std::string CreatureMovementData::ToString() const
{
    constexpr std::array<char const*, 3> GroundStates = {"None", "Run", "Hover"};
    constexpr std::array<char const*, 3> FlightStates = {"None", "DisableGravity", "CanFly"};
    constexpr std::array<char const*, 3> ChaseStates  = {"Run", "CanWalk", "AlwaysWalk"};
    constexpr std::array<char const*, 3> RandomStates = {"Walk", "CanRun", "AlwaysRun"};

    std::ostringstream str;
    str << std::boolalpha
        << "Ground: " << GroundStates[AsUnderlyingType(Ground)]
        << ", Swim: " << Swim
        << ", Flight: " << FlightStates[AsUnderlyingType(Flight)]
        << ", Chase: " << ChaseStates[AsUnderlyingType(Chase)]
        << ", Random: " << RandomStates[AsUnderlyingType(Random)];
    if (Rooted)
        str << ", Rooted";
    str << ", InteractionPauseTimer: " << InteractionPauseTimer;

    return str.str();
}

TrainerSpell const* TrainerSpellData::Find(uint32 spell_id) const
{
    TrainerSpellMap::const_iterator itr = spellList.find(spell_id);
    if (itr != spellList.end())
        return &itr->second;

    return nullptr;
}

bool VendorItemData::RemoveItem(uint32 item_id)
{
    bool found = false;
    for (VendorItemList::iterator i = m_items.begin(); i != m_items.end();)
    {
        if ((*i)->item == item_id)
        {
            i = m_items.erase(i++);
            found = true;
        }
        else
            ++i;
    }
    return found;
}

VendorItemCount::VendorItemCount(uint32 _item, uint32 _count)
    : itemId(_item), count(_count), lastIncrementTime(GameTime::GetGameTime().count()) { }

VendorItem const* VendorItemData::FindItemCostPair(uint32 item_id, uint32 extendedCost) const
{
    for (VendorItemList::const_iterator i = m_items.begin(); i != m_items.end(); ++i)
        if ((*i)->item == item_id && (*i)->ExtendedCost == extendedCost)
            return *i;
    return nullptr;
}

uint32 CreatureTemplate::GetRandomValidModelId() const
{
    uint8 c = 0;
    uint32 modelIDs[4];

    if (Modelid1) modelIDs[c++] = Modelid1;
    if (Modelid2) modelIDs[c++] = Modelid2;
    if (Modelid3) modelIDs[c++] = Modelid3;
    if (Modelid4) modelIDs[c++] = Modelid4;

    return ((c > 0) ? modelIDs[urand(0, c - 1)] : 0);
}

uint32 CreatureTemplate::GetFirstValidModelId() const
{
    if (Modelid1) return Modelid1;
    if (Modelid2) return Modelid2;
    if (Modelid3) return Modelid3;
    if (Modelid4) return Modelid4;
    return 0;
}

void CreatureTemplate::InitializeQueryData()
{
    queryData.Initialize(SMSG_CREATURE_QUERY_RESPONSE, 1);

    queryData << uint32(Entry);                              // creature entry
    queryData << Name;
    queryData << uint8(0) << uint8(0) << uint8(0);           // name2, name3, name4, always empty
    queryData << SubName;
    queryData << IconName;                               // "Directions" for guard, string for Icons 2.3.0
    queryData << uint32(type_flags);                     // flags
    queryData << uint32(type);                           // CreatureType.dbc
    queryData << uint32(family);                         // CreatureFamily.dbc
    queryData << uint32(rank);                           // Creature Rank (elite, boss, etc)
    queryData << uint32(KillCredit[0]);                  // new in 3.1, kill credit
    queryData << uint32(KillCredit[1]);                  // new in 3.1, kill credit
    queryData << uint32(Modelid1);                       // Modelid1
    queryData << uint32(Modelid2);                       // Modelid2
    queryData << uint32(Modelid3);                       // Modelid3
    queryData << uint32(Modelid4);                       // Modelid4
    queryData << float(ModHealth);                       // dmg/hp modifier
    queryData << float(ModMana);                         // dmg/mana modifier
    queryData << uint8(RacialLeader);
    queryData << uint32(movementId);                     // CreatureMovementInfo.dbc
}

bool AssistDelayEvent::Execute(uint64 /*e_time*/, uint32 /*p_time*/)
{
    if (Unit* victim = ObjectAccessor::GetUnit(*m_owner, m_victim))
    {
        // Initialize last damage timer if it doesn't exist
        m_owner->SetLastDamagedTime(GameTime::GetGameTime().count() + MAX_AGGRO_RESET_TIME);

        while (!m_assistants.empty())
        {
            Creature* assistant = ObjectAccessor::GetCreature(*m_owner, *m_assistants.begin());
            m_assistants.pop_front();

            if (assistant && assistant->CanAssistTo(m_owner, victim))
            {
                assistant->SetNoCallAssistance(true);
                assistant->CombatStart(victim);
                if (assistant->IsAIEnabled)
                    assistant->AI()->AttackStart(victim);

                assistant->SetLastDamagedTimePtr(m_owner->GetLastDamagedTimePtr());
            }
        }
    }
    return true;
}

CreatureBaseStats const* CreatureBaseStats::GetBaseStats(uint8 level, uint8 unitClass)
{
    return sObjectMgr->GetCreatureBaseStats(level, unitClass);
}

bool ForcedDespawnDelayEvent::Execute(uint64 /*e_time*/, uint32 /*p_time*/)
{
    m_owner.DespawnOrUnsummon(0s, m_respawnTimer);    // since we are here, we are not TempSummon as object type cannot change during runtime
    return true;
}

Creature::Creature(bool isWorldObject): Unit(isWorldObject), MovableMapObject(), m_groupLootTimer(0), lootingGroupLowGUID(0), m_PlayerDamageReq(0), m_lootRecipientGroup(0),
    m_corpseRemoveTime(0), m_respawnTime(0), m_respawnDelay(300), m_corpseDelay(60), m_wanderDistance(0.0f),
    m_transportCheckTimer(1000), lootPickPocketRestoreTime(0),  m_reactState(REACT_AGGRESSIVE), m_defaultMovementType(IDLE_MOTION_TYPE),
    m_spawnId(0), m_equipmentId(0), m_originalEquipmentId(0), m_AlreadyCallAssistance(false),
    m_AlreadySearchedAssistance(false), m_regenHealth(true), m_AI_locked(false), m_meleeDamageSchoolMask(SPELL_SCHOOL_MASK_NORMAL), m_originalEntry(0), m_moveInLineOfSightDisabled(false), m_moveInLineOfSightStrictlyDisabled(false),
    m_homePosition(), m_transportHomePosition(), m_creatureInfo(nullptr), m_creatureData(nullptr), m_detectionDistance(20.0f), m_waypointID(0), m_path_id(0), m_formation(nullptr), _lastDamagedTime(nullptr), m_cannotReachTimer(0),
    _isMissingSwimmingFlagOutOfCombat(false), m_assistanceTimer(0)
{
    m_regenTimer = CREATURE_REGEN_INTERVAL;
    m_valuesCount = UNIT_END;

    for (uint8 i = 0; i < MAX_CREATURE_SPELLS; ++i)
        m_spells[i] = 0;

    for (uint8 i = SPELL_SCHOOL_NORMAL; i < MAX_SPELL_SCHOOL; ++i)
        m_ProhibitSchoolTime[i] = 0;

    m_CreatureSpellCooldowns.clear();
    DisableReputationGain = false;

    m_SightDistance = sWorld->getFloatConfig(CONFIG_SIGHT_MONSTER);
    m_CombatDistance = 0.0f;

    ResetLootMode(); // restore default loot mode
    TriggerJustRespawned = false;
    m_isTempWorldObject = false;
    _focusSpell = nullptr;

    m_respawnedTime = time_t(0);
}

Creature::~Creature()
{
    m_vendorItemCounts.clear();

    delete i_AI;
    i_AI = nullptr;
}

void Creature::AddToWorld()
{
    ///- Register the creature for guid lookup
    if (!IsInWorld())
    {
        // pussywizard: motion master needs to be initialized before OnCreatureCreate, which may set death state to JUST_DIED, to prevent crash
        // it's also initialized in AIM_Initialize(), few lines below, but it's not a problem
        Motion_Initialize();

        GetMap()->GetObjectsStore().Insert<Creature>(GetGUID(), this);
        if (m_spawnId)
        {
            GetMap()->GetCreatureBySpawnIdStore().insert(std::make_pair(m_spawnId, this));
        }
        Unit::AddToWorld();

        SearchFormation();

        AIM_Initialize();

        if (IsVehicle())
        {
            GetVehicleKit()->Install();
        }

        if (GetZoneScript())
        {
            GetZoneScript()->OnCreatureCreate(this);
        }

        sScriptMgr->OnCreatureAddWorld(this);
    }
}

void Creature::RemoveFromWorld()
{
    if (IsInWorld())
    {
        sScriptMgr->OnCreatureRemoveWorld(this);

        if (GetZoneScript())
            GetZoneScript()->OnCreatureRemove(this);

        if (m_formation)
            sFormationMgr->RemoveCreatureFromGroup(m_formation, this);

        if (Transport* transport = GetTransport())
            transport->RemovePassenger(this, true);

        Unit::RemoveFromWorld();

        if (m_spawnId)
            Acore::Containers::MultimapErasePair(GetMap()->GetCreatureBySpawnIdStore(), m_spawnId, this);

        GetMap()->GetObjectsStore().Remove<Creature>(GetGUID());
    }
}

void Creature::DisappearAndDie()
{
    DestroyForNearbyPlayers();
    //SetVisibility(VISIBILITY_OFF);
    //ObjectAccessor::UpdateObjectVisibility(this);
    if (IsAlive())
        setDeathState(JUST_DIED, true);
    RemoveCorpse(false, true);
}

void Creature::SearchFormation()
{
    if (IsSummon())
    {
        return;
    }

    ObjectGuid::LowType spawnId = GetSpawnId();
    if (!spawnId)
    {
        return;
    }

    CreatureGroupInfoType::const_iterator frmdata = sFormationMgr->CreatureGroupMap.find(spawnId);
    if (frmdata != sFormationMgr->CreatureGroupMap.end())
    {
        sFormationMgr->AddCreatureToGroup(frmdata->second.leaderGUID, this);
    }
}

void Creature::RemoveCorpse(bool setSpawnTime, bool skipVisibility)
{
    if (getDeathState() != CORPSE)
        return;

    m_corpseRemoveTime = GameTime::GetGameTime().count();
    setDeathState(DEAD);
    RemoveAllAuras();
    if (!skipVisibility) // pussywizard
        DestroyForNearbyPlayers(); // pussywizard: previous UpdateObjectVisibility()
    loot.clear();
    uint32 respawnDelay = m_respawnDelay;
    if (IsAIEnabled)
        AI()->CorpseRemoved(respawnDelay);

    // Should get removed later, just keep "compatibility" with scripts
    if (setSpawnTime)
    {
        m_respawnTime = GameTime::GetGameTime().count() + respawnDelay;
        //SaveRespawnTime();
    }

    float x, y, z, o;
    GetRespawnPosition(x, y, z, &o);
    SetHomePosition(x, y, z, o);
    SetPosition(x, y, z, o);

    // xinef: relocate notifier
    m_last_notify_position.Relocate(-5000.0f, -5000.0f, -5000.0f, 0.0f);

    // pussywizard: if corpse was removed during falling then the falling will continue after respawn, so stop falling is such case
    if (IsFalling())
        StopMoving();
}

/**
 * change the entry of creature until respawn
 */
bool Creature::InitEntry(uint32 Entry, const CreatureData* data)
{
    CreatureTemplate const* normalInfo = sObjectMgr->GetCreatureTemplate(Entry);
    if (!normalInfo)
    {
        LOG_ERROR("sql.sql", "Creature::InitEntry creature entry {} does not exist.", Entry);
        return false;
    }

    // get difficulty 1 mode entry
    // Xinef: Skip for pets!
    CreatureTemplate const* cinfo = normalInfo;
    for (uint8 diff = uint8(GetMap()->GetSpawnMode()); diff > 0 && !IsPet();)
    {
        // we already have valid Map pointer for current creature!
        if (normalInfo->DifficultyEntry[diff - 1])
        {
            cinfo = sObjectMgr->GetCreatureTemplate(normalInfo->DifficultyEntry[diff - 1]);
            if (cinfo)
                break;                                      // template found

            // check and reported at startup, so just ignore (restore normalInfo)
            cinfo = normalInfo;
        }

        // for instances heroic to normal, other cases attempt to retrieve previous difficulty
        if (diff >= RAID_DIFFICULTY_10MAN_HEROIC && GetMap()->IsRaid())
            diff -= 2;                                      // to normal raid difficulty cases
        else
            --diff;
    }

    SetEntry(Entry);                                        // normal entry always
    m_creatureInfo = cinfo;                                 // map mode related always

    // equal to player Race field, but creature does not have race
    SetByteValue(UNIT_FIELD_BYTES_0, 0, 0);

    // known valid are: CLASS_WARRIOR, CLASS_PALADIN, CLASS_ROGUE, CLASS_MAGE
    SetByteValue(UNIT_FIELD_BYTES_0, 1, uint8(cinfo->unit_class));

    // Cancel load if no model defined
    if (!(cinfo->GetFirstValidModelId()))
    {
        LOG_ERROR("sql.sql", "Creature (Entry: {}) has no model defined in table `creature_template`, can't load. ", Entry);
        return false;
    }

    uint32 displayID = ObjectMgr::ChooseDisplayId(GetCreatureTemplate(), data);
    if (!sObjectMgr->GetCreatureModelRandomGender(&displayID))                                             // Cancel load if no model defined
    {
        LOG_ERROR("sql.sql", "Creature (Entry: {}) has no model defined in table `creature_template`, can't load. ", Entry);
        return false;
    }

    SetDisplayId(displayID);
    SetNativeDisplayId(displayID);

    // Load creature equipment
    if (!data)
    {
        LoadEquipment();             // use default from the template
    }
    else if (data->equipmentId == 0)
    {
        LoadEquipment(0);            // 0 means no equipment for creature table
    }
    else
    {
        m_originalEquipmentId = data->equipmentId;
        LoadEquipment(data->equipmentId);
    }

    SetName(normalInfo->Name);                              // at normal entry always

    SetFloatValue(UNIT_MOD_CAST_SPEED, 1.0f);

    float runSpeed = cinfo->speed_run;
    if (Pet* pet = ToPet())
    {
        if (pet->isControlled() && pet->GetOwnerGUID().IsPlayer())
        {
            runSpeed = 1.15f;
        }
    }

    SetSpeed(MOVE_WALK, cinfo->speed_walk);
    SetSpeed(MOVE_RUN, runSpeed);
    SetSpeed(MOVE_SWIM, cinfo->speed_swim);
    SetSpeed(MOVE_FLIGHT, cinfo->speed_flight);

    // Will set UNIT_FIELD_BOUNDINGRADIUS and UNIT_FIELD_COMBATREACH
    SetObjectScale(cinfo->scale);

    SetFloatValue(UNIT_FIELD_HOVERHEIGHT, cinfo->HoverHeight);

    // checked at loading
    m_defaultMovementType = MovementGeneratorType(cinfo->MovementType);
    if (!m_wanderDistance && m_defaultMovementType == RANDOM_MOTION_TYPE)
        m_defaultMovementType = IDLE_MOTION_TYPE;

    for (uint8 i = 0; i < MAX_CREATURE_SPELLS; ++i)
        m_spells[i] = GetCreatureTemplate()->spells[i];

    return true;
}

bool Creature::UpdateEntry(uint32 Entry, const CreatureData* data, bool changelevel)
{
    if (!InitEntry(Entry, data))
        return false;

    CreatureTemplate const* cInfo = GetCreatureTemplate();

    m_regenHealth = cInfo->RegenHealth;

    // creatures always have melee weapon ready if any unless specified otherwise
    if (!GetCreatureAddon())
        SetSheath(SHEATH_STATE_MELEE);

    SetFaction(cInfo->faction);

    uint32 npcflag, unit_flags, dynamicflags;
    ObjectMgr::ChooseCreatureFlags(cInfo, npcflag, unit_flags, dynamicflags, data);

    if (cInfo->flags_extra & CREATURE_FLAG_EXTRA_WORLDEVENT)
        SetUInt32Value(UNIT_NPC_FLAGS, npcflag | sGameEventMgr->GetNPCFlag(this));
    else
        SetUInt32Value(UNIT_NPC_FLAGS, npcflag);

    // Xinef: NPC is in combat, keep this flag!
    unit_flags &= ~UNIT_FLAG_IN_COMBAT;
    if (IsInCombat())
        unit_flags |= UNIT_FLAG_IN_COMBAT;

    SetUInt32Value(UNIT_FIELD_FLAGS, unit_flags);
    SetUInt32Value(UNIT_FIELD_FLAGS_2, cInfo->unit_flags2);

    SetUInt32Value(UNIT_DYNAMIC_FLAGS, dynamicflags);

    SetAttackTime(BASE_ATTACK,   cInfo->BaseAttackTime);
    SetAttackTime(OFF_ATTACK,    cInfo->BaseAttackTime);
    SetAttackTime(RANGED_ATTACK, cInfo->RangeAttackTime);

    uint32 previousHealth = GetHealth();
    uint32 previousMaxHealth = GetMaxHealth();
    uint32 previousPlayerDamageReq = m_PlayerDamageReq;

    SelectLevel(changelevel);
    if (previousHealth > 0)
    {
        SetHealth(previousHealth);

        if (previousMaxHealth && previousMaxHealth > GetMaxHealth())
        {
            m_PlayerDamageReq = (uint32)(previousPlayerDamageReq * GetMaxHealth() / previousMaxHealth);
        }
        else
        {
            m_PlayerDamageReq = previousPlayerDamageReq;
        }
    }

    SetMeleeDamageSchool(SpellSchools(cInfo->dmgschool));
    CreatureBaseStats const* stats = sObjectMgr->GetCreatureBaseStats(getLevel(), cInfo->unit_class);
    float armor = (float)stats->GenerateArmor(cInfo); // TODO: Why is this treated as uint32 when it's a float?
    SetModifierValue(UNIT_MOD_ARMOR,             BASE_VALUE, armor);
    SetModifierValue(UNIT_MOD_RESISTANCE_HOLY,   BASE_VALUE, float(cInfo->resistance[SPELL_SCHOOL_HOLY]));
    SetModifierValue(UNIT_MOD_RESISTANCE_FIRE,   BASE_VALUE, float(cInfo->resistance[SPELL_SCHOOL_FIRE]));
    SetModifierValue(UNIT_MOD_RESISTANCE_NATURE, BASE_VALUE, float(cInfo->resistance[SPELL_SCHOOL_NATURE]));
    SetModifierValue(UNIT_MOD_RESISTANCE_FROST,  BASE_VALUE, float(cInfo->resistance[SPELL_SCHOOL_FROST]));
    SetModifierValue(UNIT_MOD_RESISTANCE_SHADOW, BASE_VALUE, float(cInfo->resistance[SPELL_SCHOOL_SHADOW]));
    SetModifierValue(UNIT_MOD_RESISTANCE_ARCANE, BASE_VALUE, float(cInfo->resistance[SPELL_SCHOOL_ARCANE]));

    SetCanModifyStats(true);
    UpdateAllStats();

    // checked and error show at loading templates
    if (FactionTemplateEntry const* factionTemplate = sFactionTemplateStore.LookupEntry(cInfo->faction))
    {
        if (factionTemplate->factionFlags & FACTION_TEMPLATE_FLAG_ASSIST_PLAYERS)
            SetPvP(true);
        else
            SetPvP(false);
    }

    // updates spell bars for vehicles and set player's faction - should be called here, to overwrite faction that is set from the new template
    if (IsVehicle())
    {
        if (Player* owner = Creature::GetCharmerOrOwnerPlayerOrPlayerItself()) // this check comes in case we don't have a player
        {
            SetFaction(owner->GetFaction()); // vehicles should have same as owner faction
            owner->VehicleSpellInitialize();
        }
    }

    // trigger creature is always not selectable and can not be attacked
    if (IsTrigger())
        SetFlag(UNIT_FIELD_FLAGS, UNIT_FLAG_NOT_SELECTABLE);

    InitializeReactState();

    if (!IsPet() && cInfo->flags_extra & CREATURE_FLAG_EXTRA_NO_TAUNT)
    {
        ApplySpellImmune(0, IMMUNITY_STATE, SPELL_AURA_MOD_TAUNT, true);
        ApplySpellImmune(0, IMMUNITY_EFFECT, SPELL_EFFECT_ATTACK_ME, true);
    }

    if (GetMovementTemplate().IsRooted())
    {
        SetControlled(true, UNIT_STATE_ROOT);
    }

    SetDetectionDistance(cInfo->detection_range);

    LoadSpellTemplateImmunity();
    return true;
}

void Creature::Update(uint32 diff)
{
    if (IsAIEnabled && TriggerJustRespawned)
    {
        TriggerJustRespawned = false;
        AI()->JustRespawned();
        if (m_vehicleKit)
            m_vehicleKit->Reset();
    }

    switch (m_deathState)
    {
        case JUST_RESPAWNED:
            // Must not be called, see Creature::setDeathState JUST_RESPAWNED -> ALIVE promoting.
            LOG_ERROR("entities.unit", "Creature ({}) in wrong state: JUST_RESPAWNED (4)", GetGUID().ToString());
            break;
        case JUST_DIED:
            // Must not be called, see Creature::setDeathState JUST_DIED -> CORPSE promoting.
            LOG_ERROR("entities.unit", "Creature ({}) in wrong state: JUST_DEAD (1)", GetGUID().ToString());
            break;
        case DEAD:
            {
                time_t now = GameTime::GetGameTime().count();
                if (m_respawnTime <= now)
                {

                    ConditionList conditions = sConditionMgr->GetConditionsForNotGroupedEntry(CONDITION_SOURCE_TYPE_CREATURE_RESPAWN, GetEntry());

                    if (!sConditionMgr->IsObjectMeetToConditions(this, conditions))
                    {
                        // Creature should not respawn, reset respawn timer. Conditions will be checked again the next time it tries to respawn.
                        m_respawnTime = GameTime::GetGameTime().count() + m_respawnDelay;
                        break;
                    }

                    bool allowed = !IsAIEnabled || AI()->CanRespawn(); // First check if there are any scripts that prevent us respawning
                    if (!allowed)                                               // Will be rechecked on next Update call
                        break;

                    ObjectGuid dbtableHighGuid = ObjectGuid::Create<HighGuid::Unit>(GetEntry(), m_spawnId);
                    time_t linkedRespawntime = GetMap()->GetLinkedRespawnTime(dbtableHighGuid);
                    if (!linkedRespawntime)             // Can respawn
                        Respawn();
                    else                                // the master is dead
                    {
                        ObjectGuid targetGuid = sObjectMgr->GetLinkedRespawnGuid(dbtableHighGuid);
                        if (targetGuid == dbtableHighGuid) // if linking self, never respawn (check delayed to next day)
                            SetRespawnTime(DAY);
                        else
                            m_respawnTime = (now > linkedRespawntime ? now : linkedRespawntime) + urand(5, MINUTE); // else copy time from master and add a little
                        SaveRespawnTime(); // also save to DB immediately
                    }
                }
                break;
            }
        case CORPSE:
            {
                Unit::Update(diff);
                // deathstate changed on spells update, prevent problems
                if (m_deathState != CORPSE)
                    break;

                if (m_groupLootTimer && lootingGroupLowGUID)
                {
                    if (m_groupLootTimer <= diff)
                    {
                        Group* group = sGroupMgr->GetGroupByGUID(lootingGroupLowGUID);
                        if (group)
                            group->EndRoll(&loot, GetMap());
                        m_groupLootTimer = 0;
                        lootingGroupLowGUID = 0;
                    }
                    else
                    {
                        m_groupLootTimer -= diff;
                    }
                }
                else if (m_corpseRemoveTime <= GameTime::GetGameTime().count())
                {
                    RemoveCorpse(false);
                    LOG_DEBUG("entities.unit", "Removing corpse... {} ", GetUInt32Value(OBJECT_FIELD_ENTRY));
                }
                break;
            }
        case ALIVE:
            {
                Unit::Update(diff);

                // creature can be dead after Unit::Update call
                // CORPSE/DEAD state will processed at next tick (in other case death timer will be updated unexpectedly)
                if (!IsAlive())
                    break;

                // if creature is charmed, switch to charmed AI
                if (NeedChangeAI)
                {
                    UpdateCharmAI();
                    NeedChangeAI = false;
                    IsAIEnabled = true;

                    // xinef: update combat state, if npc is not in combat - return to spawn correctly by calling EnterEvadeMode
                    SelectVictim();
                }

                Unit* owner = GetCharmerOrOwner();
                if (IsCharmed() && !IsWithinDistInMap(owner, GetMap()->GetVisibilityRange(), true, false))
                {
                    RemoveCharmAuras();
                }

                if (Unit *victim = GetVictim())
                {
                    // If we are closer than 50% of the combat reach we are going to reposition the victim
                    if (diff >= m_moveBackwardsMovementTime)
                    {
                        float MaxRange = GetCollisionRadius() + GetVictim()->GetCollisionRadius();

                        if (IsInDist(victim, MaxRange))
                            AI()->MoveBackwardsChecks();

                        m_moveBackwardsMovementTime = urand(MOVE_BACKWARDS_CHECK_INTERVAL, MOVE_BACKWARDS_CHECK_INTERVAL * 3);
                    }
                    else
                    {
                        m_moveBackwardsMovementTime -= diff;
                    }

                    // Circling the target
                    if (diff >= m_moveCircleMovementTime)
                    {
                        AI()->MoveCircleChecks();
                        m_moveCircleMovementTime = urand(MOVE_CIRCLE_CHECK_INTERVAL, MOVE_CIRCLE_CHECK_INTERVAL * 2);
                    }
                    else
                    {
                        m_moveCircleMovementTime -= diff;
                    }
                }

                // Call for assistance if not disabled
                if (m_assistanceTimer)
                {
                    if (m_assistanceTimer <= diff)
                    {
                        if (CanPeriodicallyCallForAssistance())
                        {
                            SetNoCallAssistance(false);
                            CallAssistance();
                        }
                        m_assistanceTimer = sWorld->getIntConfig(CONFIG_CREATURE_FAMILY_ASSISTANCE_PERIOD);
                    }
                    else
                    {
                        m_assistanceTimer -= diff;
                    }
                }

                if (!IsInEvadeMode() && IsAIEnabled)
                {
                    // do not allow the AI to be changed during update
                    m_AI_locked = true;
                    i_AI->UpdateAI(diff);
                    m_AI_locked = false;
                }

                // creature can be dead after UpdateAI call
                // CORPSE/DEAD state will processed at next tick (in other case death timer will be updated unexpectedly)
                if (!IsAlive())
                    break;

                m_regenTimer -= diff;
                if (m_regenTimer <= 0)
                {
                    if (!IsInEvadeMode())
                    {
                        // regenerate health if not in combat or if polymorphed)
                        if (!IsInCombat() || IsPolymorphed())
                            RegenerateHealth();
                        else if (IsNotReachableAndNeedRegen())
                        {
                            // regenerate health if cannot reach the target and the setting is set to do so.
                            // this allows to disable the health regen of raid bosses if pathfinding has issues for whatever reason
                            if (sWorld->getBoolConfig(CONFIG_REGEN_HP_CANNOT_REACH_TARGET_IN_RAID) || !GetMap()->IsRaid())
                            {
                                RegenerateHealth();
                                LOG_DEBUG("entities.unit", "RegenerateHealth() enabled because Creature cannot reach the target. Detail: {}", GetDebugInfo());
                            }
                            else
                                LOG_DEBUG("entities.unit", "RegenerateHealth() disabled even if the Creature cannot reach the target. Detail: {}", GetDebugInfo());
                        }
                    }

                    if (getPowerType() == POWER_ENERGY)
                        Regenerate(POWER_ENERGY);
                    else
                        Regenerate(POWER_MANA);

                    m_regenTimer += CREATURE_REGEN_INTERVAL;
                }

                if (CanNotReachTarget() && !IsInEvadeMode() && !GetMap()->IsRaid())
                {
                    m_cannotReachTimer += diff;
                    if (IsNotReachable() && IsAIEnabled)
                    {
                        AI()->EnterEvadeMode();
                    }
                }

                break;
            }
        default:
            break;
    }

    if (IsInWorld() && !IsDuringRemoveFromWorld())
    {
        // pussywizard:
        if (GetOwnerGUID().IsPlayer())
        {
            if (m_transportCheckTimer <= diff)
            {
                m_transportCheckTimer = 1000;
                Transport* newTransport = GetMap()->GetTransportForPos(GetPhaseMask(), GetPositionX(), GetPositionY(), GetPositionZ(), this);
                if (newTransport != GetTransport())
                {
                    if (GetTransport())
                        GetTransport()->RemovePassenger(this, true);
                    if (newTransport)
                        newTransport->AddPassenger(this, true);
                    this->StopMovingOnCurrentPos();
                    //SendMovementFlagUpdate();
                }
            }
            else
                m_transportCheckTimer -= diff;
        }

        sScriptMgr->OnCreatureUpdate(this, diff);
    }
}

bool Creature::IsFreeToMove()
{
    uint32 moveFlags = m_movementInfo.GetMovementFlags();
    // Do not reposition ourself when we are not allowed to move
    if ((IsMovementPreventedByCasting() || isMoving() || !CanFreeMove()) &&
        (GetMotionMaster()->GetCurrentMovementGeneratorType() != CHASE_MOTION_TYPE ||
        moveFlags & MOVEMENTFLAG_SPLINE_ENABLED))
    {
        return false;
    }

    return true;
}

void Creature::Regenerate(Powers power)
{
    uint32 curValue = GetPower(power);
    uint32 maxValue = GetMaxPower(power);

    // Xinef: implement power regeneration flag
    if (!HasFlag(UNIT_FIELD_FLAGS_2, UNIT_FLAG2_REGENERATE_POWER) && !GetOwnerGUID().IsPlayer())
        return;

    if (curValue >= maxValue)
        return;

    float addvalue = 0.0f;

    switch (power)
    {
        case POWER_FOCUS:
            {
                // For hunter pets.
                addvalue = 24 * sWorld->getRate(RATE_POWER_FOCUS);
                break;
            }
        case POWER_ENERGY:
            {
                // For deathknight's ghoul.
                addvalue = 20;
                break;
            }
        case POWER_MANA:
            {
                // Combat and any controlled creature
                if (IsInCombat() || GetCharmerOrOwnerGUID())
                {
                    if (GetEntry() == NPC_IMP || GetEntry() == NPC_WATER_ELEMENTAL_TEMP || GetEntry() == NPC_WATER_ELEMENTAL_PERM)
                    {
                        addvalue = uint32((GetStat(STAT_SPIRIT) / (IsUnderLastManaUseEffect() ? 8.0f : 5.0f) + 17.0f));
                    }
                    else if (!IsUnderLastManaUseEffect())
                    {
                        float ManaIncreaseRate = sWorld->getRate(RATE_POWER_MANA);
                        float Spirit = GetStat(STAT_SPIRIT);

                        addvalue = uint32((Spirit / 5.0f + 17.0f) * ManaIncreaseRate);
                    }
                }
                else
                    addvalue = maxValue / 3;
                break;
            }
        default:
            return;
    }

    // Apply modifiers (if any).
    AuraEffectList const& ModPowerRegenPCTAuras = GetAuraEffectsByType(SPELL_AURA_MOD_POWER_REGEN_PERCENT);
    for (AuraEffectList::const_iterator i = ModPowerRegenPCTAuras.begin(); i != ModPowerRegenPCTAuras.end(); ++i)
        if (Powers((*i)->GetMiscValue()) == power)
            AddPct(addvalue, (*i)->GetAmount());

    addvalue += GetTotalAuraModifierByMiscValue(SPELL_AURA_MOD_POWER_REGEN, power) * (power == POWER_FOCUS ? PET_FOCUS_REGEN_INTERVAL.count() : CREATURE_REGEN_INTERVAL) / (5 * IN_MILLISECONDS);

    ModifyPower(power, int32(addvalue));
}

void Creature::RegenerateHealth()
{
    if (!isRegeneratingHealth())
        return;

    uint32 curValue = GetHealth();
    uint32 maxValue = GetMaxHealth();

    if (curValue >= maxValue)
        return;

    uint32 addvalue = 0;

    // Not only pet, but any controlled creature
    // Xinef: fix polymorph rapid regen
    if (!GetCharmerOrOwnerGUID() || IsPolymorphed())
        addvalue = maxValue / 3;
    else //if (GetCharmerOrOwnerGUID())
    {
        float HealthIncreaseRate = sWorld->getRate(RATE_HEALTH);
        float Spirit = GetStat(STAT_SPIRIT);

        if (GetPower(POWER_MANA) > 0)
            addvalue = uint32(Spirit * 0.25 * HealthIncreaseRate);
        else
            addvalue = uint32(Spirit * 0.80 * HealthIncreaseRate);
    }

    // Apply modifiers (if any).
    AuraEffectList const& ModPowerRegenPCTAuras = GetAuraEffectsByType(SPELL_AURA_MOD_HEALTH_REGEN_PERCENT);
    for (AuraEffectList::const_iterator i = ModPowerRegenPCTAuras.begin(); i != ModPowerRegenPCTAuras.end(); ++i)
        AddPct(addvalue, (*i)->GetAmount());

    addvalue += GetTotalAuraModifier(SPELL_AURA_MOD_REGEN) * CREATURE_REGEN_INTERVAL  / (5 * IN_MILLISECONDS);

    ModifyHealth(addvalue);
}

void Creature::DoFleeToGetAssistance()
{
    if (!GetVictim())
        return;

    if (HasAuraType(SPELL_AURA_PREVENTS_FLEEING))
        return;

    float radius = sWorld->getFloatConfig(CONFIG_CREATURE_FAMILY_FLEE_ASSISTANCE_RADIUS);
    if (radius > 0)
    {
        Creature* creature = nullptr;

        Acore::NearestAssistCreatureInCreatureRangeCheck u_check(this, GetVictim(), radius);
        Acore::CreatureLastSearcher<Acore::NearestAssistCreatureInCreatureRangeCheck> searcher(this, creature, u_check);

        Cell::VisitGridObjects(this, searcher, radius);

        SetNoSearchAssistance(true);
        UpdateSpeed(MOVE_RUN, false);

        if (!creature)
            //SetFeared(true, GetVictim()->GetGUID(), 0, sWorld->getIntConfig(CONFIG_CREATURE_FAMILY_FLEE_DELAY));
            //TODO: use 31365
            SetControlled(true, UNIT_STATE_FLEEING);
        else
            GetMotionMaster()->MoveSeekAssistance(creature->GetPositionX(), creature->GetPositionY(), creature->GetPositionZ());
    }
}

bool Creature::AIM_Initialize(CreatureAI* ai)
{
    // make sure nothing can change the AI during AI update
    if (m_AI_locked)
    {
        LOG_DEBUG("scripts.ai", "AIM_Initialize: failed to init, locked.");
        return false;
    }

    UnitAI* oldAI = i_AI;

    // Xinef: called in add to world
    //Motion_Initialize();

    i_AI = ai ? ai : FactorySelector::selectAI(this);
    delete oldAI;
    IsAIEnabled = true;
    i_AI->InitializeAI();

    // Xinef: Initialize vehicle if it is not summoned!
    if (GetVehicleKit() && m_spawnId)
        GetVehicleKit()->Reset();
    return true;
}

void Creature::Motion_Initialize()
{
    if (!m_formation)
        GetMotionMaster()->Initialize();
    else if (m_formation->GetLeader() == this)
    {
        m_formation->FormationReset(false, true);
        GetMotionMaster()->Initialize();
    }
    else if (m_formation->IsFormed())
        GetMotionMaster()->MoveIdle(); //wait the order of leader
    else
        GetMotionMaster()->Initialize();
}

bool Creature::Create(ObjectGuid::LowType guidlow, Map* map, uint32 phaseMask, uint32 Entry, uint32 vehId, float x, float y, float z, float ang, const CreatureData* data)
{
    ASSERT(map);
    SetMap(map);
    SetPhaseMask(phaseMask, false);

    CreatureTemplate const* cinfo = sObjectMgr->GetCreatureTemplate(Entry);
    if (!cinfo)
    {
        LOG_ERROR("sql.sql", "Creature::Create(): creature template (guidlow: {}, entry: {}) does not exist.", guidlow, Entry);
        return false;
    }

    //! Relocate before CreateFromProto, to initialize coords and allow
    //! returning correct zone id for selecting OutdoorPvP/Battlefield script
    Relocate(x, y, z, ang);

    if (!IsPositionValid())
    {
        LOG_ERROR("entities.unit", "Creature::Create(): given coordinates for creature (guidlow {}, entry {}) are not valid (X: {}, Y: {}, Z: {}, O: {})", guidlow, Entry, x, y, z, ang);
        return false;
    }

    // area/zone id is needed immediately for ZoneScript::GetCreatureEntry hook before it is known which creature template to load (no model/scale available yet)
    PositionFullTerrainStatus terrainData;
    GetMap()->GetFullTerrainStatusForPosition(GetPhaseMask(), GetPositionX(), GetPositionY(), GetPositionZ(), DEFAULT_COLLISION_HEIGHT, terrainData);
    ProcessPositionDataChanged(terrainData);

    //oX = x;     oY = y;    dX = x;    dY = y;    m_moveTime = 0;    m_startMove = 0;
    if (!CreateFromProto(guidlow, Entry, vehId, data))
        return false;

    UpdateMovementFlags();

    switch (GetCreatureTemplate()->rank)
    {
        case CREATURE_ELITE_RARE:
            m_corpseDelay = sWorld->getIntConfig(CONFIG_CORPSE_DECAY_RARE);
            break;
        case CREATURE_ELITE_ELITE:
            m_corpseDelay = sWorld->getIntConfig(CONFIG_CORPSE_DECAY_ELITE);
            break;
        case CREATURE_ELITE_RAREELITE:
            m_corpseDelay = sWorld->getIntConfig(CONFIG_CORPSE_DECAY_RAREELITE);
            break;
        case CREATURE_ELITE_WORLDBOSS:
            // Xinef: Reduce corpse delay for bossess outside of instance
            if (!GetInstanceId())
                m_corpseDelay = sWorld->getIntConfig(CONFIG_CORPSE_DECAY_ELITE) * 2;
            else
                m_corpseDelay = sWorld->getIntConfig(CONFIG_CORPSE_DECAY_WORLDBOSS);
            break;
        default:
            m_corpseDelay = sWorld->getIntConfig(CONFIG_CORPSE_DECAY_NORMAL);
            break;
    }

    LoadCreaturesAddon();

    uint32 displayID = GetNativeDisplayId();
    if (sObjectMgr->GetCreatureModelRandomGender(&displayID) && !IsTotem())                               // Cancel load if no model defined or if totem
    {
        SetDisplayId(displayID);
        SetNativeDisplayId(displayID);
    }

    //! Need to be called after LoadCreaturesAddon - MOVEMENTFLAG_HOVER is set there
    m_positionZ += GetHoverHeight();

    LastUsedScriptID = GetScriptId();

    if (IsSpiritHealer() || IsSpiritGuide() || (GetCreatureTemplate()->flags_extra & CREATURE_FLAG_EXTRA_GHOST_VISIBILITY))
    {
        m_serverSideVisibility.SetValue(SERVERSIDE_VISIBILITY_GHOST, GHOST_VISIBILITY_GHOST);
        m_serverSideVisibilityDetect.SetValue(SERVERSIDE_VISIBILITY_GHOST, GHOST_VISIBILITY_GHOST);
    }
    else if (cinfo->type_flags & CREATURE_TYPE_FLAG_VISIBLE_TO_GHOSTS) // Xinef: Add ghost visibility for ghost units
        m_serverSideVisibility.SetValue(SERVERSIDE_VISIBILITY_GHOST, GHOST_VISIBILITY_ALIVE | GHOST_VISIBILITY_GHOST);

    if (Entry == VISUAL_WAYPOINT)
        SetVisible(false);

    if (GetCreatureTemplate()->flags_extra & CREATURE_FLAG_EXTRA_IGNORE_PATHFINDING)
        AddUnitState(UNIT_STATE_IGNORE_PATHFINDING);

    return true;
}

bool Creature::isCanInteractWithBattleMaster(Player* player, bool msg) const
{
    if (!IsBattleMaster())
        return false;

    BattlegroundTypeId bgTypeId = sBattlegroundMgr->GetBattleMasterBG(GetEntry());
    if (!msg)
        return player->GetBGAccessByLevel(bgTypeId);

    if (!player->GetBGAccessByLevel(bgTypeId))
    {
        ClearGossipMenuFor(player);
        switch (bgTypeId)
        {
            case BATTLEGROUND_AV:
                SendGossipMenuFor(player, 7616, this);
                break;
            case BATTLEGROUND_WS:
                SendGossipMenuFor(player, 7599, this);
                break;
            case BATTLEGROUND_AB:
                SendGossipMenuFor(player, 7642, this);
                break;
            case BATTLEGROUND_EY:
            case BATTLEGROUND_NA:
            case BATTLEGROUND_BE:
            case BATTLEGROUND_AA:
            case BATTLEGROUND_RL:
            case BATTLEGROUND_SA:
            case BATTLEGROUND_DS:
            case BATTLEGROUND_RV:
                SendGossipMenuFor(player, 10024, this);
                break;
            default:
                break;
        }
        return false;
    }
    return true;
}

bool Creature::isCanTrainingAndResetTalentsOf(Player* player) const
{
    return player->getLevel() >= 10
           && GetCreatureTemplate()->trainer_type == TRAINER_TYPE_CLASS
           && player->getClass() == GetCreatureTemplate()->trainer_class;
}

bool Creature::IsValidTrainerForPlayer(Player* player, uint32* npcFlags /*= nullptr*/) const
{
    if (!IsTrainer())
    {
        return false;
    }

    switch (m_creatureInfo->trainer_type)
    {
        case TRAINER_TYPE_CLASS:
        case TRAINER_TYPE_PETS:
            if (m_creatureInfo->trainer_class && m_creatureInfo->trainer_class != player->getClass())
            {
                if (npcFlags)
                    *npcFlags &= ~UNIT_NPC_FLAG_TRAINER_CLASS;

                return false;
            }
            break;
        case TRAINER_TYPE_MOUNTS:
            if (m_creatureInfo->trainer_race && m_creatureInfo->trainer_race != player->getRace())
            {
                return false;
            }
            break;
        case TRAINER_TYPE_TRADESKILLS:
            if (m_creatureInfo->trainer_spell && !player->HasSpell(m_creatureInfo->trainer_spell))
            {
                if (npcFlags)
                    *npcFlags &= ~UNIT_NPC_FLAG_TRAINER_PROFESSION;

                return false;
            }
            break;
        default:
            break;
    }

    return true;
}

Player* Creature::GetLootRecipient() const
{
    if (!m_lootRecipient)
        return nullptr;
    return ObjectAccessor::FindConnectedPlayer(m_lootRecipient);
}

Group* Creature::GetLootRecipientGroup() const
{
    if (!m_lootRecipientGroup)
        return nullptr;
    return sGroupMgr->GetGroupByGUID(m_lootRecipientGroup);
}

void Creature::SetLootRecipient(Unit* unit, bool withGroup)
{
    // set the player whose group should receive the right
    // to loot the creature after it dies
    // should be set to nullptr after the loot disappears

    if (!unit)
    {
        m_lootRecipient.Clear();
        m_lootRecipientGroup = 0;
        RemoveFlag(UNIT_DYNAMIC_FLAGS, UNIT_DYNFLAG_LOOTABLE | UNIT_DYNFLAG_TAPPED);
        ResetAllowedLooters();
        return;
    }

    Player* player = unit->GetCharmerOrOwnerPlayerOrPlayerItself();
    if (!player)                                             // normal creature, no player involved
        return;

    m_lootRecipient = player->GetGUID();

    Map* map = GetMap();
    if (map && map->IsDungeon() && (isWorldBoss() || IsDungeonBoss()))
    {
        AddAllowedLooter(m_lootRecipient);
    }

    if (withGroup)
    {
        if (Group* group = player->GetGroup())
        {
            m_lootRecipientGroup = group->GetGUID().GetCounter();

            if (map && map->IsDungeon() && (isWorldBoss() || IsDungeonBoss()))
            {
                Map::PlayerList const& PlayerList = map->GetPlayers();
                for (Map::PlayerList::const_iterator i = PlayerList.begin(); i != PlayerList.end(); ++i)
                {
                    if (Player* groupMember = i->GetSource())
                    {
                        if (groupMember->IsGameMaster() || groupMember->IsSpectator())
                        {
                            continue;
                        }

                        if (groupMember->GetGroup() == group)
                        {
                            AddAllowedLooter(groupMember->GetGUID());
                        }
                    }
                }
            }
        }
    }
    else
        m_lootRecipientGroup = 0;

    SetFlag(UNIT_DYNAMIC_FLAGS, UNIT_DYNFLAG_TAPPED);
}

// return true if this creature is tapped by the player or by a member of his group.
bool Creature::isTappedBy(Player const* player) const
{
    if (player->GetGUID() == m_lootRecipient)
        return true;

    Group const* playerGroup = player->GetGroup();
    if (!playerGroup || playerGroup != GetLootRecipientGroup()) // if we dont have a group we arent the recipient
        return false;                                           // if creature doesnt have group bound it means it was solo killed by someone else

    return true;
}

void Creature::SaveToDB()
{
    // this should only be used when the creature has already been loaded
    // preferably after adding to map, because mapid may not be valid otherwise
    CreatureData const* data = sObjectMgr->GetCreatureData(m_spawnId);
    if (!data)
    {
        LOG_ERROR("entities.unit", "Creature::SaveToDB failed, cannot get creature data!");
        return;
    }

    uint32 mapId = GetTransport() && GetTransport()->ToMotionTransport() ? GetTransport()->GetGOInfo()->moTransport.mapID : GetMapId();
    SaveToDB(mapId, data->spawnMask, GetPhaseMask());
}

void Creature::SaveToDB(uint32 mapid, uint8 spawnMask, uint32 phaseMask)
{
    // update in loaded data
    if (!m_spawnId)
        m_spawnId = sObjectMgr->GenerateCreatureSpawnId();

    CreatureData& data = sObjectMgr->NewOrExistCreatureData(m_spawnId);
    data.spawnId = m_spawnId;

    uint32 displayId = GetNativeDisplayId();
    uint32 npcflag = GetUInt32Value(UNIT_NPC_FLAGS);
    uint32 unit_flags = GetUInt32Value(UNIT_FIELD_FLAGS);
    uint32 dynamicflags = GetUInt32Value(UNIT_DYNAMIC_FLAGS);

    // check if it's a custom model and if not, use 0 for displayId
    CreatureTemplate const* cinfo = GetCreatureTemplate();
    if (cinfo)
    {
        if (displayId == cinfo->Modelid1 || displayId == cinfo->Modelid2 ||
                displayId == cinfo->Modelid3 || displayId == cinfo->Modelid4)
            displayId = 0;

        if (npcflag == cinfo->npcflag)
            npcflag = 0;

        if (unit_flags == cinfo->unit_flags)
            unit_flags = 0;

        if (dynamicflags == cinfo->dynamicflags)
            dynamicflags = 0;
    }

    data.id1 = GetEntry();
    data.mapid = mapid;
    data.phaseMask = phaseMask;
    data.displayid = displayId;
    data.equipmentId = GetCurrentEquipmentId();
    if (!GetTransport())
    {
        data.posX = GetPositionX();
        data.posY = GetPositionY();
        data.posZ = GetPositionZ();
        data.orientation = GetOrientation();
    }
    else
    {
        data.posX = GetTransOffsetX();
        data.posY = GetTransOffsetY();
        data.posZ = GetTransOffsetZ();
        data.orientation = GetTransOffsetO();
    }

    data.spawntimesecs = m_respawnDelay;
    // prevent add data integrity problems
    data.wander_distance = GetDefaultMovementType() == IDLE_MOTION_TYPE ? 0.0f : m_wanderDistance;
    data.currentwaypoint = 0;
    data.curhealth = GetHealth();
    data.curmana = GetPower(POWER_MANA);
    // prevent add data integrity problems
    data.movementType = !m_wanderDistance && GetDefaultMovementType() == RANDOM_MOTION_TYPE
                        ? IDLE_MOTION_TYPE : GetDefaultMovementType();
    data.spawnMask = spawnMask;
    data.npcflag = npcflag;
    data.unit_flags = unit_flags;
    data.dynamicflags = dynamicflags;

    // update in DB
    WorldDatabaseTransaction trans = WorldDatabase.BeginTransaction();

    WorldDatabasePreparedStatement* stmt = WorldDatabase.GetPreparedStatement(WORLD_DEL_CREATURE);
    stmt->SetData(0, m_spawnId);
    trans->Append(stmt);

    uint8 index = 0;

    stmt = WorldDatabase.GetPreparedStatement(WORLD_INS_CREATURE);
    stmt->SetData(index++, m_spawnId);
    stmt->SetData(index++, GetEntry());
    stmt->SetData(index++, 0);
    stmt->SetData(index++, 0);
    stmt->SetData(index++, uint16(mapid));
    stmt->SetData(index++, spawnMask);
    stmt->SetData(index++, GetPhaseMask());
    stmt->SetData(index++, int32(GetCurrentEquipmentId()));
    stmt->SetData(index++, GetPositionX());
    stmt->SetData(index++, GetPositionY());
    stmt->SetData(index++, GetPositionZ());
    stmt->SetData(index++, GetOrientation());
    stmt->SetData(index++, m_respawnDelay);
    stmt->SetData(index++, m_wanderDistance);
    stmt->SetData(index++, 0);
    stmt->SetData(index++, GetHealth());
    stmt->SetData(index++, GetPower(POWER_MANA));
    stmt->SetData(index++, uint8(GetDefaultMovementType()));
    stmt->SetData(index++, npcflag);
    stmt->SetData(index++, unit_flags);
    stmt->SetData(index++, dynamicflags);
    trans->Append(stmt);

    WorldDatabase.CommitTransaction(trans);
}

void Creature::SelectLevel(bool changelevel)
{
    CreatureTemplate const* cInfo = GetCreatureTemplate();

    uint32 rank = IsPet() ? 0 : cInfo->rank;

    // level
    uint8 minlevel = std::min(cInfo->maxlevel, cInfo->minlevel);
    uint8 maxlevel = std::max(cInfo->maxlevel, cInfo->minlevel);
    uint8 level = minlevel == maxlevel ? minlevel : urand(minlevel, maxlevel);
    if (changelevel)
        SetLevel(level);

    CreatureBaseStats const* stats = sObjectMgr->GetCreatureBaseStats(level, cInfo->unit_class);

    // health
    float healthmod = _GetHealthMod(rank);

    uint32 basehp = std::max<uint32>(1, stats->GenerateHealth(cInfo));
    uint32 health = uint32(basehp * healthmod);

    SetCreateHealth(health);
    SetMaxHealth(health);
    SetHealth(health);
    ResetPlayerDamageReq();

    // mana
    uint32 mana = stats->GenerateMana(cInfo);

    SetCreateMana(mana);
    SetMaxPower(POWER_MANA, mana);                          //MAX Mana
    SetPower(POWER_MANA, mana);

    // TODO: set UNIT_FIELD_POWER*, for some creature class case (energy, etc)

    SetModifierValue(UNIT_MOD_HEALTH, BASE_VALUE, (float)health);
    SetModifierValue(UNIT_MOD_MANA, BASE_VALUE, (float)mana);

    // damage

    float basedamage = stats->GenerateBaseDamage(cInfo);

    float weaponBaseMinDamage = basedamage;
    float weaponBaseMaxDamage = basedamage * 1.5;

    SetBaseWeaponDamage(BASE_ATTACK, MINDAMAGE, weaponBaseMinDamage);
    SetBaseWeaponDamage(BASE_ATTACK, MAXDAMAGE, weaponBaseMaxDamage);

    SetBaseWeaponDamage(OFF_ATTACK, MINDAMAGE, weaponBaseMinDamage);
    SetBaseWeaponDamage(OFF_ATTACK, MAXDAMAGE, weaponBaseMaxDamage);

    SetBaseWeaponDamage(RANGED_ATTACK, MINDAMAGE, weaponBaseMinDamage);
    SetBaseWeaponDamage(RANGED_ATTACK, MAXDAMAGE, weaponBaseMaxDamage);

    SetModifierValue(UNIT_MOD_ATTACK_POWER, BASE_VALUE, stats->AttackPower);
    SetModifierValue(UNIT_MOD_ATTACK_POWER_RANGED, BASE_VALUE, stats->RangedAttackPower);

    sScriptMgr->Creature_SelectLevel(cInfo, this);
}

float Creature::_GetHealthMod(int32 Rank)
{
    switch (Rank)                                           // define rates for each elite rank
    {
        case CREATURE_ELITE_NORMAL:
            return sWorld->getRate(RATE_CREATURE_NORMAL_HP);
        case CREATURE_ELITE_ELITE:
            return sWorld->getRate(RATE_CREATURE_ELITE_ELITE_HP);
        case CREATURE_ELITE_RAREELITE:
            return sWorld->getRate(RATE_CREATURE_ELITE_RAREELITE_HP);
        case CREATURE_ELITE_WORLDBOSS:
            return sWorld->getRate(RATE_CREATURE_ELITE_WORLDBOSS_HP);
        case CREATURE_ELITE_RARE:
            return sWorld->getRate(RATE_CREATURE_ELITE_RARE_HP);
        default:
            return sWorld->getRate(RATE_CREATURE_ELITE_ELITE_HP);
    }
}

float Creature::_GetDamageMod(int32 Rank)
{
    switch (Rank)                                           // define rates for each elite rank
    {
        case CREATURE_ELITE_NORMAL:
            return sWorld->getRate(RATE_CREATURE_NORMAL_DAMAGE);
        case CREATURE_ELITE_ELITE:
            return sWorld->getRate(RATE_CREATURE_ELITE_ELITE_DAMAGE);
        case CREATURE_ELITE_RAREELITE:
            return sWorld->getRate(RATE_CREATURE_ELITE_RAREELITE_DAMAGE);
        case CREATURE_ELITE_WORLDBOSS:
            return sWorld->getRate(RATE_CREATURE_ELITE_WORLDBOSS_DAMAGE);
        case CREATURE_ELITE_RARE:
            return sWorld->getRate(RATE_CREATURE_ELITE_RARE_DAMAGE);
        default:
            return sWorld->getRate(RATE_CREATURE_ELITE_ELITE_DAMAGE);
    }
}

float Creature::GetSpellDamageMod(int32 Rank)
{
    switch (Rank)                                           // define rates for each elite rank
    {
        case CREATURE_ELITE_NORMAL:
            return sWorld->getRate(RATE_CREATURE_NORMAL_SPELLDAMAGE);
        case CREATURE_ELITE_ELITE:
            return sWorld->getRate(RATE_CREATURE_ELITE_ELITE_SPELLDAMAGE);
        case CREATURE_ELITE_RAREELITE:
            return sWorld->getRate(RATE_CREATURE_ELITE_RAREELITE_SPELLDAMAGE);
        case CREATURE_ELITE_WORLDBOSS:
            return sWorld->getRate(RATE_CREATURE_ELITE_WORLDBOSS_SPELLDAMAGE);
        case CREATURE_ELITE_RARE:
            return sWorld->getRate(RATE_CREATURE_ELITE_RARE_SPELLDAMAGE);
        default:
            return sWorld->getRate(RATE_CREATURE_ELITE_ELITE_SPELLDAMAGE);
    }
}

bool Creature::CreateFromProto(ObjectGuid::LowType guidlow, uint32 Entry, uint32 vehId, const CreatureData* data)
{
    SetZoneScript();
    if (GetZoneScript() && data)
    {
        uint32 FirstEntry = GetZoneScript()->GetCreatureEntry(guidlow, data);
        if (!FirstEntry)
            return false;
    }

    CreatureTemplate const* normalInfo = sObjectMgr->GetCreatureTemplate(Entry);
    if (!normalInfo)
    {
        LOG_ERROR("sql.sql", "Creature::CreateFromProto(): creature template (guidlow: {}, entry: {}) does not exist.", guidlow, Entry);
        return false;
    }

    SetOriginalEntry(Entry);

    Object::_Create(guidlow, Entry, (vehId || normalInfo->VehicleId) ? HighGuid::Vehicle : HighGuid::Unit);

    // Xinef: select proper vehicle id
    if (!vehId)
    {
        CreatureTemplate const* cinfo = normalInfo;
        for (uint8 diff = uint8(GetMap()->GetSpawnMode()); diff > 0 && !IsPet();)
        {
            // we already have valid Map pointer for current creature!
            if (cinfo->DifficultyEntry[diff - 1])
            {
                cinfo = sObjectMgr->GetCreatureTemplate(normalInfo->DifficultyEntry[diff - 1]);
                if (cinfo && cinfo->VehicleId)
                    break;                                      // template found

                // check and reported at startup, so just ignore (restore normalInfo)
                cinfo = normalInfo;
            }

            // for instances heroic to normal, other cases attempt to retrieve previous difficulty
            if (diff >= RAID_DIFFICULTY_10MAN_HEROIC && GetMap()->IsRaid())
                diff -= 2;                                      // to normal raid difficulty cases
            else
                --diff;
        }

        if (cinfo->VehicleId)
            CreateVehicleKit(cinfo->VehicleId, (cinfo->VehicleId != normalInfo->VehicleId ? cinfo->Entry : normalInfo->Entry));
    }
    else
        CreateVehicleKit(vehId, Entry);

    if (!UpdateEntry(Entry, data))
        return false;

    return true;
}

bool Creature::isVendorWithIconSpeak() const
{
    return m_creatureInfo->IconName == "Speak" && m_creatureData->npcflag & UNIT_NPC_FLAG_VENDOR;
}

bool Creature::LoadCreatureFromDB(ObjectGuid::LowType spawnId, Map* map, bool addToMap, bool gridLoad, bool allowDuplicate /*= false*/)
{
    if (!allowDuplicate)
    {
        // If an alive instance of this spawnId is already found, skip creation
        // If only dead instance(s) exist, despawn them and spawn a new (maybe also dead) version
        const auto creatureBounds = map->GetCreatureBySpawnIdStore().equal_range(spawnId);
        std::vector <Creature*> despawnList;

        if (creatureBounds.first != creatureBounds.second)
        {
            for (auto itr = creatureBounds.first; itr != creatureBounds.second; ++itr)
            {
                if (itr->second->IsAlive())
                {
                    LOG_DEBUG("maps", "Would have spawned {} but {} already exists", spawnId, creatureBounds.first->second->GetGUID().ToString());
                    return false;
                }
                else
                {
                    despawnList.push_back(itr->second);
                    LOG_DEBUG("maps", "Despawned dead instance of spawn {} ({})", spawnId, itr->second->GetGUID().ToString());
                }
            }

            for (Creature* despawnCreature : despawnList)
            {
                despawnCreature->AddObjectToRemoveList();
            }
        }
    }

    CreatureData const* data = sObjectMgr->GetCreatureData(spawnId);
    if (!data)
    {
        LOG_ERROR("sql.sql", "Creature (SpawnId: {}) not found in table `creature`, can't load. ", spawnId);
        return false;
    }

    // xinef: fix from db
    if ((addToMap || gridLoad) && !data->overwrittenZ)
    {
        float tz = map->GetHeight(data->posX, data->posY, data->posZ + 1.0f, true);
        if (tz >= data->posZ && tz - data->posZ <= 1.0f)
            const_cast<CreatureData*>(data)->posZ = tz + 0.1f;

        const_cast<CreatureData*>(data)->overwrittenZ = true;
    }

    // xinef: this has to be assigned before Create function, properly loads equipment id from DB
    m_creatureData = data;
    m_spawnId = spawnId;

    // Add to world
    uint32 entry = GetRandomId(data->id1, data->id2, data->id3);

    if (!Create(map->GenerateLowGuid<HighGuid::Unit>(), map, data->phaseMask, entry, 0, data->posX, data->posY, data->posZ, data->orientation, data))
        return false;

    //We should set first home position, because then AI calls home movement
    SetHomePosition(data->posX, data->posY, data->posZ, data->orientation);

    m_wanderDistance = data->wander_distance;

    m_respawnDelay = data->spawntimesecs;
    m_deathState = ALIVE;

    m_respawnTime  = GetMap()->GetCreatureRespawnTime(m_spawnId);
    if (m_respawnTime)                          // respawn on Update
    {
        m_deathState = DEAD;
        if (CanFly())
        {
            float tz = map->GetHeight(GetPhaseMask(), data->posX, data->posY, data->posZ, true, MAX_FALL_DISTANCE);
            if (data->posZ - tz > 0.1f && Acore::IsValidMapCoord(tz))
            {
                Relocate(data->posX, data->posY, tz);
            }
        }
    }

    uint32 curhealth;

    if (!m_regenHealth)
    {
        curhealth = data->curhealth;
        if (curhealth)
        {
            curhealth = uint32(curhealth * _GetHealthMod(GetCreatureTemplate()->rank));
            if (curhealth < 1)
                curhealth = 1;
        }
        SetPower(POWER_MANA, data->curmana);
    }
    else
    {
        curhealth = GetMaxHealth();
        SetPower(POWER_MANA, GetMaxPower(POWER_MANA));
    }

    SetHealth(m_deathState == ALIVE ? curhealth : 0);

    // checked at creature_template loading
    m_defaultMovementType = MovementGeneratorType(data->movementType);

    if (addToMap && !GetMap()->AddToMap(this))
        return false;
    return true;
}

void Creature::SetCanDualWield(bool value)
{
    Unit::SetCanDualWield(value);
    UpdateDamagePhysical(OFF_ATTACK);
}

void Creature::LoadEquipment(int8 id, bool force /*= false*/)
{
    if (id == 0)
    {
        if (force)
        {
            for (uint8 i = 0; i < MAX_EQUIPMENT_ITEMS; ++i)
                SetUInt32Value(UNIT_VIRTUAL_ITEM_SLOT_ID + i, 0);
            m_equipmentId = 0;
        }
        return;
    }

    EquipmentInfo const* einfo = sObjectMgr->GetEquipmentInfo(GetEntry(), id);
    if (!einfo)
        return;

    m_equipmentId = id;
    for (uint8 i = 0; i < 3; ++i)
        SetUInt32Value(UNIT_VIRTUAL_ITEM_SLOT_ID + i, einfo->ItemEntry[i]);
}

bool Creature::hasQuest(uint32 quest_id) const
{
    QuestRelationBounds qr = sObjectMgr->GetCreatureQuestRelationBounds(GetEntry());
    for (QuestRelations::const_iterator itr = qr.first; itr != qr.second; ++itr)
    {
        if (itr->second == quest_id)
            return true;
    }
    return false;
}

bool Creature::hasInvolvedQuest(uint32 quest_id) const
{
    QuestRelationBounds qir = sObjectMgr->GetCreatureQuestInvolvedRelationBounds(GetEntry());
    for (QuestRelations::const_iterator itr = qir.first; itr != qir.second; ++itr)
    {
        if (itr->second == quest_id)
            return true;
    }
    return false;
}

void Creature::DeleteFromDB()
{
    if (!m_spawnId)
    {
        LOG_ERROR("entities.unit", "Trying to delete not saved creature: {}", GetGUID().ToString());
        return;
    }

    GetMap()->RemoveCreatureRespawnTime(m_spawnId);
    sObjectMgr->DeleteCreatureData(m_spawnId);

    WorldDatabaseTransaction trans = WorldDatabase.BeginTransaction();

    WorldDatabasePreparedStatement* stmt = WorldDatabase.GetPreparedStatement(WORLD_DEL_CREATURE);
    stmt->SetData(0, m_spawnId);
    trans->Append(stmt);

    stmt = WorldDatabase.GetPreparedStatement(WORLD_DEL_CREATURE_ADDON);
    stmt->SetData(0, m_spawnId);
    trans->Append(stmt);

    stmt = WorldDatabase.GetPreparedStatement(WORLD_DEL_GAME_EVENT_CREATURE);
    stmt->SetData(0, m_spawnId);
    trans->Append(stmt);

    stmt = WorldDatabase.GetPreparedStatement(WORLD_DEL_GAME_EVENT_MODEL_EQUIP);
    stmt->SetData(0, m_spawnId);
    trans->Append(stmt);

    WorldDatabase.CommitTransaction(trans);
}

bool Creature::IsInvisibleDueToDespawn() const
{
    if (Unit::IsInvisibleDueToDespawn())
        return true;

    if (IsAlive() || m_corpseRemoveTime > GameTime::GetGameTime().count())
        return false;

    return true;
}

bool Creature::CanAlwaysSee(WorldObject const* obj) const
{
    if (IsAIEnabled && AI()->CanSeeAlways(obj))
        return true;

    return false;
}

bool Creature::CanStartAttack(Unit const* who) const
{
    if (IsCivilian())
        return false;

    // This set of checks is should be done only for creatures
    if ((HasFlag(UNIT_FIELD_FLAGS, UNIT_FLAG_IMMUNE_TO_NPC) && who->GetTypeId() != TYPEID_PLAYER) ||      // flag is valid only for non player characters
        (HasFlag(UNIT_FIELD_FLAGS, UNIT_FLAG_IMMUNE_TO_PC) && who->GetTypeId() == TYPEID_PLAYER))         // immune to PC and target is a player, return false
    {
        return false;
    }

    if (Unit* owner = who->GetOwner())
        if (owner->GetTypeId() == TYPEID_PLAYER && HasFlag(UNIT_FIELD_FLAGS, UNIT_FLAG_IMMUNE_TO_PC))     // immune to PC and target has player owner
            return false;

    // Do not attack non-combat pets
    if (who->GetTypeId() == TYPEID_UNIT && who->GetCreatureType() == CREATURE_TYPE_NON_COMBAT_PET)
        return false;

    if (!CanFly() && (GetDistanceZ(who) > CREATURE_Z_ATTACK_RANGE + m_CombatDistance))                    // too much Z difference, skip very costy vmap calculations here
        return false;

    if (!_IsTargetAcceptable(who))
        return false;

    // pussywizard: at this point we are either hostile to who or friendly to who->getAttackerForHelper()
    // pussywizard: if who is in combat and has an attacker, help him if the distance is right (help because who is hostile or help because attacker is friendly)
    bool assist = false;
    if (who->IsInCombat() && IsWithinDist(who, ATTACK_DISTANCE))
        if (Unit* victim = who->getAttackerForHelper())
            if (IsWithinDistInMap(victim, sWorld->getFloatConfig(CONFIG_CREATURE_FAMILY_ASSISTANCE_RADIUS)))
                assist = true;

    if (!assist)
        if (IsNeutralToAll() || !IsWithinDistInMap(who, GetAggroRange(who) + m_CombatDistance, true, false)) // pussywizard: +m_combatDistance for turrets and similar
            return false;

    if (!CanCreatureAttack(who))
        return false;

    if (HasUnitState(UNIT_STATE_STUNNED))
        return false;

    return IsWithinLOSInMap(who);
}

void Creature::setDeathState(DeathState s, bool despawn)
{
    Unit::setDeathState(s, despawn);

    if (s == JUST_DIED)
    {
        _lastDamagedTime.reset();

        m_corpseRemoveTime = GameTime::GetGameTime().count() + m_corpseDelay;
        m_respawnTime = GameTime::GetGameTime().count() + m_respawnDelay + m_corpseDelay;

        // always save boss respawn time at death to prevent crash cheating
        if (GetMap()->IsDungeon() || isWorldBoss() || GetCreatureTemplate()->rank >= CREATURE_ELITE_ELITE)
            SaveRespawnTime();

        SetTarget();                // remove target selection in any cases (can be set at aura remove in Unit::setDeathState)
        SetUInt32Value(UNIT_NPC_FLAGS, UNIT_NPC_FLAG_NONE);

        Dismount(); // if creature is mounted on a virtual mount, remove it at death

        setActive(false);

        if (HasSearchedAssistance())
        {
            SetNoSearchAssistance(false);
        }

        //Dismiss group if is leader
        if (m_formation && m_formation->GetLeader() == this)
            m_formation->FormationReset(true, false);

        bool needsFalling = !despawn && (IsFlying() || IsHovering()) && !IsUnderWater();
        SetHover(false, false, false);
        SetDisableGravity(false, false, false);

        if (needsFalling)
            GetMotionMaster()->MoveFall(0, true);

        Unit::setDeathState(CORPSE, despawn);
    }
    else if (s == JUST_RESPAWNED)
    {
        //if (IsPet())
        //    setActive(true);
        SetFullHealth();
        SetLootRecipient(nullptr);
        ResetPlayerDamageReq();
        SetCannotReachTarget(false);
        CreatureTemplate const* cinfo = GetCreatureTemplate();
        // Xinef: npc run by default
        //SetWalk(true);

        // pussywizard:
        if (HasUnitMovementFlag(MOVEMENTFLAG_FALLING))
            RemoveUnitMovementFlag(MOVEMENTFLAG_FALLING);

        UpdateMovementFlags();

        SetUInt32Value(UNIT_NPC_FLAGS, cinfo->npcflag);
        ClearUnitState(uint32(UNIT_STATE_ALL_STATE & ~(UNIT_STATE_IGNORE_PATHFINDING | UNIT_STATE_NO_ENVIRONMENT_UPD)));
        SetMeleeDamageSchool(SpellSchools(cinfo->dmgschool));

        Unit::setDeathState(ALIVE, despawn);

        Motion_Initialize();
        LoadCreaturesAddon(true);
        if (GetCreatureData() && GetPhaseMask() != GetCreatureData()->phaseMask)
            SetPhaseMask(GetCreatureData()->phaseMask, false);
    }
}

void Creature::Respawn(bool force)
{
    //DestroyForNearbyPlayers(); // pussywizard: not needed

    if (force)
    {
        if (IsAlive())
            setDeathState(JUST_DIED);
        else if (getDeathState() != CORPSE)
            setDeathState(CORPSE);
    }

    RemoveCorpse(false, false);

    if (getDeathState() == DEAD)
    {
        if (m_spawnId)
        {
            GetMap()->RemoveCreatureRespawnTime(m_spawnId);
            CreatureData const* data = sObjectMgr->GetCreatureData(m_spawnId);
            // Respawn check if spawn has 2 entries
            if (data->id2)
            {
                uint32 entry = GetRandomId(data->id1, data->id2, data->id3);
                UpdateEntry(entry, data, true);  // Select Random Entry
                m_defaultMovementType = MovementGeneratorType(data->movementType);                    // Reload Movement Type
                LoadEquipment(data->equipmentId);                                                     // Reload Equipment
                AIM_Initialize();                                                                     // Reload AI
            }
            else
            {
                if (m_originalEntry != GetEntry())
                    UpdateEntry(m_originalEntry);
            }
        }

        LOG_DEBUG("entities.unit", "Respawning creature {} (SpawnId: {}, {})", GetName(), GetSpawnId(), GetGUID().ToString());
        m_respawnTime = 0;
        ResetPickPocketLootTime();
        loot.clear();
        SelectLevel();

        setDeathState(JUST_RESPAWNED);

        // MDic - Acidmanifesto
        uint32 displayID = GetNativeDisplayId();
        if (sObjectMgr->GetCreatureModelRandomGender(&displayID))                                             // Cancel load if no model defined
        {
            SetDisplayId(displayID);
            SetNativeDisplayId(displayID);
        }

        GetMotionMaster()->InitDefault();

        //Call AI respawn virtual function
        if (IsAIEnabled)
        {
            //reset the AI to be sure no dirty or uninitialized values will be used till next tick
            AI()->Reset();
            TriggerJustRespawned = true;//delay event to next tick so all creatures are created on the map before processing
        }

        uint32 poolid = m_spawnId ? sPoolMgr->IsPartOfAPool<Creature>(m_spawnId) : 0;
        if (poolid)
            sPoolMgr->UpdatePool<Creature>(poolid, m_spawnId);

        //Re-initialize reactstate that could be altered by movementgenerators
        InitializeReactState();

        m_respawnedTime = GameTime::GetGameTime().count();
    }
    m_respawnedTime = GameTime::GetGameTime().count();
    // xinef: relocate notifier, fixes npc appearing in corpse position after forced respawn (instead of spawn)
    m_last_notify_position.Relocate(-5000.0f, -5000.0f, -5000.0f, 0.0f);
    UpdateObjectVisibility(false);
}

void Creature::ForcedDespawn(uint32 timeMSToDespawn, Seconds forceRespawnTimer)
{
    if (timeMSToDespawn)
    {
        ForcedDespawnDelayEvent* pEvent = new ForcedDespawnDelayEvent(*this, forceRespawnTimer);
        m_Events.AddEvent(pEvent, m_Events.CalculateTime(timeMSToDespawn));
        return;
    }

    if (IsAlive())
        setDeathState(JUST_DIED, true);

    // Xinef: set new respawn time, ignore corpse decay time...
    RemoveCorpse(true);

    if (forceRespawnTimer > Seconds::zero())
    {
        m_respawnTime = GameTime::GetGameTime().count() + forceRespawnTimer.count();
        m_respawnDelay = forceRespawnTimer.count();
    }
}

void Creature::DespawnOrUnsummon(Milliseconds msTimeToDespawn /*= 0*/, Seconds forcedRespawnTimer)
{
    if (TempSummon* summon = this->ToTempSummon())
        summon->UnSummon(msTimeToDespawn.count());
    else
        ForcedDespawn(msTimeToDespawn.count(), forcedRespawnTimer);
}

void Creature::DespawnOnEvade()
{
    SetVisible(false);
    AI()->SummonedCreatureDespawnAll();
    RemoveEvadeAuras();

    float x, y, z, o;
    GetRespawnPosition(x, y, z, &o);
    SetHomePosition(x, y, z, o);
    SetPosition(x, y, z, o);

    if (IsFalling())
    {
        RemoveUnitMovementFlag(MOVEMENTFLAG_FALLING);
    }
    StopMoving();
}

void Creature::RespawnOnEvade()
{
    SetVisible(true);
    UpdateMovementFlags();
    AI()->Reset();
    AI()->JustReachedHome();
    if (IsVehicle()) // use the same sequence of addtoworld, aireset may remove all summons!
    {
        GetVehicleKit()->Reset(true);
    }
}

void Creature::InitializeReactState()
{
    if ((IsTotem() || IsTrigger() || IsCritter() || IsSpiritService()) && GetAIName() != "SmartAI" && !GetScriptId())
        SetReactState(REACT_PASSIVE);
    else
        SetReactState(REACT_AGGRESSIVE);
    /*else if (IsCivilian())
    SetReactState(REACT_DEFENSIVE);*/
}

bool Creature::HasMechanicTemplateImmunity(uint32 mask) const
{
    return !GetOwnerGUID().IsPlayer() && (GetCreatureTemplate()->MechanicImmuneMask & mask);
}

void Creature::LoadSpellTemplateImmunity()
{
    // uint32 max used for "spell id", the immunity system will not perform SpellInfo checks against invalid spells
    // used so we know which immunities were loaded from template
    static uint32 const placeholderSpellId = std::numeric_limits<uint32>::max();

    // unapply template immunities (in case we're updating entry)
    for (uint8 i = SPELL_SCHOOL_NORMAL; i <= SPELL_SCHOOL_ARCANE; ++i)
    {
        ApplySpellImmune(placeholderSpellId, IMMUNITY_SCHOOL, i, false);
    }

    // don't inherit immunities for hunter pets
    if (GetOwnerGUID().IsPlayer() && IsHunterPet())
    {
        return;
    }

    if (uint8 mask = GetCreatureTemplate()->SpellSchoolImmuneMask)
    {
        for (uint8 i = SPELL_SCHOOL_NORMAL; i <= SPELL_SCHOOL_ARCANE; ++i)
        {
            if (mask & (1 << i))
            {
                ApplySpellImmune(placeholderSpellId, IMMUNITY_SCHOOL, 1 << i, true);
            }
        }
    }
}

bool Creature::IsImmunedToSpell(SpellInfo const* spellInfo)
{
    if (!spellInfo)
        return false;

    // Xinef: this should exclude self casts...
    // Spells that don't have effectMechanics.
    if (spellInfo->Mechanic > MECHANIC_NONE && HasMechanicTemplateImmunity(1 << (spellInfo->Mechanic - 1)))
        return true;

    // This check must be done instead of 'if (GetCreatureTemplate()->MechanicImmuneMask & (1 << (spellInfo->Mechanic - 1)))' for not break
    // the check of mechanic immunity on DB (tested) because GetCreatureTemplate()->MechanicImmuneMask and m_spellImmune[IMMUNITY_MECHANIC] don't have same data.
    bool immunedToAllEffects = true;
    for (uint8 i = 0; i < MAX_SPELL_EFFECTS; ++i)
        if (spellInfo->Effects[i].IsEffect() && !IsImmunedToSpellEffect(spellInfo, i))
        {
            immunedToAllEffects = false;
            break;
        }
    if (immunedToAllEffects)
        return true;

    return Unit::IsImmunedToSpell(spellInfo);
}

bool Creature::IsImmunedToSpellEffect(SpellInfo const* spellInfo, uint32 index) const
{
    // Xinef: this should exclude self casts...
    if (spellInfo->Effects[index].Mechanic > MECHANIC_NONE && HasMechanicTemplateImmunity(1 << (spellInfo->Effects[index].Mechanic - 1)))
        return true;

    if (GetCreatureTemplate()->type == CREATURE_TYPE_MECHANICAL && spellInfo->Effects[index].Effect == SPELL_EFFECT_HEAL)
        return true;

    return Unit::IsImmunedToSpellEffect(spellInfo, index);
}

SpellInfo const* Creature::reachWithSpellAttack(Unit* victim)
{
    if (!victim)
        return nullptr;

    for (uint32 i = 0; i < MAX_CREATURE_SPELLS; ++i)
    {
        if (!m_spells[i])
            continue;
        SpellInfo const* spellInfo = sSpellMgr->GetSpellInfo(m_spells[i]);
        if (!spellInfo)
        {
            LOG_ERROR("entities.unit", "WORLD: unknown spell id {}", m_spells[i]);
            continue;
        }

        bool bcontinue = true;
        for (uint32 j = 0; j < MAX_SPELL_EFFECTS; j++)
        {
            if ((spellInfo->Effects[j].Effect == SPELL_EFFECT_SCHOOL_DAMAGE)       ||
                    (spellInfo->Effects[j].Effect == SPELL_EFFECT_INSTAKILL)            ||
                    (spellInfo->Effects[j].Effect == SPELL_EFFECT_ENVIRONMENTAL_DAMAGE) ||
                    (spellInfo->Effects[j].Effect == SPELL_EFFECT_HEALTH_LEECH)
               )
            {
                bcontinue = false;
                break;
            }
        }
        if (bcontinue)
            continue;

        if (spellInfo->ManaCost > GetPower(POWER_MANA))
            continue;
        float range = spellInfo->GetMaxRange(false);
        float minrange = spellInfo->GetMinRange(false);
        float dist = GetDistance(victim);
        if (dist > range || dist < minrange)
            continue;
        if (spellInfo->PreventionType == SPELL_PREVENTION_TYPE_SILENCE && HasFlag(UNIT_FIELD_FLAGS, UNIT_FLAG_SILENCED))
            continue;
        if (spellInfo->PreventionType == SPELL_PREVENTION_TYPE_PACIFY && HasFlag(UNIT_FIELD_FLAGS, UNIT_FLAG_PACIFIED))
            continue;
        return spellInfo;
    }
    return nullptr;
}

SpellInfo const* Creature::reachWithSpellCure(Unit* victim)
{
    if (!victim)
        return nullptr;

    for (uint32 i = 0; i < MAX_CREATURE_SPELLS; ++i)
    {
        if (!m_spells[i])
            continue;
        SpellInfo const* spellInfo = sSpellMgr->GetSpellInfo(m_spells[i]);
        if (!spellInfo)
        {
            LOG_ERROR("entities.unit", "WORLD: unknown spell id {}", m_spells[i]);
            continue;
        }

        bool bcontinue = true;
        for (uint32 j = 0; j < MAX_SPELL_EFFECTS; j++)
        {
            if ((spellInfo->Effects[j].Effect == SPELL_EFFECT_HEAL))
            {
                bcontinue = false;
                break;
            }
        }
        if (bcontinue)
            continue;

        if (spellInfo->ManaCost > GetPower(POWER_MANA))
            continue;

        float range = spellInfo->GetMaxRange(true);
        float minrange = spellInfo->GetMinRange(true);
        float dist = GetDistance(victim);
        //if (!isInFront(victim, range) && spellInfo->AttributesEx)
        //    continue;
        if (dist > range || dist < minrange)
            continue;
        if (spellInfo->PreventionType == SPELL_PREVENTION_TYPE_SILENCE && HasFlag(UNIT_FIELD_FLAGS, UNIT_FLAG_SILENCED))
            continue;
        if (spellInfo->PreventionType == SPELL_PREVENTION_TYPE_PACIFY && HasFlag(UNIT_FIELD_FLAGS, UNIT_FLAG_PACIFIED))
            continue;
        return spellInfo;
    }
    return nullptr;
}

// select nearest hostile unit within the given distance (regardless of threat list).
Unit* Creature::SelectNearestTarget(float dist, bool playerOnly /* = false */) const
{
    if (dist == 0.0f)
    {
        dist = MAX_VISIBILITY_DISTANCE;
    }

    Unit* target = nullptr;

    Acore::NearestHostileUnitCheck u_check(this, dist, playerOnly);
    Acore::UnitLastSearcher<Acore::NearestHostileUnitCheck> searcher(this, target, u_check);
    Cell::VisitAllObjects(this, searcher, dist);
    return target;
}

// select nearest hostile unit within the given attack distance (i.e. distance is ignored if > than ATTACK_DISTANCE), regardless of threat list.
Unit* Creature::SelectNearestTargetInAttackDistance(float dist) const
{
    if (dist < ATTACK_DISTANCE)
        dist = ATTACK_DISTANCE;
    if (dist > MAX_SEARCHER_DISTANCE)
        dist = MAX_SEARCHER_DISTANCE;

    Unit* target = nullptr;
    Acore::NearestHostileUnitInAttackDistanceCheck u_check(this, dist);
    Acore::UnitLastSearcher<Acore::NearestHostileUnitInAttackDistanceCheck> searcher(this, target, u_check);
    Cell::VisitAllObjects(this, searcher, std::max(dist, ATTACK_DISTANCE));

    return target;
}

void Creature::SendAIReaction(AiReaction reactionType)
{
    WorldPacket data(SMSG_AI_REACTION, 12);

    data << GetGUID();
    data << uint32(reactionType);

    ((WorldObject*)this)->SendMessageToSet(&data, true);

    LOG_DEBUG("network", "WORLD: Sent SMSG_AI_REACTION, type {}.", reactionType);
}

void Creature::CallAssistance(Unit* target /*= nullptr*/)
{
    if (!target)
    {
        target = GetVictim();
    }

    if (!m_AlreadyCallAssistance && target && !IsPet() && !IsCharmed())
    {
        SetNoCallAssistance(true);

        float radius = sWorld->getFloatConfig(CONFIG_CREATURE_FAMILY_ASSISTANCE_RADIUS);

        if (radius > 0)
        {
            std::list<Creature*> assistList;

            Acore::AnyAssistCreatureInRangeCheck u_check(this, target, radius);
            Acore::CreatureListSearcher<Acore::AnyAssistCreatureInRangeCheck> searcher(this, assistList, u_check);
            Cell::VisitGridObjects(this, searcher, radius);

            if (!assistList.empty())
            {
                AssistDelayEvent* e = new AssistDelayEvent(target->GetGUID(), this);
                while (!assistList.empty())
                {
                    // Pushing guids because in delay can happen some creature gets despawned => invalid pointer
                    e->AddAssistant((*assistList.begin())->GetGUID());
                    assistList.pop_front();
                }
                m_Events.AddEvent(e, m_Events.CalculateTime(sWorld->getIntConfig(CONFIG_CREATURE_FAMILY_ASSISTANCE_DELAY)));
            }
        }
    }
}

void Creature::CallForHelp(float radius, Unit* target /*= nullptr*/)
{
    if (radius <= 0.0f || IsPet() || IsCharmed())
    {
        return;
    }

    if (!target)
    {
        target = GetVictim();
    }

    if (!target)
    {
        return;
    }

    Acore::CallOfHelpCreatureInRangeDo u_do(this, target, radius);
    Acore::CreatureWorker<Acore::CallOfHelpCreatureInRangeDo> worker(this, u_do);
    Cell::VisitGridObjects(this, worker, radius);
}

bool Creature::CanAssistTo(Unit const* u, Unit const* enemy, bool checkfaction /*= true*/) const
{
    // is it true?
    if (!HasReactState(REACT_AGGRESSIVE))
        return false;

    // we don't need help from zombies :)
    if (!IsAlive())
        return false;

    // Xinef: we cannot assist in evade mode
    if (IsInEvadeMode())
        return false;

    // pussywizard: or if enemy is in evade mode
    if (enemy && enemy->GetTypeId() == TYPEID_UNIT && enemy->ToCreature()->IsInEvadeMode())
        return false;

    // we don't need help from non-combatant ;)
    if (IsCivilian())
        return false;

    if (HasFlag(UNIT_FIELD_FLAGS, UNIT_FLAG_NON_ATTACKABLE | UNIT_FLAG_NOT_SELECTABLE | UNIT_FLAG_IMMUNE_TO_NPC))
        return false;

    // skip fighting creature
    if (IsInCombat())
        return false;

    // only free creature
    if (GetCharmerOrOwnerGUID())
        return false;

    // only from same creature faction
    if (checkfaction)
    {
        if (GetFaction() != u->GetFaction())
            return false;
    }
    else
    {
        if (!IsFriendlyTo(u))
            return false;
    }

    // skip non hostile to caster enemy creatures
    if (!IsHostileTo(enemy))
        return false;

    // Check if can see the enemy
    if (!CanSeeOrDetect(enemy))
    {
        return false;
    }

    return true;
}

// use this function to avoid having hostile creatures attack
// friendlies and other mobs they shouldn't attack
bool Creature::_IsTargetAcceptable(Unit const* target) const
{
    ASSERT(target);

    // if the target cannot be attacked, the target is not acceptable
    if (IsFriendlyTo(target) || !target->isTargetableForAttack(false, this) || (m_vehicle && (IsOnVehicle(target) || m_vehicle->GetBase()->IsOnVehicle(target))))
        return false;

    if (target->HasUnitState(UNIT_STATE_DIED))
    {
        // some creatures can detect fake death
        if (CanIgnoreFeignDeath() && target->HasFlag(UNIT_FIELD_FLAGS_2, UNIT_FLAG2_FEIGN_DEATH))
            return true;
        else
            return false;
    }

    Unit const* myVictim = getAttackerForHelper();
    Unit const* targetVictim = target->getAttackerForHelper();

    // if I'm already fighting target, or I'm hostile towards the target, the target is acceptable
    if (myVictim == target || targetVictim == this || IsHostileTo(target))
        return true;

    // if the target's victim is friendly, and the target is neutral, the target is acceptable
    if (targetVictim && !IsNeutralToAll() && IsFriendlyTo(targetVictim))
        return true;

    // if the target's victim is not friendly, or the target is friendly, the target is not acceptable
    return false;
}

void Creature::UpdateMoveInLineOfSightState()
{
    // xinef: pets, guardians and units with scripts / smartAI should be skipped
    if (IsPet() || HasUnitTypeMask(UNIT_MASK_MINION | UNIT_MASK_SUMMON | UNIT_MASK_GUARDIAN | UNIT_MASK_CONTROLABLE_GUARDIAN) ||
            GetScriptId() || GetAIName() == "SmartAI")
    {
        m_moveInLineOfSightStrictlyDisabled = false;
        m_moveInLineOfSightDisabled = false;
        return;
    }

    if (IsTrigger() || IsCivilian() || GetCreatureType() == CREATURE_TYPE_NON_COMBAT_PET || IsCritter() || GetAIName() == "NullCreatureAI")
    {
        m_moveInLineOfSightDisabled = true;
        m_moveInLineOfSightStrictlyDisabled = true;
        return;
    }

    bool nonHostile = true;
    if (FactionTemplateEntry const* factionTemplate = sFactionTemplateStore.LookupEntry(GetFaction()))
        if (factionTemplate->hostileMask || factionTemplate->enemyFaction[0] || factionTemplate->enemyFaction[1] || factionTemplate->enemyFaction[2] || factionTemplate->enemyFaction[3])
            nonHostile = false;

    if (nonHostile)
        m_moveInLineOfSightDisabled = true;
    else
        m_moveInLineOfSightDisabled = false;
}

void Creature::SaveRespawnTime()
{
    if (IsSummon() || !m_spawnId || (m_creatureData && !m_creatureData->dbData))
        return;

    GetMap()->SaveCreatureRespawnTime(m_spawnId, m_respawnTime);
}

bool Creature::CanCreatureAttack(Unit const* victim, bool skipDistCheck) const
{
    if (!victim->IsInMap(this))
        return false;

    if (!IsValidAttackTarget(victim))
        return false;

    if (!victim->isInAccessiblePlaceFor(this))
        return false;

    if (IsAIEnabled && !AI()->CanAIAttack(victim))
        return false;

    // pussywizard: we cannot attack in evade mode
    if (IsInEvadeMode())
        return false;

    // pussywizard: or if enemy is in evade mode
    if (victim->GetTypeId() == TYPEID_UNIT && victim->ToCreature()->IsInEvadeMode())
        return false;

    // cannot attack if is during 5 second grace period, unless being attacked
    if (m_respawnedTime && (GameTime::GetGameTime().count() - m_respawnedTime) < 5 && victim->getAttackers().empty())
    {
        return false;
    }

    // if victim is in FD and we can't see that
    if (victim->HasFlag(UNIT_FIELD_FLAGS_2, UNIT_FLAG2_FEIGN_DEATH) && !CanIgnoreFeignDeath())
    {
        return false;
    }

    if (!GetCharmerOrOwnerGUID().IsPlayer())
    {
        if (GetMap()->IsDungeon())
            return true;

        // pussywizard: don't check distance to home position if recently damaged (allow kiting away from spawnpoint!)
        // xinef: this should include taunt auras
        if (!isWorldBoss() && (GetLastDamagedTime() > GameTime::GetGameTime().count() || HasAuraType(SPELL_AURA_MOD_TAUNT)))
            return true;
    }

    if (skipDistCheck)
        return true;

    // xinef: added size factor for huge npcs
    float dist = std::min<float>(GetMap()->GetVisibilityRange() + GetObjectSize() * 2, 150.0f);

    if (Unit* unit = GetCharmerOrOwner())
        return victim->IsWithinDist(unit, dist);
    else
    {
        // to prevent creatures in air ignore attacks because distance is already too high...
        if (GetMovementTemplate().IsFlightAllowed())
            return victim->IsInDist2d(&m_homePosition, dist);
        else
            return victim->IsInDist(&m_homePosition, dist);
    }
}

CreatureAddon const* Creature::GetCreatureAddon() const
{
    if (m_spawnId)
    {
        if (CreatureAddon const* addon = sObjectMgr->GetCreatureAddon(m_spawnId))
            return addon;
    }

    // dependent from difficulty mode entry
    return sObjectMgr->GetCreatureTemplateAddon(GetCreatureTemplate()->Entry);
}

//creature_addon table
bool Creature::LoadCreaturesAddon(bool reload)
{
    CreatureAddon const* cainfo = GetCreatureAddon();
    if (!cainfo)
        return false;

    if (cainfo->mount != 0)
        Mount(cainfo->mount);

    if (cainfo->bytes1 != 0)
    {
        // 0 StandState
        // 1 FreeTalentPoints   Pet only, so always 0 for default creature
        // 2 StandFlags
        // 3 StandMiscFlags

        SetByteValue(UNIT_FIELD_BYTES_1, UNIT_BYTES_1_OFFSET_STAND_STATE, uint8(cainfo->bytes1 & 0xFF));
        //SetByteValue(UNIT_FIELD_BYTES_1, UNIT_BYTES_1_OFFSET_PET_TALENTS, uint8((cainfo->bytes1 >> 8) & 0xFF));
        SetByteValue(UNIT_FIELD_BYTES_1, UNIT_BYTES_1_OFFSET_PET_TALENTS, 0);
        SetByteValue(UNIT_FIELD_BYTES_1, UNIT_BYTES_1_OFFSET_VIS_FLAG, uint8((cainfo->bytes1 >> 16) & 0xFF));
        SetByteValue(UNIT_FIELD_BYTES_1, UNIT_BYTES_1_OFFSET_ANIM_TIER, uint8((cainfo->bytes1 >> 24) & 0xFF));

        //! Suspected correlation between UNIT_FIELD_BYTES_1, offset 3, value 0x2:
        //! If no inhabittype_fly (if no MovementFlag_DisableGravity or MovementFlag_CanFly flag found in sniffs)
        //! Check using InhabitType as movement flags are assigned dynamically
        //! basing on whether the creature is in air or not
        //! Set MovementFlag_Hover. Otherwise do nothing.
        if (CanHover())
            AddUnitMovementFlag(MOVEMENTFLAG_HOVER);
    }

    if (cainfo->bytes2 != 0)
    {
        // 0 SheathState
        // 1 Bytes2Flags
        // 2 UnitRename         Pet only, so always 0 for default creature
        // 3 ShapeshiftForm     Must be determined/set by shapeshift spell/aura

        SetByteValue(UNIT_FIELD_BYTES_2, 0, uint8(cainfo->bytes2 & 0xFF));
        //SetByteValue(UNIT_FIELD_BYTES_2, 1, uint8((cainfo->bytes2 >> 8) & 0xFF));
        //SetByteValue(UNIT_FIELD_BYTES_2, 2, uint8((cainfo->bytes2 >> 16) & 0xFF));
        SetByteValue(UNIT_FIELD_BYTES_2, 2, 0);
        //SetByteValue(UNIT_FIELD_BYTES_2, 3, uint8((cainfo->bytes2 >> 24) & 0xFF));
        SetByteValue(UNIT_FIELD_BYTES_2, 3, 0);
    }

    SetUInt32Value(UNIT_NPC_EMOTESTATE, cainfo->emote);

    // Check if visibility distance different
    if (cainfo->visibilityDistanceType != VisibilityDistanceType::Normal)
    {
        SetVisibilityDistanceOverride(cainfo->visibilityDistanceType);
    }

    //Load Path
    if (cainfo->path_id != 0)
    {
        if (sWorld->getBoolConfig(CONFIG_SET_ALL_CREATURES_WITH_WAYPOINT_MOVEMENT_ACTIVE))
            setActive(true);
        m_path_id = cainfo->path_id;
    }

    if (!cainfo->auras.empty())
    {
        for (std::vector<uint32>::const_iterator itr = cainfo->auras.begin(); itr != cainfo->auras.end(); ++itr)
        {
            SpellInfo const* AdditionalSpellInfo = sSpellMgr->GetSpellInfo(*itr);
            if (!AdditionalSpellInfo)
            {
                LOG_ERROR("sql.sql", "Creature ({}) has wrong spell {} defined in `auras` field.", GetGUID().ToString(), *itr);
                continue;
            }

            // skip already applied aura
            if (HasAura(*itr))
            {
                if (!reload)
                    LOG_ERROR("sql.sql", "Creature ({}) has duplicate aura (spell {}) in `auras` field.", GetGUID().ToString(), *itr);

                continue;
            }

            AddAura(*itr, this);
            LOG_DEBUG("entities.unit", "Spell: {} added to creature ({})", *itr, GetGUID().ToString());
        }
    }

    return true;
}

/// Send a message to LocalDefense channel for players opposition team in the zone
void Creature::SendZoneUnderAttackMessage(Player* attacker)
{
    WorldPacket data(SMSG_ZONE_UNDER_ATTACK, 4);
    data << (uint32)GetAreaId();
    sWorld->SendGlobalMessage(&data, nullptr, (attacker->GetTeamId() == TEAM_ALLIANCE ? TEAM_HORDE : TEAM_ALLIANCE));
}

void Creature::SetInCombatWithZone()
{
    if (IsAIEnabled)
        AI()->DoZoneInCombat();
}

void Creature::ProhibitSpellSchool(SpellSchoolMask idSchoolMask, uint32 unTimeMs)
{
    for (uint8 i = SPELL_SCHOOL_NORMAL; i < MAX_SPELL_SCHOOL; ++i)
    {
        if (idSchoolMask & (1 << i))
        {
            m_ProhibitSchoolTime[i] = GameTime::GetGameTimeMS().count() + unTimeMs;
        }
    }
}

bool Creature::IsSpellProhibited(SpellSchoolMask idSchoolMask) const
{
    for (uint8 i = SPELL_SCHOOL_NORMAL; i < MAX_SPELL_SCHOOL; ++i)
    {
        if (idSchoolMask & (1 << i))
        {
            if (m_ProhibitSchoolTime[i] >= GameTime::GetGameTimeMS().count())
            {
                return true;
            }
        }
    }

    return false;
}

void Creature::_AddCreatureSpellCooldown(uint32 spell_id, uint16 categoryId, uint32 end_time)
{
    CreatureSpellCooldown spellCooldown;
    spellCooldown.category = categoryId;
    spellCooldown.end = GameTime::GetGameTimeMS().count() + end_time;
    m_CreatureSpellCooldowns[spell_id] = std::move(spellCooldown);
}

void Creature::AddSpellCooldown(uint32 spell_id, uint32 /*itemid*/, uint32 end_time, bool /*needSendToClient*/, bool /*forceSendToSpectator*/)
{
    SpellInfo const* spellInfo = sSpellMgr->GetSpellInfo(spell_id);
    if (!spellInfo)
        return;

    // used in proc system, otherwise normal creature cooldown
    if (end_time)
    {
        _AddCreatureSpellCooldown(spellInfo->Id, 0, end_time);
        return;
    }

    uint32 spellcooldown = spellInfo->RecoveryTime;
    uint32 categoryId = spellInfo->GetCategory();
    uint32 categorycooldown = categoryId ? spellInfo->CategoryRecoveryTime : 0;
    if (Player* modOwner = GetSpellModOwner())
    {
        modOwner->ApplySpellMod(spellInfo->Id, SPELLMOD_COOLDOWN, spellcooldown);
        modOwner->ApplySpellMod(spellInfo->Id, SPELLMOD_COOLDOWN, categorycooldown);
    }

    SpellCategoryStore::const_iterator i_scstore = sSpellsByCategoryStore.find(categoryId);
    if (categorycooldown && i_scstore != sSpellsByCategoryStore.end())
    {
        for (SpellCategorySet::const_iterator i_scset = i_scstore->second.begin(); i_scset != i_scstore->second.end(); ++i_scset)
        {
            _AddCreatureSpellCooldown(i_scset->second, categoryId, categorycooldown);
        }
    }
    else if (spellcooldown)
    {
        _AddCreatureSpellCooldown(spellInfo->Id, 0, spellcooldown);
    }
}

uint32 Creature::GetSpellCooldown(uint32 spell_id) const
{
    CreatureSpellCooldowns::const_iterator itr = m_CreatureSpellCooldowns.find(spell_id);
    if (itr == m_CreatureSpellCooldowns.end())
        return 0;

    return itr->second.end > GameTime::GetGameTimeMS().count() ? itr->second.end - GameTime::GetGameTimeMS().count() : 0;
}

bool Creature::HasSpellCooldown(uint32 spell_id) const
{
    CreatureSpellCooldowns::const_iterator itr = m_CreatureSpellCooldowns.find(spell_id);
    return (itr != m_CreatureSpellCooldowns.end() && itr->second.end > GameTime::GetGameTimeMS().count());
}

bool Creature::HasSpell(uint32 spellID) const
{
    uint8 i;
    for (i = 0; i < MAX_CREATURE_SPELLS; ++i)
        if (spellID == m_spells[i])
            break;
    return i < MAX_CREATURE_SPELLS;                         //broke before end of iteration of known spells
}

time_t Creature::GetRespawnTimeEx() const
{
    time_t now = GameTime::GetGameTime().count();

    if (m_respawnTime > now)
        return m_respawnTime;
    else
        return now;
}

void Creature::GetRespawnPosition(float& x, float& y, float& z, float* ori, float* dist) const
{
    if (m_spawnId)
    {
        if (CreatureData const* data = sObjectMgr->GetCreatureData(m_spawnId))
        {
            x = data->posX;
            y = data->posY;
            z = data->posZ;
            if (ori)
                *ori = data->orientation;
            if (dist)
                *dist = data->wander_distance;

            return;
        }
    }

    // xinef: changed this from current position to home position, fixes world summons with infinite duration
    if (GetTransport())
    {
        x = GetPositionX();
        y = GetPositionY();
        z = GetPositionZ();
        if (ori)
            *ori = GetOrientation();
    }
    else
    {
        Position homePos = GetHomePosition();
        x = homePos.GetPositionX();
        y = homePos.GetPositionY();
        z = homePos.GetPositionZ();
        if (ori)
            *ori = homePos.GetOrientation();
    }
    if (dist)
        *dist = 0;
}

CreatureMovementData const& Creature::GetMovementTemplate() const
{
    if (CreatureMovementData const* movementOverride = sObjectMgr->GetCreatureMovementOverride(m_spawnId))
        return *movementOverride;

    return GetCreatureTemplate()->Movement;
}

void Creature::AllLootRemovedFromCorpse()
{
    if (loot.loot_type != LOOT_SKINNING && !IsPet() && GetCreatureTemplate()->SkinLootId && hasLootRecipient())
    {
        if (LootTemplates_Skinning.HaveLootFor(GetCreatureTemplate()->SkinLootId))
        {
            SetFlag(UNIT_FIELD_FLAGS, UNIT_FLAG_SKINNABLE);
        }
    }

    time_t now = GameTime::GetGameTime().count();
    if (m_corpseRemoveTime <= now)
    {
        return;
    }

    float decayRate = sWorld->getRate(RATE_CORPSE_DECAY_LOOTED);
    uint32 diff = uint32((m_corpseRemoveTime - now) * decayRate);

    m_respawnTime -= diff;

    // corpse skinnable, but without skinning flag, and then skinned, corpse will despawn next update
    if (loot.loot_type == LOOT_SKINNING)
    {
        m_corpseRemoveTime = GameTime::GetGameTime().count();
    }
    else
    {
        m_corpseRemoveTime -= diff;
    }
}

uint8 Creature::getLevelForTarget(WorldObject const* target) const
{
    if (!isWorldBoss() || !target->ToUnit())
        return Unit::getLevelForTarget(target);

    uint16 level = target->ToUnit()->getLevel() + sWorld->getIntConfig(CONFIG_WORLD_BOSS_LEVEL_DIFF);
    if (level < 1)
        return 1;
    if (level > 255)
        return 255;
    return uint8(level);
}

std::string Creature::GetAIName() const
{
    return sObjectMgr->GetCreatureTemplate(GetEntry())->AIName;
}

std::string Creature::GetScriptName() const
{
    return sObjectMgr->GetScriptName(GetScriptId());
}

uint32 Creature::GetScriptId() const
{
    if (CreatureData const* creatureData = GetCreatureData())
        return creatureData->ScriptId;

    return sObjectMgr->GetCreatureTemplate(GetEntry())->ScriptID;
}

VendorItemData const* Creature::GetVendorItems() const
{
    return sObjectMgr->GetNpcVendorItemList(GetEntry());
}

uint32 Creature::GetVendorItemCurrentCount(VendorItem const* vItem)
{
    if (!vItem->maxcount)
        return vItem->maxcount;

    VendorItemCounts::iterator itr = m_vendorItemCounts.begin();
    for (; itr != m_vendorItemCounts.end(); ++itr)
        if (itr->itemId == vItem->item)
            break;

    if (itr == m_vendorItemCounts.end())
        return vItem->maxcount;

    VendorItemCount* vCount = &*itr;

    time_t ptime = GameTime::GetGameTime().count();

    if (time_t(vCount->lastIncrementTime + vItem->incrtime) <= ptime)
    {
        ItemTemplate const* pProto = sObjectMgr->GetItemTemplate(vItem->item);

        uint32 diff = uint32((ptime - vCount->lastIncrementTime) / vItem->incrtime);
        if ((vCount->count + diff * pProto->BuyCount) >= vItem->maxcount)
        {
            m_vendorItemCounts.erase(itr);
            return vItem->maxcount;
        }

        vCount->count += diff * pProto->BuyCount;
        vCount->lastIncrementTime = ptime;
    }

    return vCount->count;
}

uint32 Creature::UpdateVendorItemCurrentCount(VendorItem const* vItem, uint32 used_count)
{
    if (!vItem->maxcount)
        return 0;

    VendorItemCounts::iterator itr = m_vendorItemCounts.begin();
    for (; itr != m_vendorItemCounts.end(); ++itr)
        if (itr->itemId == vItem->item)
            break;

    if (itr == m_vendorItemCounts.end())
    {
        uint32 new_count = vItem->maxcount > used_count ? vItem->maxcount - used_count : 0;
        m_vendorItemCounts.push_back(VendorItemCount(vItem->item, new_count));
        return new_count;
    }

    VendorItemCount* vCount = &*itr;

    time_t ptime = GameTime::GetGameTime().count();

    if (time_t(vCount->lastIncrementTime + vItem->incrtime) <= ptime)
    {
        ItemTemplate const* pProto = sObjectMgr->GetItemTemplate(vItem->item);

        uint32 diff = uint32((ptime - vCount->lastIncrementTime) / vItem->incrtime);
        if ((vCount->count + diff * pProto->BuyCount) < vItem->maxcount)
            vCount->count += diff * pProto->BuyCount;
        else
            vCount->count = vItem->maxcount;
    }

    vCount->count = vCount->count > used_count ? vCount->count - used_count : 0;
    vCount->lastIncrementTime = ptime;
    return vCount->count;
}

TrainerSpellData const* Creature::GetTrainerSpells() const
{
    return sObjectMgr->GetNpcTrainerSpells(GetEntry());
}

// overwrite WorldObject function for proper name localization
std::string const& Creature::GetNameForLocaleIdx(LocaleConstant loc_idx) const
{
    if (loc_idx != DEFAULT_LOCALE)
    {
        uint8 uloc_idx = uint8(loc_idx);
        CreatureLocale const* cl = sObjectMgr->GetCreatureLocale(GetEntry());
        if (cl)
        {
            if (cl->Name.size() > uloc_idx && !cl->Name[uloc_idx].empty())
                return cl->Name[uloc_idx];
        }
    }

    return GetName();
}

void Creature::SetPosition(float x, float y, float z, float o)
{
    if (!Acore::IsValidMapCoord(x, y, z, o))
        return;

    GetMap()->CreatureRelocation(this, x, y, z, o);
}

bool Creature::IsDungeonBoss() const
{
    if (GetOwnerGUID().IsPlayer())
        return false;

    CreatureTemplate const* cinfo = sObjectMgr->GetCreatureTemplate(GetEntry());
    return cinfo && (cinfo->flags_extra & CREATURE_FLAG_EXTRA_DUNGEON_BOSS);
}

bool Creature::IsImmuneToKnockback() const
{
    if (GetOwnerGUID().IsPlayer())
        return false;

    CreatureTemplate const* cinfo = sObjectMgr->GetCreatureTemplate(GetEntry());
    return cinfo && (cinfo->flags_extra & CREATURE_FLAG_EXTRA_IMMUNITY_KNOCKBACK);
}

bool Creature::SetWalk(bool enable)
{
    if (!Unit::SetWalk(enable))
        return false;

    WorldPacket data(enable ? SMSG_SPLINE_MOVE_SET_WALK_MODE : SMSG_SPLINE_MOVE_SET_RUN_MODE, 9);
    data << GetPackGUID();
    SendMessageToSet(&data, false);
    return true;
}

bool Creature::SetDisableGravity(bool disable, bool packetOnly /*= false*/, bool updateAnimationTier /*= true*/)
{
    //! It's possible only a packet is sent but moveflags are not updated
    //! Need more research on this
    if (!packetOnly && !Unit::SetDisableGravity(disable))
        return false;

    if (m_movedByPlayer)
    {
        WorldPacket data(disable ? SMSG_MOVE_GRAVITY_DISABLE : SMSG_MOVE_GRAVITY_ENABLE, 12);
        data << GetPackGUID();
        data << uint32(0); //! movement counter
        m_movedByPlayer->ToPlayer()->SendDirectMessage(&data);

        data.Initialize(MSG_MOVE_GRAVITY_CHNG, 64);
        data << GetPackGUID();
        BuildMovementPacket(&data);
        m_movedByPlayer->ToPlayer()->SendMessageToSet(&data, false);
        return true;
    }

    if (updateAnimationTier && IsAlive() && !HasUnitState(UNIT_STATE_ROOT) && !GetMovementTemplate().IsRooted())
    {
        if (IsLevitating())
            SetByteValue(UNIT_FIELD_BYTES_1, UNIT_BYTES_1_OFFSET_ANIM_TIER, UNIT_BYTE1_FLAG_FLY);
        else if (IsHovering())
            SetByteValue(UNIT_FIELD_BYTES_1, UNIT_BYTES_1_OFFSET_ANIM_TIER, UNIT_BYTE1_FLAG_HOVER);
        else
            SetByteValue(UNIT_FIELD_BYTES_1, UNIT_BYTES_1_OFFSET_ANIM_TIER, UNIT_BYTE1_FLAG_GROUND);
    }

    WorldPacket data(disable ? SMSG_SPLINE_MOVE_GRAVITY_DISABLE : SMSG_SPLINE_MOVE_GRAVITY_ENABLE, 9);
    data << GetPackGUID();
    SendMessageToSet(&data, false);
    return true;
}

bool Creature::SetSwim(bool enable)
{
    if (!Unit::SetSwim(enable))
        return false;

    WorldPacket data(enable ? SMSG_SPLINE_MOVE_START_SWIM : SMSG_SPLINE_MOVE_STOP_SWIM);
    data << GetPackGUID();
    SendMessageToSet(&data, true);
    return true;
}

/**
 * @brief This method check the current flag/status of a creature and its inhabit type
 *
 * Pets should swim by default to properly follow the player
 * NOTE: You can set the UNIT_FLAG_CANNOT_SWIM temporary to deny a creature to swim
 *
 */
bool Creature::CanSwim() const
{
    if (Unit::CanSwim() || (!Unit::CanSwim() && !CanFly()))
        return true;

    if (IsPet())
        return true;

    return false;
}

bool Creature::CanEnterWater() const
{
    if (CanSwim())
        return true;

    return GetMovementTemplate().IsSwimAllowed();
}

void Creature::RefreshSwimmingFlag(bool recheck)
{
    if (!_isMissingSwimmingFlagOutOfCombat || recheck)
        _isMissingSwimmingFlagOutOfCombat = !HasFlag(UNIT_FIELD_FLAGS, UNIT_FLAG_SWIMMING);

    // Check if the creature has UNIT_FLAG_SWIMMING and add it if it's missing
    // Creatures must be able to chase a target in water if they can enter water
    if (_isMissingSwimmingFlagOutOfCombat && CanEnterWater())
        SetFlag(UNIT_FIELD_FLAGS, UNIT_FLAG_SWIMMING);
}

bool Creature::SetCanFly(bool enable, bool  /*packetOnly*/ /* = false */)
{
    if (!Unit::SetCanFly(enable))
        return false;

    if (m_movedByPlayer)
    {
        sScriptMgr->AnticheatSetCanFlybyServer(m_movedByPlayer->ToPlayer(), enable);

        if (!enable)
            m_movedByPlayer->ToPlayer()->SetFallInformation(GameTime::GetGameTime().count(), m_movedByPlayer->ToPlayer()->GetPositionZ());

        WorldPacket data(enable ? SMSG_MOVE_SET_CAN_FLY : SMSG_MOVE_UNSET_CAN_FLY, 12);
        data << GetPackGUID();
        data << uint32(0); //! movement counter
        m_movedByPlayer->ToPlayer()->SendDirectMessage(&data);

        data.Initialize(MSG_MOVE_UPDATE_CAN_FLY, 64);
        data << GetPackGUID();
        BuildMovementPacket(&data);
        m_movedByPlayer->ToPlayer()->SendMessageToSet(&data, false);
        return true;
    }

    WorldPacket data(enable ? SMSG_SPLINE_MOVE_SET_FLYING : SMSG_SPLINE_MOVE_UNSET_FLYING, 9);
    data << GetPackGUID();
    SendMessageToSet(&data, false);
    return true;
}

bool Creature::SetWaterWalking(bool enable, bool packetOnly /* = false */)
{
    if (!packetOnly && !Unit::SetWaterWalking(enable))
        return false;

    if (m_movedByPlayer)
    {
        WorldPacket data(enable ? SMSG_MOVE_WATER_WALK : SMSG_MOVE_LAND_WALK, 12);
        data << GetPackGUID();
        data << uint32(0); //! movement counter
        m_movedByPlayer->ToPlayer()->SendDirectMessage(&data);

        data.Initialize(MSG_MOVE_WATER_WALK, 64);
        data << GetPackGUID();
        BuildMovementPacket(&data);
        m_movedByPlayer->ToPlayer()->SendMessageToSet(&data, false);
        return true;
    }

    WorldPacket data(enable ? SMSG_SPLINE_MOVE_WATER_WALK : SMSG_SPLINE_MOVE_LAND_WALK, 9);
    data << GetPackGUID();
    SendMessageToSet(&data, true);
    return true;
}

bool Creature::SetFeatherFall(bool enable, bool packetOnly /* = false */)
{
    if (!packetOnly && !Unit::SetFeatherFall(enable))
        return false;

    if (m_movedByPlayer)
    {
        WorldPacket data(enable ? SMSG_MOVE_FEATHER_FALL : SMSG_MOVE_NORMAL_FALL, 12);
        data << GetPackGUID();
        data << uint32(0); //! movement counter
        m_movedByPlayer->ToPlayer()->SendDirectMessage(&data);

        data.Initialize(MSG_MOVE_FEATHER_FALL, 64);
        data << GetPackGUID();
        BuildMovementPacket(&data);
        m_movedByPlayer->ToPlayer()->SendMessageToSet(&data, false);
        return true;
    }

    WorldPacket data(enable ? SMSG_SPLINE_MOVE_FEATHER_FALL : SMSG_SPLINE_MOVE_NORMAL_FALL, 9);
    data << GetPackGUID();
    SendMessageToSet(&data, true);
    return true;
}

bool Creature::SetHover(bool enable, bool packetOnly /*= false*/, bool updateAnimationTier /*= true*/)
{
    if (!packetOnly && !Unit::SetHover(enable))
        return false;

    if (updateAnimationTier && IsAlive() && !HasUnitState(UNIT_STATE_ROOT) && !GetMovementTemplate().IsRooted())
    {
        if (IsLevitating())
            SetByteValue(UNIT_FIELD_BYTES_1, UNIT_BYTES_1_OFFSET_ANIM_TIER, UNIT_BYTE1_FLAG_FLY);
        else if (IsHovering())
            SetByteValue(UNIT_FIELD_BYTES_1, UNIT_BYTES_1_OFFSET_ANIM_TIER, UNIT_BYTE1_FLAG_HOVER);
        else
            SetByteValue(UNIT_FIELD_BYTES_1, UNIT_BYTES_1_OFFSET_ANIM_TIER, UNIT_BYTE1_FLAG_GROUND);
    }

    WorldPacket data(enable ? SMSG_SPLINE_MOVE_SET_HOVER : SMSG_SPLINE_MOVE_UNSET_HOVER, 9);
    data << GetPackGUID();
    SendMessageToSet(&data, false);
    return true;
}

float Creature::GetAggroRange(Unit const* target) const
{
    // Determines the aggro range for creatures
    // Based on data from wowwiki due to lack of 3.3.5a data

    float aggroRate = sWorld->getRate(RATE_CREATURE_AGGRO);
    if (aggroRate == 0)
        return 0.0f;

    auto creatureLevel = target->getLevelForTarget(this);
    auto playerLevel  = getLevelForTarget(target);
    int32 levelDiff = int32(creatureLevel) - int32(playerLevel);

    // The maximum Aggro Radius is capped at 45 yards (25 level difference)
    if (levelDiff < -25)
        levelDiff = -25;

    // The base aggro radius for mob of same level
    auto aggroRadius = GetDetectionRange();
    if (aggroRadius < 1)
    {
        return 0.0f;
    }
    // Aggro Radius varies with level difference at a rate of roughly 1 yard/level
    aggroRadius -= (float)levelDiff;

    // detect range auras
    aggroRadius += GetTotalAuraModifier(SPELL_AURA_MOD_DETECT_RANGE);

    // detected range auras
    aggroRadius += target->GetTotalAuraModifier(SPELL_AURA_MOD_DETECTED_RANGE);

    // Just in case, we don't want pets running all over the map
    if (aggroRadius > MAX_AGGRO_RADIUS)
        aggroRadius = MAX_AGGRO_RADIUS;

    // Minimum Aggro Radius for a mob seems to be combat range (5 yards)
    // hunter pets seem to ignore minimum aggro radius so we'll default it a little higher
    float minRange = IsPet() ? 10.0f : 5.0f;
    if (aggroRadius < minRange)
        aggroRadius = minRange;

    return (aggroRadius * aggroRate);
}

void Creature::UpdateMovementFlags()
{
    // Do not update movement flags if creature is controlled by a player (charm/vehicle)
    if (m_movedByPlayer)
        return;

    CreatureTemplate const* info = GetCreatureTemplate();
    if (!info)
        return;

    // Creatures with CREATURE_FLAG_EXTRA_NO_MOVE_FLAGS_UPDATE should control MovementFlags in your own scripts
    if (info->flags_extra & CREATURE_FLAG_EXTRA_NO_MOVE_FLAGS_UPDATE)
        return;

    float ground = GetFloorZ();

    bool canHover = CanHover();
    bool isInAir  = (G3D::fuzzyGt(GetPositionZ(), ground + (canHover ? GetFloatValue(UNIT_FIELD_HOVERHEIGHT) : 0.0f) + GROUND_HEIGHT_TOLERANCE) || G3D::fuzzyLt(GetPositionZ(), ground - GROUND_HEIGHT_TOLERANCE)); // Can be underground too, prevent the falling

    if (GetMovementTemplate().IsFlightAllowed() && isInAir && !IsFalling())
    {
        if (GetMovementTemplate().Flight == CreatureFlightMovementType::CanFly)
            SetCanFly(true);
        else
            SetDisableGravity(true);

        if (!HasAuraType(SPELL_AURA_HOVER))
            SetHover(false);
    }
    else
    {
        SetCanFly(false);
        SetDisableGravity(false);
        if (IsAlive() && (CanHover() || HasAuraType(SPELL_AURA_HOVER)))
            SetHover(true);
    }

    if (!isInAir)
        RemoveUnitMovementFlag(MOVEMENTFLAG_FALLING);

    bool Swim = false;
    LiquidData const& liquidData = GetLiquidData();
    switch (liquidData.Status)
    {
        case LIQUID_MAP_WATER_WALK:
        case LIQUID_MAP_IN_WATER:
            Swim = GetPositionZ() - liquidData.DepthLevel > GetCollisionHeight() * 0.75f; // Shallow water at ~75% of collision height
            break;
        case LIQUID_MAP_UNDER_WATER:
            Swim = true;
            break;
        default:
            break;
    }

    SetSwim(CanSwim() && Swim);
}

void Creature::SetObjectScale(float scale)
{
    Unit::SetObjectScale(scale);

    float combatReach = DEFAULT_WORLD_OBJECT_SIZE;

    if (CreatureModelInfo const* minfo = sObjectMgr->GetCreatureModelInfo(GetDisplayId()))
    {
        SetFloatValue(UNIT_FIELD_BOUNDINGRADIUS, (IsPet() ? 1.0f : minfo->bounding_radius) * scale);
        if (minfo->combat_reach > 0)
            combatReach = minfo->combat_reach;
    }

    if (IsPet())
        combatReach = DEFAULT_COMBAT_REACH;

    SetFloatValue(UNIT_FIELD_COMBATREACH, combatReach * scale);
}

void Creature::SetDisplayId(uint32 modelId)
{
    Unit::SetDisplayId(modelId);

    float combatReach = DEFAULT_WORLD_OBJECT_SIZE;

    if (CreatureModelInfo const* minfo = sObjectMgr->GetCreatureModelInfo(modelId))
    {
        SetFloatValue(UNIT_FIELD_BOUNDINGRADIUS, (IsPet() ? 1.0f : minfo->bounding_radius) * GetObjectScale());
        if (minfo->combat_reach > 0)
            combatReach = minfo->combat_reach;
    }

    if (IsPet())
        combatReach = DEFAULT_COMBAT_REACH;

    SetFloatValue(UNIT_FIELD_COMBATREACH, combatReach * GetObjectScale());
}

void Creature::SetTarget(ObjectGuid guid)
{
    if (!_focusSpell)
        SetGuidValue(UNIT_FIELD_TARGET, guid);
}

void Creature::FocusTarget(Spell const* focusSpell, WorldObject const* target)
{
    // already focused
    if (_focusSpell)
        return;

    _focusSpell = focusSpell;

    SetGuidValue(UNIT_FIELD_TARGET, this == target ? ObjectGuid::Empty : target->GetGUID());
    if (focusSpell->GetSpellInfo()->HasAttribute(SPELL_ATTR5_AI_DOESNT_FACE_TARGET))
        AddUnitState(UNIT_STATE_ROTATING);

    // Set serverside orientation if needed (needs to be after attribute check)
    if (this == target && (movespline->Finalized() || GetMotionMaster()->GetCurrentMovementGeneratorType() == CHASE_MOTION_TYPE))
        SetFacingTo(GetOrientation());
    else
        SetInFront(target);
}

bool Creature::HasSpellFocus(Spell const* focusSpell) const
{
    if (isDead()) // dead creatures cannot focus
    {
        return false;
    }

    return focusSpell ? (focusSpell == _spellFocusInfo.Spell) : (_spellFocusInfo.Spell || _spellFocusInfo.Delay);
}

void Creature::ReleaseFocus(Spell const* focusSpell)
{
    // focused to something else
    if (focusSpell != _focusSpell)
        return;

    _focusSpell = nullptr;
    if (Unit* victim = GetVictim())
        SetGuidValue(UNIT_FIELD_TARGET, victim->GetGUID());
    else
        SetGuidValue(UNIT_FIELD_TARGET, ObjectGuid::Empty);

    if (focusSpell->GetSpellInfo()->HasAttribute(SPELL_ATTR5_AI_DOESNT_FACE_TARGET))
        ClearUnitState(UNIT_STATE_ROTATING);
}

float Creature::GetAttackDistance(Unit const* player) const
{
    float aggroRate = sWorld->getRate(RATE_CREATURE_AGGRO);

    if (aggroRate == 0)
        return 0.0f;

    if (!player)
        return 0.0f;

    uint32 playerLevel = player->getLevelForTarget(this);
    uint32 creatureLevel = getLevelForTarget(player);

    int32 levelDiff = static_cast<int32>(playerLevel) - static_cast<int32>(creatureLevel);

    // "The maximum Aggro Radius has a cap of 25 levels under. Example: A level 30 char has the same Aggro Radius of a level 5 char on a level 60 mob."
    if (levelDiff < -25)
        levelDiff = -25;

    // "The aggro radius of a mob having the same level as the player is roughly 20 yards"
    float retDistance = 20.0f;

    // "Aggro Radius varies with level difference at a rate of roughly 1 yard/level"
    // radius grow if playlevel < creaturelevel
    retDistance -= static_cast<float>(levelDiff);

    if (creatureLevel + 5 <= sWorld->getIntConfig(CONFIG_MAX_PLAYER_LEVEL))
    {
        // detect range auras
        retDistance += static_cast<float>( GetTotalAuraModifier(SPELL_AURA_MOD_DETECT_RANGE) );

        // detected range auras
        retDistance += static_cast<float>( player->GetTotalAuraModifier(SPELL_AURA_MOD_DETECTED_RANGE) );
    }

    // "Minimum Aggro Radius for a mob seems to be combat range (5 yards)"
    if (retDistance < 5.0f)
        retDistance = 5.0f;

    return (retDistance * aggroRate);
}

bool Creature::IsMovementPreventedByCasting() const
{
    Spell* spell = m_currentSpells[CURRENT_CHANNELED_SPELL];
    // first check if currently a movement allowed channel is active and we're not casting
    if (spell && spell->getState() != SPELL_STATE_FINISHED && spell->IsChannelActive() && spell->GetSpellInfo()->IsMoveAllowedChannel())
    {
        return false;
    }

    if (HasSpellFocus())
    {
        return true;
    }

    if (HasUnitState(UNIT_STATE_CASTING))
    {
        return true;
    }

    return false;
}

bool Creature::SetCannotReachTarget(bool cannotReach, bool isChase /*= true*/)
{
    if (!isChase || !Unit::SetCannotReachTarget(cannotReach))
    {
        return false;
    }

    m_cannotReachTimer = 0;

    if (cannotReach)
        LOG_DEBUG("entities.unit", "Creature::SetCannotReachTarget() called with true. Details: {}", GetDebugInfo());
<<<<<<< HEAD

    return true;
=======
>>>>>>> 9f4f8243
}

time_t Creature::GetLastDamagedTime() const
{
    if (!_lastDamagedTime)
        return time_t(0);

    return *_lastDamagedTime;
}

std::shared_ptr<time_t> const& Creature::GetLastDamagedTimePtr() const
{
    return _lastDamagedTime;
}

void Creature::SetLastDamagedTime(time_t val)
{
    if (val > 0)
    {
        if (_lastDamagedTime)
            *_lastDamagedTime = val;
        else
            _lastDamagedTime = std::make_shared<time_t>(val);
    }
    else
        _lastDamagedTime.reset();
}

void Creature::SetLastDamagedTimePtr(std::shared_ptr<time_t> const& val)
{
    _lastDamagedTime = val;
}

bool Creature::CanPeriodicallyCallForAssistance() const
{
    if (!IsInCombat())
        return false;

    if (HasUnitState(UNIT_STATE_DIED | UNIT_STATE_POSSESSED))
        return false;

    if (!CanHaveThreatList())
        return false;

    if (IsSummon() && GetMap()->Instanceable())
        return false;

    return true;
}

uint32 Creature::GetRandomId(uint32 id1, uint32 id2, uint32 id3)
{
    uint32 id = id1;
    uint8 ids = 0;

    if (id2)
    {
        ++ids;
        if (id3) ++ids;
    }

    if (ids)
    {
        uint8 idNumber = urand(0, ids);
        switch (idNumber)
        {
            case 0:
                id = id1;
                break;
            case 1:
                id = id2;
                break;
            case 2:
                id = id3;
                break;
        }
    }
    return id;
}

void Creature::SetPickPocketLootTime()
{
    lootPickPocketRestoreTime = GameTime::GetGameTime().count() + MINUTE + GetCorpseDelay() + GetRespawnTime();
}

bool Creature::CanGeneratePickPocketLoot() const
{
    return (lootPickPocketRestoreTime == 0 || lootPickPocketRestoreTime < GameTime::GetGameTime().count());
}

void Creature::SetRespawnTime(uint32 respawn)
{
    m_respawnTime = respawn ? GameTime::GetGameTime().count() + respawn : 0;
}<|MERGE_RESOLUTION|>--- conflicted
+++ resolved
@@ -206,7 +206,7 @@
     m_transportCheckTimer(1000), lootPickPocketRestoreTime(0),  m_reactState(REACT_AGGRESSIVE), m_defaultMovementType(IDLE_MOTION_TYPE),
     m_spawnId(0), m_equipmentId(0), m_originalEquipmentId(0), m_AlreadyCallAssistance(false),
     m_AlreadySearchedAssistance(false), m_regenHealth(true), m_AI_locked(false), m_meleeDamageSchoolMask(SPELL_SCHOOL_MASK_NORMAL), m_originalEntry(0), m_moveInLineOfSightDisabled(false), m_moveInLineOfSightStrictlyDisabled(false),
-    m_homePosition(), m_transportHomePosition(), m_creatureInfo(nullptr), m_creatureData(nullptr), m_detectionDistance(20.0f), m_waypointID(0), m_path_id(0), m_formation(nullptr), _lastDamagedTime(nullptr), m_cannotReachTimer(0),
+    m_homePosition(), m_transportHomePosition(), m_creatureInfo(nullptr), m_creatureData(nullptr), m_detectionDistance(20.0f), m_waypointID(0), m_path_id(0), m_formation(nullptr), _lastDamagedTime(nullptr), m_cannotReachTarget(false), m_cannotReachTimer(0),
     _isMissingSwimmingFlagOutOfCombat(false), m_assistanceTimer(0)
 {
     m_regenTimer = CREATURE_REGEN_INTERVAL;
@@ -1299,7 +1299,6 @@
         m_spawnId = sObjectMgr->GenerateCreatureSpawnId();
 
     CreatureData& data = sObjectMgr->NewOrExistCreatureData(m_spawnId);
-    data.spawnId = m_spawnId;
 
     uint32 displayId = GetNativeDisplayId();
     uint32 npcflag = GetUInt32Value(UNIT_NPC_FLAGS);
@@ -3421,22 +3420,15 @@
     return false;
 }
 
-bool Creature::SetCannotReachTarget(bool cannotReach, bool isChase /*= true*/)
-{
-    if (!isChase || !Unit::SetCannotReachTarget(cannotReach))
-    {
-        return false;
-    }
-
+void Creature::SetCannotReachTarget(bool cannotReach)
+{
+    if (cannotReach == m_cannotReachTarget)
+        return;
+    m_cannotReachTarget = cannotReach;
     m_cannotReachTimer = 0;
 
     if (cannotReach)
         LOG_DEBUG("entities.unit", "Creature::SetCannotReachTarget() called with true. Details: {}", GetDebugInfo());
-<<<<<<< HEAD
-
-    return true;
-=======
->>>>>>> 9f4f8243
 }
 
 time_t Creature::GetLastDamagedTime() const
