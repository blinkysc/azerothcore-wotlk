/*
 * This file is part of the AzerothCore Project. See AUTHORS file for Copyright information
 *
 * This program is free software; you can redistribute it and/or modify it
 * under the terms of the GNU Affero General Public License as published by the
 * Free Software Foundation; either version 3 of the License, or (at your
 * option) any later version.
 *
 * This program is distributed in the hope that it will be useful, but WITHOUT
 * ANY WARRANTY; without even the implied warranty of MERCHANTABILITY or
 * FITNESS FOR A PARTICULAR PURPOSE. See the GNU Affero General Public License for
 * more details.
 *
 * You should have received a copy of the GNU General Public License along
 * with this program. If not, see <http://www.gnu.org/licenses/>.
 */

#include "AccountMgr.h"
#include "BattlegroundAV.h"
#include "CellImpl.h"
#include "CreatureAISelector.h"
#include "DisableMgr.h"
#include "DynamicTree.h"
#include "GameObjectAI.h"
#include "GameObjectModel.h"
#include "GameTime.h"
#include "GridNotifiersImpl.h"
#include "Group.h"
#include "GroupMgr.h"
#include "ObjectMgr.h"
#include "OutdoorPvPMgr.h"
#include "PoolMgr.h"
#include "ScriptMgr.h"
#include "SpellMgr.h"
#include "Transport.h"
#include "UpdateFieldFlags.h"
#include "World.h"
#include <G3D/Box.h>
#include <G3D/CoordinateFrame.h>
#include <G3D/Quat.h>

GameObject::GameObject() : WorldObject(false), MovableMapObject(),
    m_model(nullptr), m_goValue(), m_AI(nullptr)
{
    m_objectType |= TYPEMASK_GAMEOBJECT;
    m_objectTypeId = TYPEID_GAMEOBJECT;

    m_updateFlag = (UPDATEFLAG_LOWGUID | UPDATEFLAG_STATIONARY_POSITION | UPDATEFLAG_POSITION | UPDATEFLAG_ROTATION);

    m_valuesCount = GAMEOBJECT_END;
    m_respawnTime = 0;
    m_respawnDelayTime = 300;
    m_despawnDelay = 0;
    m_despawnRespawnTime = 0s;
    m_lootState = GO_NOT_READY;
    m_spawnedByDefault = true;
    m_allowModifyDestructibleBuilding = true;
    m_usetimes = 0;
    m_spellId = 0;
    m_cooldownTime = 0;
    m_goInfo = nullptr;
    m_goData = nullptr;
    m_packedRotation = 0;

    m_spawnId = 0;

    m_lootRecipientGroup = 0;
    m_groupLootTimer = 0;
    lootingGroupLowGUID = 0;
    m_lootGenerationTime = 0;

    ResetLootMode(); // restore default loot mode
    loot.sourceGameObject = this;
    m_stationaryPosition.Relocate(0.0f, 0.0f, 0.0f, 0.0f);
}

GameObject::~GameObject()
{
    delete m_AI;
    delete m_model;
    //if (m_uint32Values)                                      // field array can be not exist if GameOBject not loaded
    //    CleanupsBeforeDelete();
}

bool GameObject::AIM_Initialize()
{
    if (m_AI)
        delete m_AI;

    m_AI = FactorySelector::SelectGameObjectAI(this);

    if (!m_AI)
        return false;

    m_AI->InitializeAI();
    return true;
}

std::string GameObject::GetAIName() const
{
    return sObjectMgr->GetGameObjectTemplate(GetEntry())->AIName;
}

void GameObject::CleanupsBeforeDelete(bool /*finalCleanup*/)
{
    if (GetTransport() && !ToTransport())
    {
        GetTransport()->RemovePassenger(this);
        SetTransport(nullptr);
        m_movementInfo.transport.Reset();
        m_movementInfo.RemoveMovementFlag(MOVEMENTFLAG_ONTRANSPORT);
    }

    if (IsInWorld())
        RemoveFromWorld();

    if (m_uint32Values)                                      // field array can be not exist if GameOBject not loaded
        RemoveFromOwner();
}

void GameObject::RemoveFromOwner()
{
    ObjectGuid ownerGUID = GetOwnerGUID();
    if (!ownerGUID)
        return;

    if (Unit* owner = ObjectAccessor::GetUnit(*this, ownerGUID))
    {
        owner->RemoveGameObject(this, false);
        ASSERT(!GetOwnerGUID());
        return;
    }

    LOG_FATAL("entities.gameobject", "Delete GameObject ({} Entry: {} SpellId {} LinkedGO {}) that lost references to owner {} GO list. Crash possible later.",
        GetGUID().ToString(), GetGOInfo()->entry, m_spellId, GetGOInfo()->GetLinkedGameObjectEntry(), ownerGUID.ToString());

    SetOwnerGUID(ObjectGuid::Empty);
}

void GameObject::AddToWorld()
{
    ///- Register the gameobject for guid lookup
    if (!IsInWorld())
    {
        if (m_zoneScript)
            m_zoneScript->OnGameObjectCreate(this);

        GetMap()->GetObjectsStore().Insert<GameObject>(GetGUID(), this);
        if (m_spawnId)
            GetMap()->GetGameObjectBySpawnIdStore().insert(std::make_pair(m_spawnId, this));

        if (m_model)
        {
            m_model->UpdatePosition();
            GetMap()->InsertGameObjectModel(*m_model);
        }

        EnableCollision(GetGoState() == GO_STATE_READY || IsTransport()); // pussywizard: this startOpen is unneeded here, collision depends entirely on GOState

        WorldObject::AddToWorld();

        sScriptMgr->OnGameObjectAddWorld(this);
    }
}

void GameObject::RemoveFromWorld()
{
    ///- Remove the gameobject from the accessor
    if (IsInWorld())
    {
        sScriptMgr->OnGameObjectRemoveWorld(this);

        if (m_zoneScript)
            m_zoneScript->OnGameObjectRemove(this);

        RemoveFromOwner();

        if (m_model)
            if (GetMap()->ContainsGameObjectModel(*m_model))
                GetMap()->RemoveGameObjectModel(*m_model);

        if (Transport* transport = GetTransport())
            transport->RemovePassenger(this, true);

        // If linked trap exists, despawn it
        if (GameObject* linkedTrap = GetLinkedTrap())
        {
            linkedTrap->Delete();
        }

        WorldObject::RemoveFromWorld();

        if (m_spawnId)
            Acore::Containers::MultimapErasePair(GetMap()->GetGameObjectBySpawnIdStore(), m_spawnId, this);
        GetMap()->GetObjectsStore().Remove<GameObject>(GetGUID());
    }
}

void GameObject::CheckRitualList()
{
    if (m_unique_users.empty())
        return;

    for (GuidSet::iterator itr = m_unique_users.begin(); itr != m_unique_users.end();)
    {
        if (*itr == GetOwnerGUID())
        {
            ++itr;
            continue;
        }

        bool erase = true;
        if (Player* channeler = ObjectAccessor::GetPlayer(*this, *itr))
            if (Spell* spell = channeler->GetCurrentSpell(CURRENT_CHANNELED_SPELL))
                if (spell->m_spellInfo->Id == GetGOInfo()->summoningRitual.animSpell)
                    erase = false;

        if (erase)
            m_unique_users.erase(itr++);
        else
            ++itr;
    }
}

void GameObject::ClearRitualList()
{
    uint32 animSpell = GetGOInfo()->summoningRitual.animSpell;
    if (!animSpell || m_unique_users.empty())
        return;

    for (ObjectGuid const& guid : m_unique_users)
    {
        if (Player* channeler = ObjectAccessor::GetPlayer(*this, guid))
            if (Spell* spell = channeler->GetCurrentSpell(CURRENT_CHANNELED_SPELL))
                if (spell->m_spellInfo->Id == animSpell)
                {
                    spell->SendChannelUpdate(0);
                    spell->finish();
                }
    }

    m_unique_users.clear();
}

bool GameObject::Create(ObjectGuid::LowType guidlow, uint32 name_id, Map* map, uint32 phaseMask, float x, float y, float z, float ang, G3D::Quat const& rotation, uint32 animprogress, GOState go_state, uint32 artKit)
{
    ASSERT(map);
    SetMap(map);

    Relocate(x, y, z, ang);
    m_stationaryPosition.Relocate(x, y, z, ang);
    if (!IsPositionValid())
    {
        LOG_ERROR("entities.gameobject", "Gameobject (GUID: {} Entry: {}) not created. Suggested coordinates isn't valid (X: {} Y: {})", guidlow, name_id, x, y);
        return false;
    }

    SetPhaseMask(phaseMask, false);

    UpdatePositionData();

    SetZoneScript();
    if (m_zoneScript)
    {
        name_id = m_zoneScript->GetGameObjectEntry(guidlow, name_id);
        if (!name_id)
            return false;
    }

    GameObjectTemplate const* goinfo = sObjectMgr->GetGameObjectTemplate(name_id);
    if (!goinfo)
    {
        LOG_ERROR("sql.sql", "Gameobject (GUID: {} Entry: {}) not created: non-existing entry in `gameobject_template`. Map: {} (X: {} Y: {} Z: {})", guidlow, name_id, map->GetId(), x, y, z);
        return false;
    }

    Object::_Create(guidlow, goinfo->entry, HighGuid::GameObject);

    m_goInfo = goinfo;

    if (goinfo->type >= MAX_GAMEOBJECT_TYPE)
    {
        LOG_ERROR("sql.sql", "Gameobject (GUID: {} Entry: {}) not created: non-existing GO type '{}' in `gameobject_template`. It will crash client if created.", guidlow, name_id, goinfo->type);
        return false;
    }

    GameObjectAddon const* addon = sObjectMgr->GetGameObjectAddon(GetSpawnId());

    // hackfix for the hackfix down below
    switch (goinfo->entry)
    {
        // excluded ids from the hackfix below
        // used switch since there should be more
        case 181233: // maexxna portal effect
        case 181575: // maexxna portal
        case 20992: // theramore black shield
        case 21042: // theramore guard badge
            SetLocalRotation(rotation);
            break;
        default:
            // xinef: hackfix - but make it possible to use original WorldRotation (using special gameobject addon data)
            // pussywizard: temporarily calculate WorldRotation from orientation, do so until values in db are correct
            if (addon && addon->invisibilityType == INVISIBILITY_GENERAL && addon->InvisibilityValue == 0)
            {
                SetLocalRotation(rotation);
            }
            else
            {
                SetLocalRotationAngles(NormalizeOrientation(GetOrientation()), 0.0f, 0.0f);
            }
            break;
    }

    // pussywizard: no PathRotation for normal gameobjects
    SetTransportPathRotation(0.0f, 0.0f, 0.0f, 1.0f);

    SetObjectScale(goinfo->size);

    if (GameObjectTemplateAddon const* templateAddon = GetTemplateAddon())
    {
        SetUInt32Value(GAMEOBJECT_FACTION, templateAddon->faction);
        SetUInt32Value(GAMEOBJECT_FLAGS, templateAddon->flags);
    }

    SetEntry(goinfo->entry);

    // set name for logs usage, doesn't affect anything ingame
    SetName(goinfo->name);

    // GAMEOBJECT_BYTES_1, index at 0, 1, 2 and 3
    SetGoType(GameobjectTypes(goinfo->type));
    SetGoState(go_state);
    SetGoArtKit(artKit);

    SetDisplayId(goinfo->displayId);

    if (!m_model)
        m_model = CreateModel();

    switch (goinfo->type)
    {
        case GAMEOBJECT_TYPE_FISHINGHOLE:
            SetGoAnimProgress(animprogress);
            m_goValue.FishingHole.MaxOpens = urand(GetGOInfo()->fishinghole.minSuccessOpens, GetGOInfo()->fishinghole.maxSuccessOpens);
            break;
        case GAMEOBJECT_TYPE_DESTRUCTIBLE_BUILDING:
            m_goValue.Building.Health = goinfo->building.intactNumHits + goinfo->building.damagedNumHits;
            m_goValue.Building.MaxHealth = m_goValue.Building.Health;
            SetGoAnimProgress(255);
            break;
        case GAMEOBJECT_TYPE_FISHINGNODE:
            SetGoAnimProgress(0);
            break;
        case GAMEOBJECT_TYPE_TRAP:
            if (GetGOInfo()->trap.stealthed)
            {
                m_stealth.AddFlag(STEALTH_TRAP);
                m_stealth.AddValue(STEALTH_TRAP, 70);
            }

            if (GetGOInfo()->trap.invisible)
            {
                m_invisibility.AddFlag(INVISIBILITY_TRAP);
                m_invisibility.AddValue(INVISIBILITY_TRAP, 300);
            }
            break;
        default:
            SetGoAnimProgress(animprogress);
            break;
    }

    if (addon)
    {
        if (addon->InvisibilityValue)
        {
            m_invisibility.AddFlag(addon->invisibilityType);
            m_invisibility.AddValue(addon->invisibilityType, addon->InvisibilityValue);
        }
    }

    LastUsedScriptID = GetGOInfo()->ScriptId;
    AIM_Initialize();

    if (uint32 linkedEntry = GetGOInfo()->GetLinkedGameObjectEntry())
    {
        GameObject* linkedGO = new GameObject();
        if (linkedGO->Create(map->GenerateLowGuid<HighGuid::GameObject>(), linkedEntry, map, phaseMask, x, y, z, ang, rotation, 255, GO_STATE_READY))
        {
            SetLinkedTrap(linkedGO);
            map->AddToMap(linkedGO);
        }
        else
        {
            delete linkedGO;
        }
    }

    // Check if GameObject is Large
    if (goinfo->IsLargeGameObject())
    {
        SetVisibilityDistanceOverride(VisibilityDistanceType::Large);
    }

    // Check if GameObject is Infinite
    if (goinfo->IsInfiniteGameObject())
    {
        SetVisibilityDistanceOverride(VisibilityDistanceType::Infinite);
    }

    return true;
}

void GameObject::Update(uint32 diff)
{
    if (AI())
        AI()->UpdateAI(diff);
    else if (!AIM_Initialize())
        LOG_ERROR("entities.gameobject", "Could not initialize GameObjectAI");

    if (m_despawnDelay)
    {
        if (m_despawnDelay > diff)
        {
            m_despawnDelay -= diff;
        }
        else
        {
            m_despawnDelay = 0;
            DespawnOrUnsummon(0ms, m_despawnRespawnTime);
        }
    }

    for (std::unordered_map<ObjectGuid, int32>::iterator itr = m_SkillupList.begin(); itr != m_SkillupList.end();)
    {
        if (itr->second > 0)
        {
            if (itr->second > static_cast<int32>(diff))
            {
                itr->second -= static_cast<int32>(diff);
                ++itr;
            }
            else
            {
                itr = m_SkillupList.erase(itr);
            }
        }
        else
        {
            ++itr;
        }
    }

    switch (m_lootState)
    {
        case GO_NOT_READY:
            {
                switch (GetGoType())
                {
                    case GAMEOBJECT_TYPE_TRAP:
                        {
                            // Arming Time for GAMEOBJECT_TYPE_TRAP (6)
                            GameObjectTemplate const* goInfo = GetGOInfo();
                            // Bombs
                            if (goInfo->trap.type == 2)
                                m_cooldownTime = GameTime::GetGameTimeMS().count() + 10 * IN_MILLISECONDS; // Hardcoded tooltip value
                            else if (GetOwner())
                                m_cooldownTime = GameTime::GetGameTimeMS().count() + goInfo->trap.startDelay * IN_MILLISECONDS;

                            m_lootState = GO_READY;
                            break;
                        }
                    case GAMEOBJECT_TYPE_FISHINGNODE:
                        {
                            // fishing code (bobber ready)
                            if (GameTime::GetGameTime().count() > m_respawnTime - FISHING_BOBBER_READY_TIME)
                            {
                                // splash bobber (bobber ready now)
                                Unit* caster = GetOwner();
                                if (caster && caster->GetTypeId() == TYPEID_PLAYER)
                                {
                                    SetGoState(GO_STATE_ACTIVE);
                                    SetUInt32Value(GAMEOBJECT_FLAGS, GO_FLAG_NODESPAWN);

                                    UpdateData udata;
                                    WorldPacket packet;
                                    BuildValuesUpdateBlockForPlayer(&udata, caster->ToPlayer());
                                    udata.BuildPacket(&packet);
                                    caster->ToPlayer()->GetSession()->SendPacket(&packet);

                                    SendCustomAnim(GetGoAnimProgress());
                                }

                                m_lootState = GO_READY;                 // can be successfully open with some chance
                            }
                            return;
                        }
                    case GAMEOBJECT_TYPE_SUMMONING_RITUAL:
                        {
                            if (GameTime::GetGameTimeMS().count() < m_cooldownTime)
                                return;
                            GameObjectTemplate const* info = GetGOInfo();
                            if (info->summoningRitual.animSpell)
                            {
                                // xinef: if ritual requires animation, ensure that all users performs channel
                                CheckRitualList();
                            }
                            if (GetUniqueUseCount() < info->summoningRitual.reqParticipants)
                            {
                                SetLootState(GO_READY);
                                return;
                            }

                            bool triggered = info->summoningRitual.animSpell;
                            Unit* owner = GetOwner();
                            Unit* spellCaster = owner ? owner : ObjectAccessor::GetPlayer(*this, m_ritualOwnerGUID);
                            if (!spellCaster)
                            {
                                SetLootState(GO_JUST_DEACTIVATED);
                                return;
                            }

                            uint32 spellId = info->summoningRitual.spellId;

                            if (spellId == 62330)                       // GO store nonexistent spell, replace by expected
                            {
                                // spell have reagent and mana cost but it not expected use its
                                // it triggered spell in fact casted at currently channeled GO
                                spellId = 61993;
                                triggered = true;
                            }

                            // Cast casterTargetSpell at a random GO user
                            // on the current DB there is only one gameobject that uses this (Ritual of Doom)
                            // and its required target number is 1 (outter for loop will run once)
                            if (info->summoningRitual.casterTargetSpell && info->summoningRitual.casterTargetSpell != 1) // No idea why this field is a bool in some cases
                                for (uint32 i = 0; i < info->summoningRitual.casterTargetSpellTargets; i++)
                                    // m_unique_users can contain only player GUIDs
                                    if (Player* target = ObjectAccessor::GetPlayer(*this, Acore::Containers::SelectRandomContainerElement(m_unique_users)))
                                        spellCaster->CastSpell(target, info->summoningRitual.casterTargetSpell, true);

                            // finish owners spell
                            // xinef: properly process event cooldowns
                            if (owner)
                            {
                                if (Spell* spell = owner->GetCurrentSpell(CURRENT_CHANNELED_SPELL))
                                {
                                    spell->SendChannelUpdate(0);
                                    spell->finish(false);
                                }
                            }

                            // can be deleted now
                            if (!info->summoningRitual.ritualPersistent)
                                SetLootState(GO_JUST_DEACTIVATED);
                            else
                                SetLootState(GO_READY);

                            ClearRitualList();
                            spellCaster->CastSpell(spellCaster, spellId, triggered);
                            return;
                        }
                    default:
                        m_lootState = GO_READY;                         // for other GOis same switched without delay to GO_READY
                        break;
                }
                [[fallthrough]];
            }
        case GO_READY:
            {
                if (m_respawnTime > 0)                          // timer on
                {
                    time_t now = GameTime::GetGameTime().count();
                    if (m_respawnTime <= now)            // timer expired
                    {
                        ObjectGuid dbtableHighGuid = ObjectGuid::Create<HighGuid::GameObject>(GetEntry(), m_spawnId);
                        time_t linkedRespawntime = GetMap()->GetLinkedRespawnTime(dbtableHighGuid);
                        if (linkedRespawntime)             // Can't respawn, the master is dead
                        {
                            ObjectGuid targetGuid = sObjectMgr->GetLinkedRespawnGuid(dbtableHighGuid);
                            if (targetGuid == dbtableHighGuid) // if linking self, never respawn (check delayed to next day)
                                SetRespawnTime(DAY);
                            else
                                m_respawnTime = (now > linkedRespawntime ? now : linkedRespawntime) + urand(5, MINUTE); // else copy time from master and add a little
                            SaveRespawnTime(); // also save to DB immediately
                            return;
                        }

                        m_respawnTime = 0;
                        m_SkillupList.clear();
                        m_usetimes = 0;

                        switch (GetGoType())
                        {
                            case GAMEOBJECT_TYPE_FISHINGNODE:   //  can't fish now
                                {
                                    Unit* caster = GetOwner();
                                    if (caster && caster->GetTypeId() == TYPEID_PLAYER)
                                    {
                                        caster->ToPlayer()->RemoveGameObject(this, false);

                                        WorldPacket data(SMSG_FISH_ESCAPED, 0);
                                        caster->ToPlayer()->GetSession()->SendPacket(&data);
                                    }
                                    // can be delete
                                    m_lootState = GO_JUST_DEACTIVATED;
                                    return;
                                }
                            case GAMEOBJECT_TYPE_DOOR:
                            case GAMEOBJECT_TYPE_BUTTON:
                                //we need to open doors if they are closed (add there another condition if this code breaks some usage, but it need to be here for battlegrounds)
                                if (GetGoState() != GO_STATE_READY)
                                    ResetDoorOrButton();
                                break;
                            case GAMEOBJECT_TYPE_FISHINGHOLE:
                                // Initialize a new max fish count on respawn
                                m_goValue.FishingHole.MaxOpens = urand(GetGOInfo()->fishinghole.minSuccessOpens, GetGOInfo()->fishinghole.maxSuccessOpens);
                                break;
                            default:
                                break;
                        }

                        if (!m_spawnedByDefault)        // despawn timer
                        {
                            // can be despawned or destroyed
                            SetLootState(GO_JUST_DEACTIVATED);
                            return;
                        }

                        // Xinef: Call AI Reset (required for example in SmartAI to clear one time events)
                        if (AI())
                            AI()->Reset();

                        // respawn timer
                        uint32 poolid = m_spawnId ? sPoolMgr->IsPartOfAPool<GameObject>(m_spawnId) : 0;
                        if (poolid)
                            sPoolMgr->UpdatePool<GameObject>(poolid, m_spawnId);
                        else
                            GetMap()->AddToMap(this);
                    }
                }

                if (isSpawned())
                {
                    // traps can have time and can not have
                    GameObjectTemplate const* goInfo = GetGOInfo();
                    if (goInfo->type == GAMEOBJECT_TYPE_TRAP)
                    {
                        if (GameTime::GetGameTimeMS().count() < m_cooldownTime)
                            break;

                        // Type 2 - Bomb (will go away after casting it's spell)
                        if (goInfo->trap.type == 2)
                        {
                            SetLootState(GO_ACTIVATED);
                            break;
                        }

                        /// @todo This is activation radius. Casting radius must be selected from spell data.
                        /// @todo Move activated state code to GO_ACTIVATED, in this place just check for activation and set state.
                        float radius = float(goInfo->trap.diameter) * 0.5f;
                        if (!goInfo->trap.diameter)
                        {
                            // Cast in other case (at some triggering/linked go/etc explicit call)
                            if (goInfo->trap.cooldown != 3 || m_respawnTime > 0)
                            {
                                break;
                            }

                            radius = 3.f;
                        }

                        // Type 0 and 1 - trap (type 0 will not get removed after casting a spell)
                        Unit* owner = GetOwner();
                        Unit* target = nullptr;                            // pointer to appropriate target if found any

                        // Note: this hack with search required until GO casting not implemented
                        // search unfriendly creature
                        if (owner && goInfo->trap.autoCloseTime != -1) // hunter trap
                        {
                            Acore::AnyUnfriendlyNoTotemUnitInObjectRangeCheck checker(this, owner, radius);
                            Acore::UnitSearcher<Acore::AnyUnfriendlyNoTotemUnitInObjectRangeCheck> searcher(this, target, checker);
                            Cell::VisitAllObjects(this, searcher, radius);
                        }
                        else                                        // environmental trap
                        {
                            // environmental damage spells already have around enemies targeting but this not help in case not existed GO casting support
                            // affect only players
                            Player* player = nullptr;
                            Acore::AnyPlayerInObjectRangeCheck checker(this, radius, true, true);
                            Acore::PlayerSearcher<Acore::AnyPlayerInObjectRangeCheck> searcher(this, player, checker);
                            Cell::VisitWorldObjects(this, searcher, radius);
                            target = player;
                        }

                        if (target)
                        {
                            SetLootState(GO_ACTIVATED, target);
                        }
                    }
                    else if (uint32 max_charges = goInfo->GetCharges())
                    {
                        if (m_usetimes >= max_charges)
                        {
                            m_usetimes = 0;
                            SetLootState(GO_JUST_DEACTIVATED);      // can be despawned or destroyed
                        }
                    }
                }

                break;
            }
        case GO_ACTIVATED:
            {
                switch (GetGoType())
                {
                    case GAMEOBJECT_TYPE_DOOR:
                    case GAMEOBJECT_TYPE_BUTTON:
                        if (GetGOInfo()->GetAutoCloseTime() && GameTime::GetGameTimeMS().count() >= m_cooldownTime)
                            ResetDoorOrButton();
                        break;
                    case GAMEOBJECT_TYPE_GOOBER:
                        if (GameTime::GetGameTimeMS().count() >= m_cooldownTime)
                        {
                            RemoveFlag(GAMEOBJECT_FLAGS, GO_FLAG_IN_USE);

                            SetLootState(GO_JUST_DEACTIVATED);
                        }
                        break;
                    case GAMEOBJECT_TYPE_CHEST:
                        if (m_groupLootTimer)
                        {
                            if (m_groupLootTimer <= diff)
                            {
                                Group* group = sGroupMgr->GetGroupByGUID(lootingGroupLowGUID);
                                if (group)
                                    group->EndRoll(&loot, GetMap());
                                m_groupLootTimer = 0;
                                lootingGroupLowGUID = 0;
                            }
                            else
                            {
                                m_groupLootTimer -= diff;
                            }
<<<<<<< HEAD
                        }
                        break;
                    case GAMEOBJECT_TYPE_TRAP:
                    {
                        GameObjectTemplate const* goInfo = GetGOInfo();
                        if (goInfo->trap.type == 2)
                        {
                            if (goInfo->trap.spellId)
                                CastSpell(nullptr, goInfo->trap.spellId);  // FIXME: null target won't work for target type 1
                            SetLootState(GO_JUST_DEACTIVATED);
                        }
                        else if (Unit* target = ObjectAccessor::GetUnit(*this, _lootStateUnitGUID))
                        {
                            if (goInfo->trap.spellId)
                                CastSpell(target, goInfo->trap.spellId);

                            m_cooldownTime = GameTime::GetGameTimeMS().count() + (goInfo->trap.cooldown ? goInfo->trap.cooldown : uint32(4)) * IN_MILLISECONDS; // template or 4 seconds

                            if (goInfo->trap.type == 1)
                                SetLootState(GO_JUST_DEACTIVATED);
                            else if (!goInfo->trap.type)
                                SetLootState(GO_READY);

                            // Battleground gameobjects have data2 == 0 && data5 == 3
                            if (!goInfo->trap.diameter && goInfo->trap.cooldown == 3)
                                if (Player* player = target->ToPlayer())
                                    if (Battleground* bg = player->GetBattleground())
                                        bg->HandleTriggerBuff(this);
                        }
                        break;
=======
                        }
                        break;
                    case GAMEOBJECT_TYPE_TRAP:
                    {
                        GameObjectTemplate const* goInfo = GetGOInfo();
                        if (goInfo->trap.type == 2)
                        {
                            if (goInfo->trap.spellId)
                                CastSpell(nullptr, goInfo->trap.spellId);  // FIXME: null target won't work for target type 1
                            SetLootState(GO_JUST_DEACTIVATED);
                        }
                        else if (Unit* target = ObjectAccessor::GetUnit(*this, _lootStateUnitGUID))
                        {
                            if (goInfo->trap.spellId)
                                CastSpell(target, goInfo->trap.spellId);

                            m_cooldownTime = GameTime::GetGameTimeMS().count() + (goInfo->trap.cooldown ? goInfo->trap.cooldown : uint32(4)) * IN_MILLISECONDS; // template or 4 seconds

                            if (goInfo->trap.type == 1)
                                SetLootState(GO_JUST_DEACTIVATED);
                            else if (!goInfo->trap.type)
                                SetLootState(GO_READY);

                            // Battleground gameobjects have data2 == 0 && data5 == 3
                            if (!goInfo->trap.diameter && goInfo->trap.cooldown == 3)
                                if (Player* player = target->ToPlayer())
                                    if (Battleground* bg = player->GetBattleground())
                                        bg->HandleTriggerBuff(this);
                        }
                        break;
>>>>>>> 9f4f8243
                    }
                    default:
                        break;
                }
                break;
            }
        case GO_JUST_DEACTIVATED:
            {
                // If nearby linked trap exists, despawn it
                if (GameObject* linkedTrap = GetLinkedTrap())
                {
                    linkedTrap->DespawnOrUnsummon();
                }

                //if Gameobject should cast spell, then this, but some GOs (type = 10) should be destroyed
                if (GetGoType() == GAMEOBJECT_TYPE_GOOBER)
                {
                    SetGoState(GO_STATE_READY);

                    //any return here in case battleground traps
                    // Xinef: Do not return here for summoned gos that should be deleted few lines below
                    // Xinef: Battleground objects are treated as spawned by default
                    if (GameObjectTemplateAddon const* addon = GetTemplateAddon())
                        if ((addon->flags & GO_FLAG_NODESPAWN) && isSpawnedByDefault())
                            return;
                }

                loot.clear();

                //! If this is summoned by a spell with ie. SPELL_EFFECT_SUMMON_OBJECT_WILD, with or without owner, we check respawn criteria based on spell
                //! The GetOwnerGUID() check is mostly for compatibility with hacky scripts - 99% of the time summoning should be done trough spells.
                if (GetSpellId() || GetOwnerGUID())
                {
                    //Don't delete spell spawned chests, which are not consumed on loot
                    if (m_respawnTime > 0 && GetGoType() == GAMEOBJECT_TYPE_CHEST && !GetGOInfo()->IsDespawnAtAction())
                    {
                        UpdateObjectVisibility();
                        SetLootState(GO_READY);
                    }
                    else
                    {
                        SetRespawnTime(0);
                        Delete();
                    }
                    return;
                }

                SetLootState(GO_READY);

                //burning flags in some battlegrounds, if you find better condition, just add it
                if (GetGOInfo()->IsDespawnAtAction() || GetGoAnimProgress() > 0)
                {
                    SendObjectDeSpawnAnim(GetGUID());
                    //reset flags
                    if (GameObjectTemplateAddon const* addon = GetTemplateAddon())
                        SetUInt32Value(GAMEOBJECT_FLAGS, addon->flags);
                }

                if (!m_respawnDelayTime)
                    return;

                if (!m_spawnedByDefault)
                {
                    m_respawnTime = 0;
                    DestroyForNearbyPlayers(); // xinef: old UpdateObjectVisibility();
                    return;
                }

                m_respawnTime = GameTime::GetGameTime().count() + m_respawnDelayTime;

                // if option not set then object will be saved at grid unload
                if (GetMap()->IsDungeon())
                    SaveRespawnTime();

                DestroyForNearbyPlayers(); // xinef: old UpdateObjectVisibility();
                break;
            }
    }

    sScriptMgr->OnGameObjectUpdate(this, diff);
}

GameObjectTemplateAddon const* GameObject::GetTemplateAddon() const
{
    return sObjectMgr->GetGameObjectTemplateAddon(GetGOInfo()->entry);
}

void GameObject::Refresh()
{
    // not refresh despawned not casted GO (despawned casted GO destroyed in all cases anyway)
    if (m_respawnTime > 0 && m_spawnedByDefault)
        return;

    if (isSpawned())
        GetMap()->AddToMap(this);
}

void GameObject::AddUniqueUse(Player* player)
{
    AddUse();
    m_unique_users.insert(player->GetGUID());
}

void GameObject::DespawnOrUnsummon(Milliseconds delay, Seconds forceRespawnTime)
{
    if (delay > 0ms)
    {
        if (!m_despawnDelay || m_despawnDelay > delay.count())
        {
            m_despawnDelay = delay.count();
            m_despawnRespawnTime = forceRespawnTime;
        }
    }
    else
    {
        if (m_goData)
        {
            int32 const respawnDelay = (forceRespawnTime > 0s) ? forceRespawnTime.count() : m_goData->spawntimesecs;
            SetRespawnTime(respawnDelay);
        }

       // Respawn is handled by the gameobject itself.
       // If we delete it from world, it simply never respawns...
       // Uncomment this and remove the following lines if dynamic spawn is implemented.
       // Delete();
        {
            SetLootState(GO_JUST_DEACTIVATED);
            SendObjectDeSpawnAnim(GetGUID());
            SetGoState(GO_STATE_READY);

            if (GameObject* trap = GetLinkedTrap())
            {
                trap->DespawnOrUnsummon();
            }

            if (GameObjectTemplateAddon const* addon = GetTemplateAddon())
            {
                SetUInt32Value(GAMEOBJECT_FLAGS, addon->flags);
            }

            uint32 poolid = m_spawnId ? sPoolMgr->IsPartOfAPool<GameObject>(m_spawnId) : 0;
            if (poolid)
            {
                sPoolMgr->UpdatePool<GameObject>(poolid, m_spawnId);
            }
        }
    }
}

void GameObject::Delete()
{
    SetLootState(GO_NOT_READY);
    RemoveFromOwner();

    SendObjectDeSpawnAnim(GetGUID());

    SetGoState(GO_STATE_READY);

    if (GameObjectTemplateAddon const* addon = GetTemplateAddon())
        SetUInt32Value(GAMEOBJECT_FLAGS, addon->flags);

    // Xinef: if ritual gameobject is removed, clear anim spells
    if (GetGOInfo()->type == GAMEOBJECT_TYPE_SUMMONING_RITUAL)
        ClearRitualList();

    uint32 poolid = m_spawnId ? sPoolMgr->IsPartOfAPool<GameObject>(m_spawnId) : 0;
    if (poolid)
        sPoolMgr->UpdatePool<GameObject>(poolid, m_spawnId);
    else
        AddObjectToRemoveList();
}

void GameObject::GetFishLoot(Loot* fishloot, Player* loot_owner)
{
    fishloot->clear();

    uint32 zone, subzone;
    uint32 defaultzone = 1;
    GetZoneAndAreaId(zone, subzone);

    // if subzone loot exist use it
    fishloot->FillLoot(subzone, LootTemplates_Fishing, loot_owner, true, true);
    if (fishloot->empty())  //use this becase if zone or subzone has set LOOT_MODE_JUNK_FISH,Even if no normal drop, fishloot->FillLoot return true. it wrong.
    {
        //subzone no result,use zone loot
        fishloot->FillLoot(zone, LootTemplates_Fishing, loot_owner, true, true);
        //use zone 1 as default, somewhere fishing got nothing,becase subzone and zone not set, like Off the coast of Storm Peaks.
        if (fishloot->empty())
            fishloot->FillLoot(defaultzone, LootTemplates_Fishing, loot_owner, true, true);
    }
}

void GameObject::GetFishLootJunk(Loot* fishloot, Player* loot_owner)
{
    fishloot->clear();

    uint32 zone, subzone;
    uint32 defaultzone = 1;
    GetZoneAndAreaId(zone, subzone);

    // if subzone loot exist use it
    fishloot->FillLoot(subzone, LootTemplates_Fishing, loot_owner, true, true, LOOT_MODE_JUNK_FISH);
    if (fishloot->empty())  //use this becase if zone or subzone has normal mask drop, then fishloot->FillLoot return true.
    {
        //use zone loot
        fishloot->FillLoot(zone, LootTemplates_Fishing, loot_owner, true, true, LOOT_MODE_JUNK_FISH);
        if (fishloot->empty())
            //use zone 1 as default
            fishloot->FillLoot(defaultzone, LootTemplates_Fishing, loot_owner, true, true, LOOT_MODE_JUNK_FISH);
    }
}

void GameObject::SaveToDB(bool saveAddon /*= false*/)
{
    // this should only be used when the gameobject has already been loaded
    // preferably after adding to map, because mapid may not be valid otherwise
    GameObjectData const* data = sObjectMgr->GetGOData(m_spawnId);
    if (!data)
    {
        LOG_ERROR("entities.gameobject", "GameObject::SaveToDB failed, cannot get gameobject data!");
        return;
    }

    SaveToDB(GetMapId(), data->spawnMask, data->phaseMask, saveAddon);
}

void GameObject::SaveToDB(uint32 mapid, uint8 spawnMask, uint32 phaseMask, bool saveAddon /*= false*/)
{
    const GameObjectTemplate* goI = GetGOInfo();

    if (!goI)
        return;

    if (!m_spawnId)
        m_spawnId = sObjectMgr->GenerateGameObjectSpawnId();

    // update in loaded data (changing data only in this place)
    GameObjectData& data = sObjectMgr->NewGOData(m_spawnId);
    data.spawnId = m_spawnId;

    data.id = GetEntry();
    data.mapid = mapid;
    data.phaseMask = phaseMask;
    data.posX = GetPositionX();
    data.posY = GetPositionY();
    data.posZ = GetPositionZ();
    data.orientation = GetOrientation();
    data.rotation = m_localRotation;
    data.spawntimesecs = m_spawnedByDefault ? m_respawnDelayTime : -(int32)m_respawnDelayTime;
    data.animprogress = GetGoAnimProgress();
    data.go_state = GetGoState();
    data.spawnMask = spawnMask;
    data.artKit = GetGoArtKit();

    // Update in DB
    WorldDatabaseTransaction trans = WorldDatabase.BeginTransaction();

    uint8 index = 0;

    WorldDatabasePreparedStatement* stmt = WorldDatabase.GetPreparedStatement(WORLD_DEL_GAMEOBJECT);
    stmt->SetData(0, m_spawnId);
    trans->Append(stmt);

    stmt = WorldDatabase.GetPreparedStatement(WORLD_INS_GAMEOBJECT);
    stmt->SetData(index++, m_spawnId);
    stmt->SetData(index++, GetEntry());
    stmt->SetData(index++, uint16(mapid));
    stmt->SetData(index++, spawnMask);
    stmt->SetData(index++, GetPhaseMask());
    stmt->SetData(index++, GetPositionX());
    stmt->SetData(index++, GetPositionY());
    stmt->SetData(index++, GetPositionZ());
    stmt->SetData(index++, GetOrientation());
    stmt->SetData(index++, m_localRotation.x);
    stmt->SetData(index++, m_localRotation.y);
    stmt->SetData(index++, m_localRotation.z);
    stmt->SetData(index++, m_localRotation.w);
    stmt->SetData(index++, int32(m_respawnDelayTime));
    stmt->SetData(index++, GetGoAnimProgress());
    stmt->SetData(index++, uint8(GetGoState()));
    trans->Append(stmt);

    if (saveAddon && !sObjectMgr->GetGameObjectAddon(m_spawnId))
    {
        index = 0;
        stmt = WorldDatabase.GetPreparedStatement(WORLD_INS_GAMEOBJECT_ADDON);
        stmt->SetData(index++, m_spawnId);
        trans->Append(stmt);
    }

    WorldDatabase.CommitTransaction(trans);
}

bool GameObject::LoadGameObjectFromDB(ObjectGuid::LowType spawnId, Map* map, bool addToMap)
{
    GameObjectData const* data = sObjectMgr->GetGOData(spawnId);

    if (!data)
    {
        LOG_ERROR("sql.sql", "Gameobject (GUID: {}) not found in table `gameobject`, can't load. ", spawnId);
        return false;
    }

    uint32 entry = data->id;
    //uint32 map_id = data->mapid;                          // already used before call
    uint32 phaseMask = data->phaseMask;
    float x = data->posX;
    float y = data->posY;
    float z = data->posZ;
    float ang = data->orientation;

    uint32 animprogress = data->animprogress;
    GOState go_state = data->go_state;
    uint32 artKit = data->artKit;

    m_spawnId = spawnId;

    if (!Create(map->GenerateLowGuid<HighGuid::GameObject>(), entry, map, phaseMask, x, y, z, ang, data->rotation, animprogress, go_state, artKit))
        return false;

    if (data->spawntimesecs >= 0)
    {
        m_spawnedByDefault = true;

        if (!GetGOInfo()->GetDespawnPossibility() && !GetGOInfo()->IsDespawnAtAction())
        {
            SetFlag(GAMEOBJECT_FLAGS, GO_FLAG_NODESPAWN);
            m_respawnDelayTime = 0;
            m_respawnTime = 0;
        }
        else
        {
            m_respawnDelayTime = data->spawntimesecs;
            m_respawnTime = GetMap()->GetGORespawnTime(m_spawnId);

            // ready to respawn
            if (m_respawnTime && m_respawnTime <= GameTime::GetGameTime().count())
            {
                m_respawnTime = 0;
                GetMap()->RemoveGORespawnTime(m_spawnId);
            }
        }
    }
    else
    {
        m_spawnedByDefault = false;
        m_respawnDelayTime = -data->spawntimesecs;
        m_respawnTime = 0;
    }

    m_goData = data;

    if (addToMap && !GetMap()->AddToMap(this))
        return false;

    return true;
}

void GameObject::DeleteFromDB()
{
    GetMap()->RemoveGORespawnTime(m_spawnId);
    sObjectMgr->DeleteGOData(m_spawnId);

    WorldDatabasePreparedStatement* stmt = WorldDatabase.GetPreparedStatement(WORLD_DEL_GAMEOBJECT);
    stmt->SetData(0, m_spawnId);
    WorldDatabase.Execute(stmt);

    stmt = WorldDatabase.GetPreparedStatement(WORLD_DEL_EVENT_GAMEOBJECT);
    stmt->SetData(0, m_spawnId);
    WorldDatabase.Execute(stmt);
}

/*********************************************************/
/***                    QUEST SYSTEM                   ***/
/*********************************************************/
bool GameObject::hasQuest(uint32 quest_id) const
{
    QuestRelationBounds qr = sObjectMgr->GetGOQuestRelationBounds(GetEntry());
    for (QuestRelations::const_iterator itr = qr.first; itr != qr.second; ++itr)
    {
        if (itr->second == quest_id)
            return true;
    }
    return false;
}

bool GameObject::hasInvolvedQuest(uint32 quest_id) const
{
    QuestRelationBounds qir = sObjectMgr->GetGOQuestInvolvedRelationBounds(GetEntry());
    for (QuestRelations::const_iterator itr = qir.first; itr != qir.second; ++itr)
    {
        if (itr->second == quest_id)
            return true;
    }
    return false;
}

bool GameObject::IsTransport() const
{
    return GetGOInfo() && (GetGOInfo()->type == GAMEOBJECT_TYPE_TRANSPORT || GetGOInfo()->type == GAMEOBJECT_TYPE_MO_TRANSPORT);
}

bool GameObject::IsDestructibleBuilding() const
{
    GameObjectTemplate const* gInfo = GetGOInfo();
    if (!gInfo) return false;
    return gInfo->type == GAMEOBJECT_TYPE_DESTRUCTIBLE_BUILDING;
}

Unit* GameObject::GetOwner() const
{
    return ObjectAccessor::GetUnit(*this, GetOwnerGUID());
}

void GameObject::SaveRespawnTime(uint32 forceDelay)
{
    if (m_goData && m_goData->dbData && (forceDelay || m_respawnTime > GameTime::GetGameTime().count()) && m_spawnedByDefault)
    {
        time_t respawnTime = forceDelay ? GameTime::GetGameTime().count() + forceDelay : m_respawnTime;
        GetMap()->SaveGORespawnTime(m_spawnId, respawnTime);
    }
}

bool GameObject::IsNeverVisible() const
{
    if (WorldObject::IsNeverVisible())
        return true;

    if (GetGoType() == GAMEOBJECT_TYPE_SPELL_FOCUS && GetGOInfo()->spellFocus.serverOnly == 1)
        return true;

    return false;
}

bool GameObject::IsAlwaysVisibleFor(WorldObject const* seer) const
{
    if (WorldObject::IsAlwaysVisibleFor(seer))
        return true;

    if (IsTransport() || IsDestructibleBuilding())
        return true;

    if (!seer)
        return false;

    // Always seen by owner and friendly units
    if (ObjectGuid guid = GetOwnerGUID())
    {
        if (seer->GetGUID() == guid)
            return true;

        Unit* owner = GetOwner();
        if (owner)
        {
            if (seer->isType(TYPEMASK_UNIT) && owner->IsFriendlyTo(seer->ToUnit()))
                return true;
        }
    }

    return false;
}

bool GameObject::IsInvisibleDueToDespawn() const
{
    if (WorldObject::IsInvisibleDueToDespawn())
        return true;

    // Despawned
    if (!isSpawned())
        return true;

    return false;
}

void GameObject::SetRespawnTime(int32 respawn)
{
    m_respawnTime = respawn > 0 ? GameTime::GetGameTime().count() + respawn : 0;
    SetRespawnDelay(respawn);
    if (respawn && !m_spawnedByDefault)
    {
        UpdateObjectVisibility(true);
    }
}

void GameObject::SetRespawnDelay(int32 respawn)
{
    m_respawnDelayTime = respawn > 0 ? respawn : 0;
}

void GameObject::Respawn()
{
    if (m_spawnedByDefault && m_respawnTime > 0)
    {
        m_respawnTime = GameTime::GetGameTime().count();
        GetMap()->RemoveGORespawnTime(m_spawnId);
    }
}

bool GameObject::ActivateToQuest(Player* target) const
{
    if (target->HasQuestForGO(GetEntry()))
        return true;

    if (!GetGOInfo()->IsGameObjectForQuests())
        return false;

    switch (GetGoType())
    {
        case GAMEOBJECT_TYPE_QUESTGIVER:
            {
                GameObject* go = const_cast<GameObject*>(this);
                QuestGiverStatus questStatus = target->GetQuestDialogStatus(go);
                if (questStatus > DIALOG_STATUS_UNAVAILABLE)
                    return true;
                break;
            }
        case GAMEOBJECT_TYPE_CHEST:
            {
                // scan GO chest with loot including quest items
                if (LootTemplates_Gameobject.HaveQuestLootForPlayer(GetGOInfo()->GetLootId(), target))
                {
                    //TODO: fix this hack
                    //look for battlegroundAV for some objects which are only activated after mine gots captured by own team
                    if (GetEntry() == BG_AV_OBJECTID_MINE_N || GetEntry() == BG_AV_OBJECTID_MINE_S)
                        if (Battleground* bg = target->GetBattleground())
                            if (bg->GetBgTypeID(true) == BATTLEGROUND_AV && !bg->ToBattlegroundAV()->PlayerCanDoMineQuest(GetEntry(), target->GetTeamId()))
                                return false;
                    return true;
                }
                break;
            }
        case GAMEOBJECT_TYPE_GENERIC:
            {
                if (GetGOInfo()->_generic.questID == -1 || target->GetQuestStatus(GetGOInfo()->_generic.questID) == QUEST_STATUS_INCOMPLETE)
                    return true;
                break;
            }
        case GAMEOBJECT_TYPE_SPELL_FOCUS:
            {
                if (GetGOInfo()->spellFocus.questID > 0 && target->GetQuestStatus(GetGOInfo()->spellFocus.questID) == QUEST_STATUS_INCOMPLETE)
                    return true;
                break;
            }
        case GAMEOBJECT_TYPE_GOOBER:
            {
                if (GetGOInfo()->goober.questId == -1 || target->GetQuestStatus(GetGOInfo()->goober.questId) == QUEST_STATUS_INCOMPLETE)
                    return true;
                break;
            }
        default:
            break;
    }

    return false;
}

void GameObject::TriggeringLinkedGameObject(uint32 trapEntry, Unit* target)
{
    GameObjectTemplate const* trapInfo = sObjectMgr->GetGameObjectTemplate(trapEntry);
    if (!trapInfo || trapInfo->type != GAMEOBJECT_TYPE_TRAP)
        return;

    SpellInfo const* trapSpell = sSpellMgr->GetSpellInfo(trapInfo->trap.spellId);
    if (!trapSpell)                                          // checked at load already
        return;

    // xinef: many spells have range 0 but radius > 0
    float range = float(target->GetSpellMaxRangeForTarget(GetOwner(), trapSpell));
    if (range < 1.0f)
        range = 5.0f;

    // found correct GO
    // xinef: we should use the trap (checks for despawn type)
    if (GameObject* trapGO = GetLinkedTrap())
    {
        trapGO->Use(target); // trapGO->CastSpell(target, trapInfo->trap.spellId);
    }
}

GameObject* GameObject::LookupFishingHoleAround(float range)
{
    GameObject* ok = nullptr;

    Acore::NearestGameObjectFishingHole u_check(*this, range);
    Acore::GameObjectSearcher<Acore::NearestGameObjectFishingHole> checker(this, ok, u_check);

    Cell::VisitGridObjects(this, checker, range);
    return ok;
}

void GameObject::ResetDoorOrButton()
{
    if (m_lootState == GO_READY || m_lootState == GO_JUST_DEACTIVATED)
        return;

    SwitchDoorOrButton(false);
    SetLootState(GO_JUST_DEACTIVATED);
    m_cooldownTime = 0;
}

void GameObject::UseDoorOrButton(uint32 time_to_restore, bool alternative /* = false */, Unit* user /*=nullptr*/)
{
    if (m_lootState != GO_READY)
        return;

    if (!time_to_restore)
        time_to_restore = GetGOInfo()->GetAutoCloseTime();

    SwitchDoorOrButton(true, alternative);
    SetLootState(GO_ACTIVATED, user);

    m_cooldownTime = GameTime::GetGameTimeMS().count() + time_to_restore;
}

void GameObject::SetGoArtKit(uint8 kit)
{
    SetByteValue(GAMEOBJECT_BYTES_1, 2, kit);
    GameObjectData* data = const_cast<GameObjectData*>(sObjectMgr->GetGOData(m_spawnId));
    if (data)
        data->artKit = kit;
}

void GameObject::SetGoArtKit(uint8 artkit, GameObject* go, ObjectGuid::LowType lowguid)
{
    const GameObjectData* data = nullptr;
    if (go)
    {
        go->SetGoArtKit(artkit);
        data = go->GetGOData();
    }
    else if (lowguid)
        data = sObjectMgr->GetGOData(lowguid);

    if (data)
        const_cast<GameObjectData*>(data)->artKit = artkit;
}

void GameObject::SwitchDoorOrButton(bool activate, bool alternative /* = false */)
{
    if (activate)
        SetFlag(GAMEOBJECT_FLAGS, GO_FLAG_IN_USE);
    else
        RemoveFlag(GAMEOBJECT_FLAGS, GO_FLAG_IN_USE);

    if (GetGoState() == GO_STATE_READY)                      //if closed -> open
        SetGoState(alternative ? GO_STATE_ACTIVE_ALTERNATIVE : GO_STATE_ACTIVE);
    else                                                    //if open -> close
        SetGoState(GO_STATE_READY);
}

void GameObject::Use(Unit* user)
{
    // Xinef: we cannot use go with not selectable flags
    if (HasFlag(GAMEOBJECT_FLAGS, GO_FLAG_NOT_SELECTABLE))
        return;

    // by default spell caster is user
    Unit* spellCaster = user;
    uint32 spellId = 0;
    bool triggered = false;
    bool tmpfish = false;

    if (Player* playerUser = user->ToPlayer())
    {
        if (sScriptMgr->OnGossipHello(playerUser, this))
            return;

        if (AI()->GossipHello(playerUser, false))
            return;
    }

    // If cooldown data present in template
    if (uint32 cooldown = GetGOInfo()->GetCooldown())
    {
        if (GameTime::GetGameTimeMS().count() < m_cooldownTime)
            return;

        m_cooldownTime = GameTime::GetGameTimeMS().count() + cooldown * IN_MILLISECONDS;
    }

    switch (GetGoType())
    {
        case GAMEOBJECT_TYPE_DOOR:                          //0
            //doors/buttons never really despawn, only reset to default state/flags
            UseDoorOrButton(0, false, user);
            return;
        case GAMEOBJECT_TYPE_BUTTON:                        //1
            //doors/buttons never really despawn, only reset to default state/flags
            UseDoorOrButton(0, false, user);

            // Xinef: properly link possible traps
            if (uint32 trapEntry = GetGOInfo()->button.linkedTrap)
                TriggeringLinkedGameObject(trapEntry, user);
            return;
        case GAMEOBJECT_TYPE_QUESTGIVER:                    //2
            {
                if (user->GetTypeId() != TYPEID_PLAYER)
                    return;

                Player* player = user->ToPlayer();

                player->PrepareGossipMenu(this, GetGOInfo()->questgiver.gossipID, true);
                player->SendPreparedGossip(this);
                return;
            }
        case GAMEOBJECT_TYPE_TRAP:                          //6
            {
                GameObjectTemplate const* goInfo = GetGOInfo();
                if (goInfo->trap.spellId)
                    CastSpell(user, goInfo->trap.spellId);

                m_cooldownTime = GameTime::GetGameTimeMS().count() + (goInfo->trap.cooldown ? goInfo->trap.cooldown :  uint32(4)) * IN_MILLISECONDS; // template or 4 seconds

                if (goInfo->trap.type == 1)         // Deactivate after trigger
                    SetLootState(GO_JUST_DEACTIVATED);

                return;
            }
        //Sitting: Wooden bench, chairs enzz
        case GAMEOBJECT_TYPE_CHAIR:                         //7
            {
                GameObjectTemplate const* info = GetGOInfo();
                if (!info)
                    return;

                if (user->GetTypeId() != TYPEID_PLAYER)
                    return;

                if (ChairListSlots.empty())        // this is called once at first chair use to make list of available slots
                {
                    if (info->chair.slots > 0)     // sometimes chairs in DB have error in fields and we dont know number of slots
                        for (uint32 i = 0; i < info->chair.slots; ++i)
                            ChairListSlots[i].Clear(); // Last user of current slot set to 0 (none sit here yet)
                    else
                        ChairListSlots[0].Clear();     // error in DB, make one default slot
                }

                Player* player = user->ToPlayer();

                // a chair may have n slots. we have to calculate their positions and teleport the player to the nearest one

                float lowestDist = DEFAULT_VISIBILITY_DISTANCE;

                uint32 nearest_slot = 0;
                float x_lowest = GetPositionX();
                float y_lowest = GetPositionY();

                // the object orientation + 1/2 pi
                // every slot will be on that straight line
                float orthogonalOrientation = GetOrientation() + M_PI * 0.5f;
                // find nearest slot
                bool found_free_slot = false;
                for (ChairSlotAndUser::iterator itr = ChairListSlots.begin(); itr != ChairListSlots.end(); ++itr)
                {
                    // the distance between this slot and the center of the go - imagine a 1D space
                    float relativeDistance = (info->size * itr->first) - (info->size * (info->chair.slots - 1) / 2.0f);

                    float x_i = GetPositionX() + relativeDistance * cos(orthogonalOrientation);
                    float y_i = GetPositionY() + relativeDistance * std::sin(orthogonalOrientation);

                    if (itr->second)
                    {
                        if (Player* ChairUser = ObjectAccessor::GetPlayer(*this, itr->second))
                        {
                            if (ChairUser->IsSitState() && ChairUser->getStandState() != UNIT_STAND_STATE_SIT && ChairUser->GetExactDist2d(x_i, y_i) < 0.1f)
                                continue;        // This seat is already occupied by ChairUser. NOTE: Not sure if the ChairUser->getStandState() != UNIT_STAND_STATE_SIT check is required.
                            else
                                itr->second.Clear(); // This seat is unoccupied.
                        }
                        else
                            itr->second.Clear();     // The seat may of had an occupant, but they're offline.
                    }

                    found_free_slot = true;

                    // calculate the distance between the player and this slot
                    float thisDistance = player->GetDistance2d(x_i, y_i);

                    if (thisDistance <= lowestDist)
                    {
                        nearest_slot = itr->first;
                        lowestDist = thisDistance;
                        x_lowest = x_i;
                        y_lowest = y_i;
                    }
                }

                if (found_free_slot)
                {
                    ChairSlotAndUser::iterator itr = ChairListSlots.find(nearest_slot);
                    if (itr != ChairListSlots.end())
                    {
                        itr->second = player->GetGUID(); //this slot in now used by player
                        player->TeleportTo(GetMapId(), x_lowest, y_lowest, GetPositionZ(), GetOrientation(), TELE_TO_NOT_LEAVE_TRANSPORT | TELE_TO_NOT_LEAVE_COMBAT | TELE_TO_NOT_UNSUMMON_PET);
                        player->SetStandState(UNIT_STAND_STATE_SIT_LOW_CHAIR + info->chair.height);
                        return;
                    }
                }

                return;
            }
        //big gun, its a spell/aura
        case GAMEOBJECT_TYPE_GOOBER:                        //10
            {
                GameObjectTemplate const* info = GetGOInfo();

                // xinef: Goober cannot be used with this flag, skip
                if (HasFlag(GAMEOBJECT_FLAGS, GO_FLAG_IN_USE))
                    return;

                if (user->GetTypeId() == TYPEID_PLAYER)
                {
                    Player* player = user->ToPlayer();

                    if (info->goober.pageId)                    // show page...
                    {
                        WorldPacket data(SMSG_GAMEOBJECT_PAGETEXT, 8);
                        data << GetGUID();
                        player->GetSession()->SendPacket(&data);
                    }
                    else if (info->goober.gossipID)
                    {
                        player->PrepareGossipMenu(this, info->goober.gossipID);
                        player->SendPreparedGossip(this);
                    }

                    if (info->goober.eventId)
                    {
                        LOG_DEBUG("maps.script", "Goober ScriptStart id {} for GO entry {} (spawnId {}).", info->goober.eventId, GetEntry(), m_spawnId);
                        GetMap()->ScriptsStart(sEventScripts, info->goober.eventId, player, this);
                        EventInform(info->goober.eventId);
                    }

                    // possible quest objective for active quests
                    if (info->goober.questId && sObjectMgr->GetQuestTemplate(info->goober.questId))
                    {
                        //Quest require to be active for GO using
                        if (player->GetQuestStatus(info->goober.questId) != QUEST_STATUS_INCOMPLETE)
                            break;
                    }

                    if (Battleground* bg = player->GetBattleground())
                        bg->EventPlayerUsedGO(player, this);

                    if (Group* group = player->GetGroup())
                    {
                        for (GroupReference const* itr = group->GetFirstMember(); itr != nullptr; itr = itr->next())
                        {
                            if (Player* member = itr->GetSource())
                            {
                                if (member->IsAtGroupRewardDistance(this))
                                {
                                    member->KillCreditGO(info->entry, GetGUID());
                                }
                            }
                        }
                    }
                    else
                    {
                        player->KillCreditGO(info->entry, GetGUID());
                    }
                }

                if (uint32 trapEntry = info->goober.linkedTrapId)
                    TriggeringLinkedGameObject(trapEntry, user);

                if (info->GetAutoCloseTime())
                {
                    SetFlag(GAMEOBJECT_FLAGS, GO_FLAG_IN_USE);
                    SetLootState(GO_ACTIVATED, user);
                    if (!info->goober.customAnim)
                        SetGoState(GO_STATE_ACTIVE);
                }

                // this appear to be ok, however others exist in addition to this that should have custom (ex: 190510, 188692, 187389)
                if (info->goober.customAnim)
                    SendCustomAnim(GetGoAnimProgress());

                m_cooldownTime = GameTime::GetGameTimeMS().count() + info->GetAutoCloseTime();

                // cast this spell later if provided
                spellId = info->goober.spellId;
                spellCaster = user;
                tmpfish = true;

                break;
            }
        case GAMEOBJECT_TYPE_CAMERA:                        //13
            {
                GameObjectTemplate const* info = GetGOInfo();
                if (!info)
                    return;

                if (user->GetTypeId() != TYPEID_PLAYER)
                    return;

                Player* player = user->ToPlayer();

                if (info->camera.cinematicId)
                    player->SendCinematicStart(info->camera.cinematicId);

                if (info->camera.eventID)
                    GetMap()->ScriptsStart(sEventScripts, info->camera.eventID, player, this);

                return;
            }
        //fishing bobber
        case GAMEOBJECT_TYPE_FISHINGNODE:                   //17
            {
                Player* player = user->ToPlayer();
                if (!player)
                    return;

                if (player->GetGUID() != GetOwnerGUID())
                    return;

                switch (getLootState())
                {
                    case GO_READY:                              // ready for loot
                        {
                            uint32 zone, subzone;
                            GetZoneAndAreaId(zone, subzone);

                            int32 zone_skill = sObjectMgr->GetFishingBaseSkillLevel(subzone);
                            if (!zone_skill)
                                zone_skill = sObjectMgr->GetFishingBaseSkillLevel(zone);

                            //provide error, no fishable zone or area should be 0
                            if (!zone_skill)
                                LOG_ERROR("sql.sql", "Fishable areaId {} are not properly defined in `skill_fishing_base_level`.", subzone);

                            int32 skill = player->GetSkillValue(SKILL_FISHING);

                            int32 chance;
                            if (skill < zone_skill)
                            {
                                chance = int32(pow((double)skill / zone_skill, 2) * 100);
                                if (chance < 1)
                                    chance = 1;
                            }
                            else
                                chance = 100;

                            int32 roll = irand(1, 100);

                            LOG_DEBUG("entities.gameobject", "Fishing check (skill: {} zone min skill: {} chance {} roll: {}", skill, zone_skill, chance, roll);

                            // but you will likely cause junk in areas that require a high fishing skill (not yet implemented)
                            if (chance >= roll)
                            {
                                player->UpdateFishingSkill();

                                //TODO: I do not understand this hack. Need some explanation.
                                // prevent removing GO at spell cancel
                                RemoveFromOwner();
                                SetOwnerGUID(player->GetGUID());
                                SetSpellId(0); // prevent removing unintended auras at Unit::RemoveGameObject

                                //TODO: find reasonable value for fishing hole search
                                GameObject* ok = LookupFishingHoleAround(20.0f + CONTACT_DISTANCE);
                                if (ok)
                                {
                                    ok->Use(player);
                                    SetLootState(GO_JUST_DEACTIVATED);
                                }
                                else
                                    player->SendLoot(GetGUID(), LOOT_FISHING);
                            }
                            else // else: junk
                                player->SendLoot(GetGUID(), LOOT_FISHING_JUNK);

                            tmpfish = true;
                            break;
                        }
                    case GO_JUST_DEACTIVATED:                   // nothing to do, will be deleted at next update
                        break;
                    default:
                        {
                            SetLootState(GO_JUST_DEACTIVATED);

                            WorldPacket data(SMSG_FISH_NOT_HOOKED, 0);
                            player->GetSession()->SendPacket(&data);
                            break;
                        }
                }

                if(tmpfish)
                    player->FinishSpell(CURRENT_CHANNELED_SPELL, true);
                else
                    player->InterruptSpell(CURRENT_CHANNELED_SPELL, true, true, true);
                return;
            }

        case GAMEOBJECT_TYPE_SUMMONING_RITUAL:              //18
            {
                if (user->GetTypeId() != TYPEID_PLAYER)
                    return;

                Player* player = user->ToPlayer();
                Unit* owner = GetOwner();
                GameObjectTemplate const* info = GetGOInfo();

                // ritual owner is set for GO's without owner (not summoned)
                if (!m_ritualOwnerGUID && !owner)
                    m_ritualOwnerGUID = player->GetGUID();

                if (owner)
                {
                    if (owner->GetTypeId() != TYPEID_PLAYER)
                        return;

                    // accept only use by player from same group as owner, excluding owner itself (unique use already added in spell effect)
                    if (player == owner->ToPlayer() || (info->summoningRitual.castersGrouped && !player->IsInSameRaidWith(owner->ToPlayer())))
                        return;

                    // expect owner to already be channeling, so if not...
                    if (!owner->GetCurrentSpell(CURRENT_CHANNELED_SPELL))
                        return;
                }
                else
                {
                    Player* ritualOwner = ObjectAccessor::GetPlayer(*this, m_ritualOwnerGUID);
                    if (!ritualOwner)
                        return;
                    if (player != ritualOwner && (info->summoningRitual.castersGrouped && !player->IsInSameRaidWith(ritualOwner)))
                        return;
                }

                if (info->summoningRitual.animSpell)
                {
                    // xinef: if ritual requires animation, ensure that all users performs channel
                    CheckRitualList();

                    // xinef: all participants found
                    if (GetUniqueUseCount() == info->summoningRitual.reqParticipants)
                        return;

                    player->CastSpell(player, info->summoningRitual.animSpell, true);
                }

                AddUniqueUse(player);

                // full amount unique participants including original summoner
                if (GetUniqueUseCount() == info->summoningRitual.reqParticipants)
                {
                    SetLootState(GO_NOT_READY);
                    // can be deleted now, if
                    if (!info->summoningRitual.animSpell)
                        m_cooldownTime = 0;
                    else // channel ready, maintain this
                        m_cooldownTime = GameTime::GetGameTimeMS().count() + 5 * IN_MILLISECONDS;
                }

                return;
            }
        case GAMEOBJECT_TYPE_SPELLCASTER:                   //22
            {
                GameObjectTemplate const* info = GetGOInfo();
                if (!info)
                    return;

                if (info->spellcaster.partyOnly)
                {
                    Player const* caster = ObjectAccessor::FindConnectedPlayer(GetOwnerGUID());
                    if (!caster || user->GetTypeId() != TYPEID_PLAYER || !user->ToPlayer()->IsInSameRaidWith(caster))
                        return;
                }

                user->RemoveAurasByType(SPELL_AURA_MOUNTED);
                spellId = info->spellcaster.spellId;

                AddUse();
                break;
            }
        case GAMEOBJECT_TYPE_MEETINGSTONE:                  //23
            {
                GameObjectTemplate const* info = GetGOInfo();

                if (user->GetTypeId() != TYPEID_PLAYER)
                    return;

                Player* player = user->ToPlayer();

                Player* targetPlayer = ObjectAccessor::FindPlayer(player->GetTarget());

                // accept only use by player from same raid as caster, except caster itself
                if (!targetPlayer || targetPlayer == player || !targetPlayer->IsInSameRaidWith(player))
                    return;

                //required lvl checks!
                uint8 level = player->getLevel();
                if (level < info->meetingstone.minLevel)
                    return;
                level = targetPlayer->getLevel();
                if (level < info->meetingstone.minLevel)
                    return;

                if (info->entry == 194097)
                    spellId = 61994;                            // Ritual of Summoning
                else
                    spellId = 59782;                            // Summoning Stone Effect

                break;
            }

        case GAMEOBJECT_TYPE_FLAGSTAND:                     // 24
            {
                if (user->GetTypeId() != TYPEID_PLAYER)
                    return;

                Player* player = user->ToPlayer();

                if (player->CanUseBattlegroundObject(this))
                {
                    // in battleground check
                    Battleground* bg = player->GetBattleground();
                    if (!bg)
                        return;

                    if (player->GetVehicle())
                        return;

                    player->RemoveAurasByType(SPELL_AURA_MOD_STEALTH);
                    player->RemoveAurasByType(SPELL_AURA_MOD_INVISIBILITY);
                    // BG flag click
                    // AB:
                    // 15001
                    // 15002
                    // 15003
                    // 15004
                    // 15005
                    bg->EventPlayerClickedOnFlag(player, this);
                    return;                                     //we don;t need to delete flag ... it is despawned!
                }
                break;
            }

        case GAMEOBJECT_TYPE_FISHINGHOLE:                   // 25
            {
                if (user->GetTypeId() != TYPEID_PLAYER)
                    return;

                Player* player = user->ToPlayer();

                player->SendLoot(GetGUID(), LOOT_FISHINGHOLE);
                player->UpdateAchievementCriteria(ACHIEVEMENT_CRITERIA_TYPE_FISH_IN_GAMEOBJECT, GetGOInfo()->entry);
                return;
            }

        case GAMEOBJECT_TYPE_FLAGDROP:                      // 26
            {
                if (user->GetTypeId() != TYPEID_PLAYER)
                    return;

                Player* player = user->ToPlayer();

                if (player->CanUseBattlegroundObject(this))
                {
                    // in battleground check
                    Battleground* bg = player->GetBattleground();
                    if (!bg)
                        return;

                    if (player->GetVehicle())
                        return;

                    player->RemoveAurasByType(SPELL_AURA_MOD_STEALTH);
                    player->RemoveAurasByType(SPELL_AURA_MOD_INVISIBILITY);
                    // BG flag dropped
                    // WS:
                    // 179785 - Silverwing Flag
                    // 179786 - Warsong Flag
                    // EotS:
                    // 184142 - Netherstorm Flag
                    GameObjectTemplate const* info = GetGOInfo();
                    if (info)
                    {
                        if (GameObject::gameObjectToEventFlag.find(info->entry) != GameObject::gameObjectToEventFlag.end())
                        {
                            GameObject::gameObjectToEventFlag[info->entry](player, this, bg);
                        }
                        else
                        {
                            switch (info->entry)
                            {
                                case 179785:                        // Silverwing Flag
                                case 179786:                        // Warsong Flag
                                    if (bg->GetBgTypeID(true) == BATTLEGROUND_WS)
                                        bg->EventPlayerClickedOnFlag(player, this);
                                    break;
                                case 184142:                        // Netherstorm Flag
                                    if (bg->GetBgTypeID(true) == BATTLEGROUND_EY)
                                        bg->EventPlayerClickedOnFlag(player, this);
                                    break;
                            }
                        }
                    }
                    //this cause to call return, all flags must be deleted here!!
                    spellId = 0;
                    Delete();
                }
                break;
            }
        case GAMEOBJECT_TYPE_BARBER_CHAIR:                  //32
            {
                GameObjectTemplate const* info = GetGOInfo();
                if (!info)
                    return;

                if (user->GetTypeId() != TYPEID_PLAYER)
                    return;

                Player* player = user->ToPlayer();

                // fallback, will always work
                player->TeleportTo(GetMapId(), GetPositionX(), GetPositionY(), GetPositionZ(), GetOrientation(), TELE_TO_NOT_LEAVE_TRANSPORT | TELE_TO_NOT_LEAVE_COMBAT | TELE_TO_NOT_UNSUMMON_PET);

                WorldPacket data(SMSG_ENABLE_BARBER_SHOP, 0);
                player->GetSession()->SendPacket(&data);

                player->SetStandState(UNIT_STAND_STATE_SIT_LOW_CHAIR + info->barberChair.chairheight);
                return;
            }
        default:
            if (GetGoType() >= MAX_GAMEOBJECT_TYPE)
                LOG_ERROR("entities.gameobject", "GameObject::Use(): unit ({}, name: {}) tries to use object ({}, name: {}) of unknown type ({})",
                               user->GetGUID().ToString(), user->GetName(), GetGUID().ToString(),  GetGOInfo()->name, GetGoType());
            break;
    }

    if (!spellId)
        return;

    SpellInfo const* spellInfo = sSpellMgr->GetSpellInfo(spellId);
    if (!spellInfo)
    {
        if (user->GetTypeId() != TYPEID_PLAYER || !sOutdoorPvPMgr->HandleCustomSpell(user->ToPlayer(), spellId, this))
            LOG_ERROR("entities.gameobject", "WORLD: unknown spell id {} at use action for gameobject (Entry: {} GoType: {})", spellId, GetEntry(), GetGoType());
        else
            LOG_DEBUG("outdoorpvp", "WORLD: {} non-dbc spell was handled by OutdoorPvP", spellId);
        return;
    }

    if (Player* player = user->ToPlayer())
        sOutdoorPvPMgr->HandleCustomSpell(player, spellId, this);

    if (spellCaster)
        spellCaster->CastSpell(user, spellInfo, triggered);
    else
        CastSpell(user, spellId);
}

void GameObject::CastSpell(Unit* target, uint32 spellId)
{
    SpellInfo const* spellInfo = sSpellMgr->GetSpellInfo(spellId);
    if (!spellInfo)
        return;

    bool self = false;
    for (uint8 i = 0; i < MAX_SPELL_EFFECTS; ++i)
    {
        if (spellInfo->Effects[i].TargetA.GetTarget() == TARGET_UNIT_CASTER)
        {
            self = true;
            break;
        }
    }

    if (self)
    {
        if (target)
            target->CastSpell(target, spellInfo, true);
        return;
    }

    //summon world trigger
    Creature* trigger = SummonTrigger(GetPositionX(), GetPositionY(), GetPositionZ(), 0, spellInfo->CalcCastTime() + 2000, true);
    if (!trigger)
        return;

    if (Unit* owner = GetOwner())
    {
        trigger->SetLevel(owner->getLevel(), false);
        trigger->SetFaction(owner->GetFaction());
        // needed for GO casts for proper target validation checks
        trigger->SetOwnerGUID(owner->GetGUID());
        // xinef: fixes some duel bugs with traps]
        if (owner->HasFlag(UNIT_FIELD_FLAGS, UNIT_FLAG_PLAYER_CONTROLLED))
            trigger->SetFlag(UNIT_FIELD_FLAGS, UNIT_FLAG_PLAYER_CONTROLLED);
        if (owner->IsFFAPvP())
            trigger->SetByteFlag(UNIT_FIELD_BYTES_2, 1, UNIT_BYTE2_FLAG_FFA_PVP);

        // xinef: Remove Immunity flags
        trigger->RemoveFlag(UNIT_FIELD_FLAGS, UNIT_FLAG_IMMUNE_TO_NPC);
        // xinef: set proper orientation, fixes cast against stealthed targets
        if (target)
            trigger->SetInFront(target);
        trigger->CastSpell(target ? target : trigger, spellInfo, true, 0, 0, owner->GetGUID());
    }
    else
    {
        // xinef: set faction of gameobject, if no faction - assume hostile
        trigger->SetFaction(GetTemplateAddon() && GetTemplateAddon()->faction ? GetTemplateAddon()->faction : 14);
        // Set owner guid for target if no owner availble - needed by trigger auras
        // - trigger gets despawned and there's no caster avalible (see AuraEffect::TriggerSpell())
        // xinef: set proper orientation, fixes cast against stealthed targets
        if (target)
            trigger->SetInFront(target);
        trigger->CastSpell(target ? target : trigger, spellInfo, true, 0, 0, target ? target->GetGUID() : ObjectGuid::Empty);
    }
}

void GameObject::SendCustomAnim(uint32 anim)
{
    WorldPacket data(SMSG_GAMEOBJECT_CUSTOM_ANIM, 8 + 4);
    data << GetGUID();
    data << uint32(anim);
    SendMessageToSet(&data, true);
}

bool GameObject::IsInRange(float x, float y, float z, float radius) const
{
    GameObjectDisplayInfoEntry const* info = sGameObjectDisplayInfoStore.LookupEntry(m_goInfo->displayId);
    if (!info)
        return IsWithinDist3d(x, y, z, radius);

    float sinA = std::sin(GetOrientation());
    float cosA = cos(GetOrientation());
    float dx = x - GetPositionX();
    float dy = y - GetPositionY();
    float dz = z - GetPositionZ();
    float dist = std::sqrt(dx * dx + dy * dy);
    //! Check if the distance between the 2 objects is 0, can happen if both objects are on the same position.
    //! The code below this check wont crash if dist is 0 because 0/0 in float operations is valid, and returns infinite
    if (G3D::fuzzyEq(dist, 0.0f))
        return true;

    float scale = GetObjectScale();
    float sinB = dx / dist;
    float cosB = dy / dist;
    dx = dist * (cosA * cosB + sinA * sinB);
    dy = dist * (cosA * sinB - sinA * cosB);
    return dx < (info->maxX * scale) + radius && dx > (info->minX * scale) - radius
           && dy < (info->maxY * scale) + radius && dy > (info->minY * scale) - radius
           && dz < (info->maxZ * scale) + radius && dz > (info->minZ * scale) - radius;
}

void GameObject::SendMessageToSetInRange(WorldPacket const* data, float dist, bool /*self*/, bool includeMargin, Player const* skipped_rcvr) const
{
    dist += GetObjectSize();
    if (includeMargin)
        dist += VISIBILITY_COMPENSATION * 2.0f; // pussywizard: to ensure everyone receives all important packets
    Acore::MessageDistDeliverer notifier(this, data, dist, false, skipped_rcvr);
    Cell::VisitWorldObjects(this, notifier, dist);
}

void GameObject::EventInform(uint32 eventId)
{
    if (!eventId)
        return;

    if (AI())
        AI()->EventInform(eventId);

    if (m_zoneScript)
        m_zoneScript->ProcessEvent(this, eventId);
}

uint32 GameObject::GetScriptId() const
{
    if (GameObjectData const* gameObjectData = GetGOData())
        return gameObjectData->ScriptId;

    return GetGOInfo()->ScriptId;
}

// overwrite WorldObject function for proper name localization
std::string const& GameObject::GetNameForLocaleIdx(LocaleConstant loc_idx) const
{
    if (loc_idx != DEFAULT_LOCALE)
    {
        uint8 uloc_idx = uint8(loc_idx);
        if (GameObjectLocale const* cl = sObjectMgr->GetGameObjectLocale(GetEntry()))
            if (cl->Name.size() > uloc_idx && !cl->Name[uloc_idx].empty())
                return cl->Name[uloc_idx];
    }

    return GetName();
}

void GameObject::UpdatePackedRotation()
{
    static const int32 PACK_YZ = 1 << 20;
    static const int32 PACK_X = PACK_YZ << 1;
    static const int32 PACK_YZ_MASK = (PACK_YZ << 1) - 1;
    static const int32 PACK_X_MASK = (PACK_X << 1) - 1;
    int8 w_sign = (m_localRotation.w >= 0.f ? 1 : -1);
    int64 x = int32(m_localRotation.x * PACK_X)  * w_sign & PACK_X_MASK;
    int64 y = int32(m_localRotation.y * PACK_YZ) * w_sign & PACK_YZ_MASK;
    int64 z = int32(m_localRotation.z * PACK_YZ) * w_sign & PACK_YZ_MASK;
    m_packedRotation = z | (y << 21) | (x << 42);
}

void GameObject::SetLocalRotation(G3D::Quat const& rot)
{
    G3D::Quat rotation;
    // Temporary solution for gameobjects that have no rotation data in DB:
    if (G3D::fuzzyEq(rot.z, 0.f) && G3D::fuzzyEq(rot.w, 0.f))
        rotation = G3D::Quat::fromAxisAngleRotation(G3D::Vector3::unitZ(), GetOrientation());
    else
        rotation = rot;

    rotation.unitize();
    m_localRotation = rotation;
    UpdatePackedRotation();
}

void GameObject::SetTransportPathRotation(float qx, float qy, float qz, float qw)
{
    SetFloatValue(GAMEOBJECT_PARENTROTATION + 0, qx);
    SetFloatValue(GAMEOBJECT_PARENTROTATION + 1, qy);
    SetFloatValue(GAMEOBJECT_PARENTROTATION + 2, qz);
    SetFloatValue(GAMEOBJECT_PARENTROTATION + 3, qw);
}

void GameObject::SetLocalRotationAngles(float z_rot, float y_rot, float x_rot)
{
    SetLocalRotation(G3D::Quat(G3D::Matrix3::fromEulerAnglesZYX(z_rot, y_rot, x_rot)));
}

G3D::Quat GameObject::GetWorldRotation() const
{
    G3D::Quat localRotation = GetLocalRotation();
    if (Transport* transport = GetTransport())
    {
        G3D::Quat worldRotation = transport->GetWorldRotation();

        G3D::Quat worldRotationQuat(worldRotation.x, worldRotation.y, worldRotation.z, worldRotation.w);
        G3D::Quat localRotationQuat(localRotation.x, localRotation.y, localRotation.z, localRotation.w);

        G3D::Quat resultRotation = localRotationQuat * worldRotationQuat;

        return G3D::Quat(resultRotation.x, resultRotation.y, resultRotation.z, resultRotation.w);
    }
    return localRotation;
}

void GameObject::ModifyHealth(int32 change, Unit* attackerOrHealer /*= nullptr*/, uint32 spellId /*= 0*/)
{
    if (!IsDestructibleBuilding())
        return;

    if (!m_goValue.Building.MaxHealth || !change)
        return;

    if (!m_allowModifyDestructibleBuilding)
        change = 0;

    // prevent double destructions of the same object
    if (change < 0 && !m_goValue.Building.Health)
        return;

    if (int32(m_goValue.Building.Health) + change <= 0)
        m_goValue.Building.Health = 0;
    else if (int32(m_goValue.Building.Health) + change >= int32(m_goValue.Building.MaxHealth))
        m_goValue.Building.Health = m_goValue.Building.MaxHealth;
    else
        m_goValue.Building.Health += change;

    // Set the health bar, value = 255 * healthPct;
    SetGoAnimProgress(m_goValue.Building.Health * 255 / m_goValue.Building.MaxHealth);

    Player* player = attackerOrHealer->GetCharmerOrOwnerPlayerOrPlayerItself();

    // dealing damage, send packet
    // TODO: is there any packet for healing?
    if (player)
    {
        WorldPacket data(SMSG_DESTRUCTIBLE_BUILDING_DAMAGE, 8 + 8 + 8 + 4 + 4);
        data << GetPackGUID();
        data << attackerOrHealer->GetPackGUID();
        data << player->GetPackGUID();
        data << uint32(-change);                    // change  < 0 triggers SPELL_BUILDING_HEAL combat log event
        // change >= 0 triggers SPELL_BUILDING_DAMAGE event
        data << uint32(spellId);
        player->GetSession()->SendPacket(&data);
    }

    GameObjectDestructibleState newState = GetDestructibleState();

    if (!m_goValue.Building.Health)
        newState = GO_DESTRUCTIBLE_DESTROYED;
    else if (m_goValue.Building.Health <= GetGOInfo()->building.damagedNumHits)
        newState = GO_DESTRUCTIBLE_DAMAGED;
    else if (m_goValue.Building.Health == m_goValue.Building.MaxHealth)
        newState = GO_DESTRUCTIBLE_INTACT;

    if (newState == GetDestructibleState())
        return;

    SetDestructibleState(newState, player, false);
}

void GameObject::SetDestructibleState(GameObjectDestructibleState state, Player* eventInvoker /*= nullptr*/, bool setHealth /*= false*/)
{
    // the user calling this must know he is already operating on destructible gameobject
    ASSERT(GetGoType() == GAMEOBJECT_TYPE_DESTRUCTIBLE_BUILDING);

    switch (state)
    {
        case GO_DESTRUCTIBLE_INTACT:
            RemoveFlag(GAMEOBJECT_FLAGS, GO_FLAG_DAMAGED | GO_FLAG_DESTROYED);
            SetDisplayId(m_goInfo->displayId);
            if (setHealth)
            {
                m_goValue.Building.Health = m_goValue.Building.MaxHealth;
                SetGoAnimProgress(255);
            }
            EnableCollision(true);
            break;
        case GO_DESTRUCTIBLE_DAMAGED:
            {
                EventInform(m_goInfo->building.damagedEvent);

                sScriptMgr->OnGameObjectDamaged(this, eventInvoker);

                if (BattlegroundMap* bgMap = GetMap()->ToBattlegroundMap())
                    if (Battleground* bg = bgMap->GetBG())
                        bg->EventPlayerDamagedGO(eventInvoker, this, m_goInfo->building.damagedEvent);

                RemoveFlag(GAMEOBJECT_FLAGS, GO_FLAG_DESTROYED);
                SetFlag(GAMEOBJECT_FLAGS, GO_FLAG_DAMAGED);

                uint32 modelId = m_goInfo->building.damagedDisplayId;
                if (DestructibleModelDataEntry const* modelData = sDestructibleModelDataStore.LookupEntry(m_goInfo->building.destructibleData))
                    if (modelData->DamagedDisplayId)
                        modelId = modelData->DamagedDisplayId;
                SetDisplayId(modelId);

                if (setHealth)
                {
                    m_goValue.Building.Health = m_goInfo->building.damagedNumHits;
                    uint32 maxHealth = m_goValue.Building.MaxHealth;
                    // in this case current health is 0 anyway so just prevent crashing here
                    if (!maxHealth)
                        maxHealth = 1;
                    SetGoAnimProgress(m_goValue.Building.Health * 255 / maxHealth);
                }
                break;
            }
        case GO_DESTRUCTIBLE_DESTROYED:
            {
                sScriptMgr->OnGameObjectDestroyed(this, eventInvoker);

                EventInform(m_goInfo->building.destroyedEvent);

                if (BattlegroundMap* bgMap = GetMap()->ToBattlegroundMap())
                {
                    if (Battleground* bg = bgMap->GetBG())
                    {
                        bg->EventPlayerDamagedGO(eventInvoker, this, m_goInfo->building.destroyedEvent);
                        bg->DestroyGate(eventInvoker, this);
                    }
                }

                RemoveFlag(GAMEOBJECT_FLAGS, GO_FLAG_DAMAGED);
                SetFlag(GAMEOBJECT_FLAGS, GO_FLAG_DESTROYED);

                uint32 modelId = m_goInfo->building.destroyedDisplayId;
                if (DestructibleModelDataEntry const* modelData = sDestructibleModelDataStore.LookupEntry(m_goInfo->building.destructibleData))
                    if (modelData->DestroyedDisplayId)
                        modelId = modelData->DestroyedDisplayId;
                SetDisplayId(modelId);

                if (setHealth)
                {
                    m_goValue.Building.Health = 0;
                    SetGoAnimProgress(0);
                }
                EnableCollision(false);
                break;
            }
        case GO_DESTRUCTIBLE_REBUILDING:
            {
                EventInform(m_goInfo->building.rebuildingEvent);
                RemoveFlag(GAMEOBJECT_FLAGS, GO_FLAG_DAMAGED | GO_FLAG_DESTROYED);

                uint32 modelId = m_goInfo->displayId;
                if (DestructibleModelDataEntry const* modelData = sDestructibleModelDataStore.LookupEntry(m_goInfo->building.destructibleData))
                    if (modelData->RebuildingDisplayId)
                        modelId = modelData->RebuildingDisplayId;
                SetDisplayId(modelId);

                // restores to full health
                if (setHealth)
                {
                    m_goValue.Building.Health = m_goValue.Building.MaxHealth;
                    SetGoAnimProgress(255);
                }
                EnableCollision(true);
                break;
            }
    }
}

void GameObject::SetLootState(LootState state, Unit* unit)
{
    m_lootState = state;

    if (unit)
        _lootStateUnitGUID = unit->GetGUID();
    else
        _lootStateUnitGUID.Clear();

    AI()->OnStateChanged(state, unit);
    sScriptMgr->OnGameObjectLootStateChanged(this, state, unit);
    // pussywizard: lootState has nothing to do with collision, it depends entirely on GOState. Loot state is for timed close/open door and respawning, which then sets GOState
    /*if (m_model)
    {
        // startOpen determines whether we are going to add or remove the LoS on activation
        bool startOpen = (GetGoType() == GAMEOBJECT_TYPE_DOOR || GetGoType() == GAMEOBJECT_TYPE_BUTTON ? GetGOInfo()->door.startOpen : false);

        // Use the current go state
        if (GetGoState() == GO_STATE_ACTIVE)
            startOpen = !startOpen;

        if (state == GO_ACTIVATED || state == GO_JUST_DEACTIVATED)
            EnableCollision(startOpen);
        else if (state == GO_READY)
            EnableCollision(!startOpen);
    }*/
}

void GameObject::SetGoState(GOState state)
{
    SetByteValue(GAMEOBJECT_BYTES_1, 0, state);

    sScriptMgr->OnGameObjectStateChanged(this, state);

    if (m_model)
    {
        if (!IsInWorld())
            return;

        // pussywizard: this startOpen is unneeded here, collision depends entirely on current GOState
        EnableCollision(state == GO_STATE_READY || IsTransport());
        // pussywizard: commented out everything below

        // startOpen determines whether we are going to add or remove the LoS on activation
        /*bool startOpen = (GetGoType() == GAMEOBJECT_TYPE_DOOR || GetGoType() == GAMEOBJECT_TYPE_BUTTON ? GetGOInfo()->door.startOpen : false);

        if (GetGOData() && GetGOData()->go_state == GO_STATE_READY)
            startOpen = !startOpen;

        if (state == GO_STATE_ACTIVE || state == GO_STATE_ACTIVE_ALTERNATIVE)
            EnableCollision(startOpen);
        else if (state == GO_STATE_READY)
            EnableCollision(!startOpen);*/
    }
}

void GameObject::SetDisplayId(uint32 displayid)
{
    SetUInt32Value(GAMEOBJECT_DISPLAYID, displayid);
    UpdateModel();
}

void GameObject::SetPhaseMask(uint32 newPhaseMask, bool update)
{
    WorldObject::SetPhaseMask(newPhaseMask, update);

    if (m_model && m_model->isEnabled())
        EnableCollision(true);
}

void GameObject::EnableCollision(bool enable)
{
    if (!m_model)
        return;

    /*if (enable && !GetMap()->ContainsGameObjectModel(*m_model))
        GetMap()->InsertGameObjectModel(*m_model);*/

    uint32 phaseMask = 0;
    if (enable && !DisableMgr::IsDisabledFor(DISABLE_TYPE_GO_LOS, GetEntry(), nullptr))
        phaseMask = GetPhaseMask();

    m_model->enable(phaseMask);
}

void GameObject::UpdateModel()
{
    if (!IsInWorld())
        return;
    if (m_model)
        if (GetMap()->ContainsGameObjectModel(*m_model))
            GetMap()->RemoveGameObjectModel(*m_model);
    delete m_model;
    m_model = CreateModel();
    if (m_model)
        GetMap()->InsertGameObjectModel(*m_model);
}

Player* GameObject::GetLootRecipient() const
{
    if (!m_lootRecipient)
        return nullptr;
    return ObjectAccessor::FindConnectedPlayer(m_lootRecipient);
}

Group* GameObject::GetLootRecipientGroup() const
{
    if (!m_lootRecipientGroup)
        return nullptr;
    return sGroupMgr->GetGroupByGUID(m_lootRecipientGroup);
}

void GameObject::SetLootRecipient(Creature* creature)
{
    // set the player whose group should receive the right
    // to loot the creature after it dies
    // should be set to nullptr after the loot disappears
    if (!creature)
    {
        m_lootRecipient.Clear();
        m_lootRecipientGroup = 0;
        ResetAllowedLooters();
        return;
    }

    m_lootRecipient = creature->GetLootRecipientGUID();
    m_lootRecipientGroup = creature->GetLootRecipientGroupGUID();
    SetAllowedLooters(creature->GetAllowedLooters());
}

void GameObject::SetLootRecipient(Map* map)
{
    Group* group = nullptr;
    Map::PlayerList const& PlayerList = map->GetPlayers();
    for (Map::PlayerList::const_iterator i = PlayerList.begin(); i != PlayerList.end(); ++i)
    {
        if (Player* groupMember = i->GetSource())
        {
            if (groupMember->IsGameMaster() || groupMember->IsSpectator())
            {
                continue;
            }

            if (!m_lootRecipient)
            {
                m_lootRecipient = groupMember->GetGUID();
            }

            Group* memberGroup = groupMember->GetGroup();
            if (memberGroup && !group)
            {
                group = memberGroup;
                m_lootRecipientGroup = group->GetGUID().GetCounter();
            }

            if (memberGroup == group)
            {
                AddAllowedLooter(groupMember->GetGUID());
            }
        }
    }

    if (!group)
    {
        AddAllowedLooter(m_lootRecipient);
    }
}

bool GameObject::IsLootAllowedFor(Player const* player) const
{
    if (!m_lootRecipient && !m_lootRecipientGroup)
    {
        return true;
    }

    if (player->GetGUID() == m_lootRecipient)
    {
        return true;
    }

    if (player->HasPendingBind())
    {
        return false;
    }

    // if we dont have a group we arent the recipient
    // if go doesnt have group bound it means it was solo killed by someone else
    Group const* playerGroup = player->GetGroup();
    if (!playerGroup || playerGroup != GetLootRecipientGroup())
    {
        return false;
    }

    if (!HasAllowedLooter(player->GetGUID()))
    {
        return false;
    }

    return true;
}

GameObject* GameObject::GetLinkedTrap()
{
    return ObjectAccessor::GetGameObject(*this, m_linkedTrap);
}

void GameObject::BuildValuesUpdate(uint8 updateType, ByteBuffer* data, Player* target) const
{
    if (!target)
        return;

    bool forcedFlags = GetGoType() == GAMEOBJECT_TYPE_CHEST && GetGOInfo()->chest.groupLootRules && HasLootRecipient();
    bool targetIsGM = target->IsGameMaster() && AccountMgr::IsGMAccount(target->GetSession()->GetSecurity());

    ByteBuffer fieldBuffer;

    UpdateMask updateMask;
    updateMask.SetCount(m_valuesCount);

    uint32* flags = GameObjectUpdateFieldFlags;
    uint32 visibleFlag = UF_FLAG_PUBLIC;
    if (GetOwnerGUID() == target->GetGUID())
        visibleFlag |= UF_FLAG_OWNER;

    for (uint16 index = 0; index < m_valuesCount; ++index)
    {
        if (_fieldNotifyFlags & flags[index] ||
                ((updateType == UPDATETYPE_VALUES ? _changesMask.GetBit(index) : m_uint32Values[index]) && (flags[index] & visibleFlag)) ||
                (index == GAMEOBJECT_FLAGS && forcedFlags))
        {
            updateMask.SetBit(index);

            if (index == GAMEOBJECT_DYNAMIC)
            {
                uint16 dynFlags = 0;
                int16 pathProgress = -1;
                switch (GetGoType())
                {
                    case GAMEOBJECT_TYPE_QUESTGIVER:
                        if (ActivateToQuest(target))
                            dynFlags |= GO_DYNFLAG_LO_ACTIVATE;
                        break;
                    case GAMEOBJECT_TYPE_CHEST:
                    case GAMEOBJECT_TYPE_GOOBER:
                        if (ActivateToQuest(target))
                            dynFlags |= GO_DYNFLAG_LO_ACTIVATE | GO_DYNFLAG_LO_SPARKLE;
                        else if (targetIsGM)
                            dynFlags |= GO_DYNFLAG_LO_ACTIVATE;
                        break;
                    case GAMEOBJECT_TYPE_SPELL_FOCUS:
                    case GAMEOBJECT_TYPE_GENERIC:
                        if (ActivateToQuest(target))
                            dynFlags |= GO_DYNFLAG_LO_SPARKLE;
                        break;
                    case GAMEOBJECT_TYPE_TRANSPORT:
                        if (const StaticTransport* t = ToStaticTransport())
                            if (t->GetPauseTime())
                            {
                                if (GetGoState() == GO_STATE_READY)
                                {
                                    if (t->GetPathProgress() >= t->GetPauseTime()) // if not, send 100% progress
                                        pathProgress = int16(float(t->GetPathProgress() - t->GetPauseTime()) / float(t->GetPeriod() - t->GetPauseTime()) * 65535.0f);
                                }
                                else
                                {
                                    if (t->GetPathProgress() <= t->GetPauseTime()) // if not, send 100% progress
                                        pathProgress = int16(float(t->GetPathProgress()) / float(t->GetPauseTime()) * 65535.0f);
                                }
                            }
                        // else it's ignored
                        break;
                    case GAMEOBJECT_TYPE_MO_TRANSPORT:
                        if (const MotionTransport* t = ToMotionTransport())
                            pathProgress = int16(float(t->GetPathProgress()) / float(t->GetPeriod()) * 65535.0f);
                        break;
                    default:
                        break;
                }

                fieldBuffer << uint16(dynFlags);
                fieldBuffer << int16(pathProgress);
            }
            else if (index == GAMEOBJECT_FLAGS)
            {
                uint32 goFlags = m_uint32Values[GAMEOBJECT_FLAGS];
                if (GetGoType() == GAMEOBJECT_TYPE_CHEST && GetGOInfo() && GetGOInfo()->chest.groupLootRules && !IsLootAllowedFor(target))
                {
                    goFlags |= GO_FLAG_LOCKED | GO_FLAG_NOT_SELECTABLE;
                }

                fieldBuffer << goFlags;
            }
            else
                fieldBuffer << m_uint32Values[index];                // other cases
        }
    }

    *data << uint8(updateMask.GetBlockCount());
    updateMask.AppendToPacket(data);
    data->append(fieldBuffer);
}

void GameObject::GetRespawnPosition(float& x, float& y, float& z, float* ori /* = nullptr*/) const
{
    if (m_spawnId)
    {
        if (GameObjectData const* data = sObjectMgr->GetGOData(m_spawnId))
        {
            x = data->posX;
            y = data->posY;
            z = data->posZ;
            if (ori)
                *ori = data->orientation;
            return;
        }
    }

    x = GetPositionX();
    y = GetPositionY();
    z = GetPositionZ();
    if (ori)
        *ori = GetOrientation();
}

void GameObject::SetPosition(float x, float y, float z, float o)
{
    // pussywizard: do not call for MotionTransport and other gobjects not in grid

    if (!Acore::IsValidMapCoord(x, y, z, o))
        return;

    GetMap()->GameObjectRelocation(this, x, y, z, o);
}

float GameObject::GetInteractionDistance() const
{
    switch (GetGoType())
    {
        case GAMEOBJECT_TYPE_AREADAMAGE:
            return 0.0f;
        case GAMEOBJECT_TYPE_QUESTGIVER:
        case GAMEOBJECT_TYPE_TEXT:
        case GAMEOBJECT_TYPE_FLAGSTAND:
        case GAMEOBJECT_TYPE_FLAGDROP:
        case GAMEOBJECT_TYPE_MINI_GAME:
            return 5.5555553f;
        case GAMEOBJECT_TYPE_BINDER:
            return 10.0f;
        case GAMEOBJECT_TYPE_CHAIR:
        case GAMEOBJECT_TYPE_BARBER_CHAIR:
            return 3.0f;
        case GAMEOBJECT_TYPE_FISHINGNODE:
            return 100.0f;
        case GAMEOBJECT_TYPE_FISHINGHOLE:
            return 20.0f + CONTACT_DISTANCE; // max spell range
        case GAMEOBJECT_TYPE_CAMERA:
        case GAMEOBJECT_TYPE_MAP_OBJECT:
        case GAMEOBJECT_TYPE_DUNGEON_DIFFICULTY:
        case GAMEOBJECT_TYPE_DESTRUCTIBLE_BUILDING:
        case GAMEOBJECT_TYPE_DOOR:
            return 5.0f;
        // Following values are not blizzlike
        case GAMEOBJECT_TYPE_GUILD_BANK:
        case GAMEOBJECT_TYPE_MAILBOX:
            // Successful mailbox interaction is rather critical to the client, failing it will start a minute-long cooldown until the next mail query may be executed.
            // And since movement info update is not sent with mailbox interaction query, server may find the player outside of interaction range. Thus we increase it.
            return 10.0f; // 5.0f is blizzlike
        default:
            return INTERACTION_DISTANCE;
    }
}

void GameObject::UpdateModelPosition()
{
    if (!m_model)
        return;

    if (GetMap()->ContainsGameObjectModel(*m_model))
    {
        GetMap()->RemoveGameObjectModel(*m_model);
        m_model->UpdatePosition();
        GetMap()->InsertGameObjectModel(*m_model);
    }
}

time_t GameObject::GetRespawnTimeEx() const
{
    time_t now = GameTime::GetGameTime().count();
    if (m_respawnTime > now)
        return m_respawnTime;
    else
        return now;
}

void GameObject::SetLootGenerationTime()
{
    m_lootGenerationTime = GameTime::GetGameTime().count();
}

std::unordered_map<int, goEventFlag> GameObject::gameObjectToEventFlag = { };

class GameObjectModelOwnerImpl : public GameObjectModelOwnerBase
{
public:
    explicit GameObjectModelOwnerImpl(GameObject* owner) : _owner(owner) { }

    bool IsSpawned() const override { return _owner->isSpawned(); }
    uint32 GetDisplayId() const override { return _owner->GetDisplayId(); }
    uint32 GetPhaseMask() const override { return (_owner->GetGoState() == GO_STATE_READY || _owner->IsTransport()) ? _owner->GetPhaseMask() : 0; }
    G3D::Vector3 GetPosition() const override { return G3D::Vector3(_owner->GetPositionX(), _owner->GetPositionY(), _owner->GetPositionZ()); }
    float GetOrientation() const override { return _owner->GetOrientation(); }
    float GetScale() const override { return _owner->GetObjectScale(); }
    void DebugVisualizeCorner(G3D::Vector3 const& corner) const override { const_cast<GameObject*>(_owner)->SummonCreature(1, corner.x, corner.y, corner.z, 0.0f, TEMPSUMMON_TIMED_DESPAWN, 10000); }

private:
    GameObject* _owner;
};

GameObjectModel* GameObject::CreateModel()
{
    return GameObjectModel::Create(std::make_unique<GameObjectModelOwnerImpl>(this), sWorld->GetDataPath());
}

bool GameObject::IsAtInteractDistance(Player const* player, SpellInfo const* spell) const
{
    if (spell || (spell = GetSpellForLock(player)))
    {
        float maxRange = spell->GetMaxRange(spell->IsPositive());

        if (GetGoType() == GAMEOBJECT_TYPE_SPELL_FOCUS)
        {
            return maxRange * maxRange >= GetExactDistSq(player);
        }

        if (sGameObjectDisplayInfoStore.LookupEntry(GetGOInfo()->displayId))
        {
            return IsAtInteractDistance(*player, maxRange);
        }
    }

    return IsAtInteractDistance(*player, GetInteractionDistance());
}

bool GameObject::IsAtInteractDistance(Position const& pos, float radius) const
{
    if (GameObjectDisplayInfoEntry const* displayInfo = sGameObjectDisplayInfoStore.LookupEntry(GetGOInfo()->displayId))
    {
        float scale = GetObjectScale();

        float minX = displayInfo->minX * scale - radius;
        float minY = displayInfo->minY * scale - radius;
        float minZ = displayInfo->minZ * scale - radius;
        float maxX = displayInfo->maxX * scale + radius;
        float maxY = displayInfo->maxY * scale + radius;
        float maxZ = displayInfo->maxZ * scale + radius;

        G3D::Quat worldRotation = GetWorldRotation();
        G3D::Quat worldRotationQuat(worldRotation.x, worldRotation.y, worldRotation.z, worldRotation.w);

        return G3D::CoordinateFrame {{worldRotationQuat}, {GetPositionX(), GetPositionY(), GetPositionZ()}}.toWorldSpace(G3D::Box {{minX, minY, minZ}, {maxX, maxY, maxZ}}).contains({pos.GetPositionX(), pos.GetPositionY(), pos.GetPositionZ()});
    }

    return GetExactDist(&pos) <= radius;
}

bool GameObject::IsWithinDistInMap(Player const* player) const
{
    return IsInMap(player) && InSamePhase(player) && IsAtInteractDistance(player);
}

SpellInfo const* GameObject::GetSpellForLock(Player const* player) const
{
    if (!player)
    {
        return nullptr;
    }

    uint32 lockId = GetGOInfo()->GetLockId();
    if (!lockId)
    {
        return nullptr;
    }

    LockEntry const* lock = sLockStore.LookupEntry(lockId);
    if (!lock)
    {
        return nullptr;
    }

    for (uint8 i = 0; i < MAX_LOCK_CASE; ++i)
    {
        if (!lock->Type[i])
        {
            continue;
        }

        if (lock->Type[i] == LOCK_KEY_SPELL)
        {
            if (SpellInfo const* spell = sSpellMgr->GetSpellInfo(lock->Index[i]))
            {
                return spell;
            }
        }

        if (lock->Type[i] != LOCK_KEY_SKILL)
        {
            break;
        }

        for (auto&& playerSpell : player->GetSpellMap())
        {
            if (SpellInfo const* spell = sSpellMgr->GetSpellInfo(playerSpell.first))
            {
                for (auto&& effect : spell->Effects)
                {
                    if (effect.Effect == SPELL_EFFECT_OPEN_LOCK && ((uint32) effect.MiscValue) == lock->Index[i])
                    {
                        if (effect.CalcValue(player) >= int32(lock->Skill[i]))
                        {
                            return spell;
                        }
                    }
                }
            }
        }
    }

    return nullptr;
}

void GameObject::AddToSkillupList(ObjectGuid playerGuid)
{
    int32 timer = GetMap()->IsDungeon() ? -1 : 10 * MINUTE * IN_MILLISECONDS;
    m_SkillupList[playerGuid] = timer;
}

bool GameObject::IsInSkillupList(ObjectGuid playerGuid) const
{
    for (auto const& itr : m_SkillupList)
    {
        if (itr.first == playerGuid)
        {
            return true;
        }
    }

    return false;
}<|MERGE_RESOLUTION|>--- conflicted
+++ resolved
@@ -741,7 +741,6 @@
                             {
                                 m_groupLootTimer -= diff;
                             }
-<<<<<<< HEAD
                         }
                         break;
                     case GAMEOBJECT_TYPE_TRAP:
@@ -772,38 +771,6 @@
                                         bg->HandleTriggerBuff(this);
                         }
                         break;
-=======
-                        }
-                        break;
-                    case GAMEOBJECT_TYPE_TRAP:
-                    {
-                        GameObjectTemplate const* goInfo = GetGOInfo();
-                        if (goInfo->trap.type == 2)
-                        {
-                            if (goInfo->trap.spellId)
-                                CastSpell(nullptr, goInfo->trap.spellId);  // FIXME: null target won't work for target type 1
-                            SetLootState(GO_JUST_DEACTIVATED);
-                        }
-                        else if (Unit* target = ObjectAccessor::GetUnit(*this, _lootStateUnitGUID))
-                        {
-                            if (goInfo->trap.spellId)
-                                CastSpell(target, goInfo->trap.spellId);
-
-                            m_cooldownTime = GameTime::GetGameTimeMS().count() + (goInfo->trap.cooldown ? goInfo->trap.cooldown : uint32(4)) * IN_MILLISECONDS; // template or 4 seconds
-
-                            if (goInfo->trap.type == 1)
-                                SetLootState(GO_JUST_DEACTIVATED);
-                            else if (!goInfo->trap.type)
-                                SetLootState(GO_READY);
-
-                            // Battleground gameobjects have data2 == 0 && data5 == 3
-                            if (!goInfo->trap.diameter && goInfo->trap.cooldown == 3)
-                                if (Player* player = target->ToPlayer())
-                                    if (Battleground* bg = player->GetBattleground())
-                                        bg->HandleTriggerBuff(this);
-                        }
-                        break;
->>>>>>> 9f4f8243
                     }
                     default:
                         break;
@@ -1042,7 +1009,6 @@
 
     // update in loaded data (changing data only in this place)
     GameObjectData& data = sObjectMgr->NewGOData(m_spawnId);
-    data.spawnId = m_spawnId;
 
     data.id = GetEntry();
     data.mapid = mapid;
