--- conflicted
+++ resolved
@@ -42,7 +42,14 @@
     });
 }
 
-<<<<<<< HEAD
+void ScriptMgr::OnAfterDatabaseLoadCreatureTemplates(std::vector<CreatureTemplate*> creatureTemplates)
+{
+    ExecuteScript<DatabaseScript>([&](DatabaseScript* script)
+    {
+        script->OnAfterDatabaseLoadCreatureTemplates(creatureTemplates);
+    });
+}
+
 void ScriptMgr::OnDatabasesKeepAlive()
 {
     ExecuteScript<DatabaseScript>([&](DatabaseScript* script)
@@ -82,19 +89,10 @@
         script->OnDatabaseGetDBRevision(revision);
     });
 }
-=======
-void ScriptMgr::OnAfterDatabaseLoadCreatureTemplates(std::vector<CreatureTemplate*> creatureTemplates)
-{
-    ExecuteScript<DatabaseScript>([&](DatabaseScript* script)
-    {
-        script->OnAfterDatabaseLoadCreatureTemplates(creatureTemplates);
-    });
-}
 
 DatabaseScript::DatabaseScript(const char* name) : ScriptObject(name)
 {
     ScriptRegistry<DatabaseScript>::AddScript(this);
 }
 
-template class AC_GAME_API ScriptRegistry<DatabaseScript>;
->>>>>>> c3c64428
+template class AC_GAME_API ScriptRegistry<DatabaseScript>;