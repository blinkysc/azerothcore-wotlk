--- conflicted
+++ resolved
@@ -214,21 +214,16 @@
     CALL_ENABLED_HOOKS(PlayerScript, PLAYERHOOK_ON_BEFORE_UPDATE, script->OnPlayerBeforeUpdate(player, p_time));
 }
 
+void ScriptMgr::OnPlayerAfterUpdate(Player* player, uint32 p_time)
+{
+    CALL_ENABLED_HOOKS(PlayerScript, PLAYERHOOK_ON_AFTER_UPDATE, script->OnPlayerAfterUpdate(player, p_time));
+}
+
 void ScriptMgr::OnPlayerUpdate(Player* player, uint32 p_time)
 {
     CALL_ENABLED_HOOKS(PlayerScript, PLAYERHOOK_ON_UPDATE, script->OnPlayerUpdate(player, p_time));
-<<<<<<< HEAD
-}
-
-void ScriptMgr::OnPlayerAfterUpdate(Player* player, uint32 diff)
-{
-    ExecuteScript<PlayerScript>([&](PlayerScript* script)
-    {
-        script->OnPlayerAfterUpdate(player, diff);
-    });
-=======
->>>>>>> 29db2475
-}
+}
+
 
 void ScriptMgr::OnPlayerLogin(Player* player)
 {
@@ -907,7 +902,6 @@
 }
 
 bool ScriptMgr::OnPlayerCanUpdateSkill(Player* player, uint32 skillId)
-<<<<<<< HEAD
 {
     CALL_ENABLED_BOOLEAN_HOOKS(PlayerScript, PLAYERHOOK_ON_CAN_UPDATE_SKILL, !script->OnPlayerCanUpdateSkill(player, skillId));
 }
@@ -924,24 +918,6 @@
 
 bool ScriptMgr::OnPlayerCanResurrect(Player* player)
 {
-=======
-{
-    CALL_ENABLED_BOOLEAN_HOOKS(PlayerScript, PLAYERHOOK_ON_CAN_UPDATE_SKILL, !script->OnPlayerCanUpdateSkill(player, skillId));
-}
-
-void ScriptMgr::OnPlayerBeforeUpdateSkill(Player* player, uint32 skillId, uint32& value, uint32 max, uint32 step)
-{
-    CALL_ENABLED_HOOKS(PlayerScript, PLAYERHOOK_ON_BEFORE_UPDATE_SKILL, script->OnPlayerBeforeUpdateSkill(player, skillId, value, max, step));
-}
-
-void ScriptMgr::OnPlayerUpdateSkill(Player* player, uint32 skillId, uint32 value, uint32 max, uint32 step, uint32 newValue)
-{
-    CALL_ENABLED_HOOKS(PlayerScript, PLAYERHOOK_ON_UPDATE_SKILL, script->OnPlayerUpdateSkill(player, skillId, value, max, step, newValue));
-}
-
-bool ScriptMgr::OnPlayerCanResurrect(Player* player)
-{
->>>>>>> 29db2475
     CALL_ENABLED_BOOLEAN_HOOKS(PlayerScript, PLAYERHOOK_CAN_RESURRECT, !script->OnPlayerCanResurrect(player));
 }
 
