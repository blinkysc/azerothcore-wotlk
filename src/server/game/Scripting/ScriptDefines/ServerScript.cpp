/*
 * This file is part of the AzerothCore Project. See AUTHORS file for Copyright information
 *
 * This program is free software; you can redistribute it and/or modify it
 * under the terms of the GNU Affero General Public License as published by the
 * Free Software Foundation; either version 3 of the License, or (at your
 * option) any later version.
 *
 * This program is distributed in the hope that it will be useful, but WITHOUT
 * ANY WARRANTY; without even the implied warranty of MERCHANTABILITY or
 * FITNESS FOR A PARTICULAR PURPOSE. See the GNU Affero General Public License for
 * more details.
 *
 * You should have received a copy of the GNU General Public License along
 * with this program. If not, see <http://www.gnu.org/licenses/>.
 */

#include "ServerScript.h"
#include "ScriptMgr.h"
#include "ScriptMgrMacros.h"

void ScriptMgr::OnNetworkStart()
{
    CALL_ENABLED_HOOKS(ServerScript, SERVERHOOK_ON_NETWORK_START, script->OnNetworkStart());
}

void ScriptMgr::OnNetworkStop()
{
    CALL_ENABLED_HOOKS(ServerScript, SERVERHOOK_ON_NETWORK_STOP, script->OnNetworkStop());
}

void ScriptMgr::OnSocketOpen(std::shared_ptr<WorldSocket> socket)
{
    ASSERT(socket);

    CALL_ENABLED_HOOKS(ServerScript, SERVERHOOK_ON_SOCKET_OPEN, script->OnSocketOpen(socket));
}

void ScriptMgr::OnSocketClose(std::shared_ptr<WorldSocket> socket)
{
    ASSERT(socket);

    CALL_ENABLED_HOOKS(ServerScript, SERVERHOOK_ON_SOCKET_CLOSE, script->OnSocketClose(socket));
}

bool ScriptMgr::CanPacketSend(WorldSession* session, WorldPacket const& packet)
{
    ASSERT(session);

    if (ScriptRegistry<ServerScript>::ScriptPointerList.empty())
        return true;

    WorldPacket copy(packet);

    CALL_ENABLED_BOOLEAN_HOOKS(ServerScript, SERVERHOOK_CAN_PACKET_SEND, !script->CanPacketSend(session, copy));
}

<<<<<<< HEAD
void ScriptMgr::OnPacketReceived(WorldSession* session, WorldPacket const& packet)
{
    WorldPacket copy(packet);
    ExecuteScript<ServerScript>([&](ServerScript* script)
    {
        script->OnPacketReceived(session, copy);
    });
}

bool ScriptMgr::CanPacketSend(WorldSession* session, WorldPacket const& packet)
=======
bool ScriptMgr::CanPacketReceive(WorldSession* session, WorldPacket const& packet)
>>>>>>> 6d35eafb
{
    if (ScriptRegistry<ServerScript>::ScriptPointerList.empty())
        return true;

    WorldPacket copy(packet);

    CALL_ENABLED_BOOLEAN_HOOKS(ServerScript, SERVERHOOK_CAN_PACKET_RECEIVE, !script->CanPacketReceive(session, copy));
}

ServerScript::ServerScript(const char* name, std::vector<uint16> enabledHooks)
    : ScriptObject(name, SERVERHOOK_END)
{
    // If empty - enable all available hooks.
    if (enabledHooks.empty())
        for (uint16 i = 0; i < SERVERHOOK_END; ++i)
            enabledHooks.emplace_back(i);

    ScriptRegistry<ServerScript>::AddScript(this, std::move(enabledHooks));
}

template class AC_GAME_API ScriptRegistry<ServerScript>;<|MERGE_RESOLUTION|>--- conflicted
+++ resolved
@@ -43,6 +43,15 @@
     CALL_ENABLED_HOOKS(ServerScript, SERVERHOOK_ON_SOCKET_CLOSE, script->OnSocketClose(socket));
 }
 
+void ScriptMgr::OnPacketReceived(WorldSession* session, WorldPacket const& packet)
+{
+    WorldPacket copy(packet);
+    ExecuteScript<ServerScript>([&](ServerScript* script)
+    {
+        script->OnPacketReceived(session, copy);
+    });
+}
+
 bool ScriptMgr::CanPacketSend(WorldSession* session, WorldPacket const& packet)
 {
     ASSERT(session);
@@ -55,20 +64,7 @@
     CALL_ENABLED_BOOLEAN_HOOKS(ServerScript, SERVERHOOK_CAN_PACKET_SEND, !script->CanPacketSend(session, copy));
 }
 
-<<<<<<< HEAD
-void ScriptMgr::OnPacketReceived(WorldSession* session, WorldPacket const& packet)
-{
-    WorldPacket copy(packet);
-    ExecuteScript<ServerScript>([&](ServerScript* script)
-    {
-        script->OnPacketReceived(session, copy);
-    });
-}
-
-bool ScriptMgr::CanPacketSend(WorldSession* session, WorldPacket const& packet)
-=======
 bool ScriptMgr::CanPacketReceive(WorldSession* session, WorldPacket const& packet)
->>>>>>> 6d35eafb
 {
     if (ScriptRegistry<ServerScript>::ScriptPointerList.empty())
         return true;
