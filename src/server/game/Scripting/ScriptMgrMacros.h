--- conflicted
+++ resolved
@@ -63,13 +63,10 @@
         executeHook(script);
     }
 }
-<<<<<<< HEAD
-=======
 
 inline bool ReturnValidBool(Optional<bool> ret, bool need = false)
 {
     return ret && *ret ? need : !need;
 }
->>>>>>> 9f4f8243
 
 #endif // _SCRIPT_MGR_MACRO_H_