/*
 * This file is part of the AzerothCore Project. See AUTHORS file for Copyright information
 *
 * This program is free software; you can redistribute it and/or modify it
 * under the terms of the GNU Affero General Public License as published by the
 * Free Software Foundation; either version 3 of the License, or (at your
 * option) any later version.
 *
 * This program is distributed in the hope that it will be useful, but WITHOUT
 * ANY WARRANTY; without even the implied warranty of MERCHANTABILITY or
 * FITNESS FOR A PARTICULAR PURPOSE. See the GNU Affero General Public License for
 * more details.
 *
 * You should have received a copy of the GNU General Public License along
 * with this program. If not, see <http://www.gnu.org/licenses/>.
 */

#include "LFGMgr.h"
#include "BattlegroundMgr.h"
#include "CharacterCache.h"
#include "Common.h"
#include "DBCStores.h"
#include "DisableMgr.h"
#include "GameEventMgr.h"
#include "GameTime.h"
#include "Group.h"
#include "GroupMgr.h"
#include "InstanceSaveMgr.h"
#include "LFGGroupData.h"
#include "LFGPlayerData.h"
#include "LFGQueue.h"
#include "LFGScripts.h"
#include "Language.h"
#include "ObjectMgr.h"
#include "Opcodes.h"
#include "Player.h"
#include "SharedDefines.h"
#include "SocialMgr.h"
#include "SpellAuras.h"
#include "WorldSession.h"

namespace lfg
{
    LFGMgr::LFGMgr(): m_lfgProposalId(1), m_options(sWorld->getIntConfig(CONFIG_LFG_OPTIONSMASK)), m_Testing(false)
    {
        new LFGPlayerScript();
        new LFGGroupScript();

        for (uint8 team = 0; team < 2; ++team)
        {
            m_raidBrowserUpdateTimer[team] = 10000;
            m_raidBrowserLastUpdatedDungeonId[team] = 0;
        }
    }

    LFGMgr::~LFGMgr()
    {
        for (LfgRewardContainer::iterator itr = RewardMapStore.begin(); itr != RewardMapStore.end(); ++itr)
            delete itr->second;
    }

    LFGMgr* LFGMgr::instance()
    {
        static LFGMgr instance;
        return &instance;
    }

    void LFGMgr::_LoadFromDB(Field* fields, ObjectGuid guid)
    {
        if (!fields)
            return;

        if (!guid.IsGroup())
            return;

        SetLeader(guid, ObjectGuid::Create<HighGuid::Player>(fields[0].Get<uint32>()));

        uint32 dungeon = fields[17].Get<uint32>();
        uint8 state = fields[18].Get<uint8>();

        if (!dungeon || !state)
            return;

        SetDungeon(guid, dungeon);

        switch (state)
        {
            case LFG_STATE_DUNGEON:
            case LFG_STATE_FINISHED_DUNGEON:
                SetState(guid, (LfgState)state);
                break;
            default:
                break;
        }
    }

    void LFGMgr::_SaveToDB(ObjectGuid guid)
    {
        if (!guid.IsGroup())
            return;

        CharacterDatabasePreparedStatement* stmt = CharacterDatabase.GetPreparedStatement(CHAR_REP_LFG_DATA);
        stmt->SetData(0, guid.GetCounter());
        stmt->SetData(1, GetDungeon(guid));
        stmt->SetData(2, GetState(guid));
        CharacterDatabase.Execute(stmt);
    }

    /// Load rewards for completing dungeons
    void LFGMgr::LoadRewards()
    {
        uint32 oldMSTime = getMSTime();

        for (LfgRewardContainer::iterator itr = RewardMapStore.begin(); itr != RewardMapStore.end(); ++itr)
            delete itr->second;
        RewardMapStore.clear();

        // ORDER BY is very important for GetRandomDungeonReward!
        QueryResult result = WorldDatabase.Query("SELECT dungeonId, maxLevel, firstQuestId, otherQuestId FROM lfg_dungeon_rewards ORDER BY dungeonId, maxLevel ASC");

        if (!result)
        {
            LOG_ERROR("lfg", ">> Loaded 0 lfg dungeon rewards. DB table `lfg_dungeon_rewards` is empty!");
            return;
        }

        uint32 count = 0;

        Field* fields = nullptr;
        do
        {
            fields = result->Fetch();
            uint32 dungeonId = fields[0].Get<uint32>();
            uint32 maxLevel = fields[1].Get<uint8>();
            uint32 firstQuestId = fields[2].Get<uint32>();
            uint32 otherQuestId = fields[3].Get<uint32>();

            if (!GetLFGDungeonEntry(dungeonId))
            {
                LOG_ERROR("lfg", "Dungeon {} specified in table `lfg_dungeon_rewards` does not exist!", dungeonId);
                continue;
            }

            if (!maxLevel || maxLevel > sWorld->getIntConfig(CONFIG_MAX_PLAYER_LEVEL))
            {
                LOG_ERROR("lfg", "Level {} specified for dungeon {} in table `lfg_dungeon_rewards` can never be reached!", maxLevel, dungeonId);
                maxLevel = sWorld->getIntConfig(CONFIG_MAX_PLAYER_LEVEL);
            }

            if (!firstQuestId || !sObjectMgr->GetQuestTemplate(firstQuestId))
            {
                LOG_ERROR("lfg", "First quest {} specified for dungeon {} in table `lfg_dungeon_rewards` does not exist!", firstQuestId, dungeonId);
                continue;
            }

            if (otherQuestId && !sObjectMgr->GetQuestTemplate(otherQuestId))
            {
                LOG_ERROR("lfg", "Other quest {} specified for dungeon {} in table `lfg_dungeon_rewards` does not exist!", otherQuestId, dungeonId);
                otherQuestId = 0;
            }

            RewardMapStore.insert(LfgRewardContainer::value_type(dungeonId, new LfgReward(maxLevel, firstQuestId, otherQuestId)));
            ++count;
        } while (result->NextRow());

        LOG_INFO("server.loading", ">> Loaded {} lfg dungeon rewards in {} ms", count, GetMSTimeDiffToNow(oldMSTime));
        LOG_INFO("server.loading", " ");
    }

    LFGDungeonData const* LFGMgr::GetLFGDungeon(uint32 id)
    {
        LFGDungeonContainer::const_iterator itr = LfgDungeonStore.find(id);
        if (itr != LfgDungeonStore.end())
            return &(itr->second);

        return nullptr;
    }

    void LFGMgr::LoadLFGDungeons(bool reload /* = false */)
    {
        uint32 oldMSTime = getMSTime();

        LfgDungeonStore.clear();

        // Initialize Dungeon map with data from dbcs
        for (uint32 i = 0; i < sLFGDungeonStore.GetNumRows(); ++i)
        {
            LFGDungeonEntry const* dungeon = sLFGDungeonStore.LookupEntry(i);
            if (!dungeon)
                continue;

            switch (dungeon->type)
            {
                case LFG_TYPE_DUNGEON:
                case LFG_TYPE_HEROIC:
                case LFG_TYPE_RAID:
                case LFG_TYPE_RANDOM:
                    LfgDungeonStore[dungeon->ID] = LFGDungeonData(dungeon);
                    break;
            }
        }

        // Fill teleport locations from DB
        //                                                   0          1           2           3            4
        QueryResult result = WorldDatabase.Query("SELECT dungeonId, position_x, position_y, position_z, orientation FROM lfg_dungeon_template");

        if (!result)
        {
            LOG_ERROR("lfg", ">> Loaded 0 lfg entrance positions. DB table `lfg_dungeon_template` is empty!");
            LOG_INFO("server.loading", " ");
            return;
        }

        uint32 count = 0;

        do
        {
            Field* fields = result->Fetch();
            uint32 dungeonId = fields[0].Get<uint32>();
            LFGDungeonContainer::iterator dungeonItr = LfgDungeonStore.find(dungeonId);
            if (dungeonItr == LfgDungeonStore.end())
            {
                LOG_ERROR("lfg", "table `lfg_dungeon_template` contains coordinates for wrong dungeon {}", dungeonId);
                continue;
            }

            LFGDungeonData& data = dungeonItr->second;
            data.x = fields[1].Get<float>();
            data.y = fields[2].Get<float>();
            data.z = fields[3].Get<float>();
            data.o = fields[4].Get<float>();

            ++count;
        } while (result->NextRow());

        LOG_INFO("server.loading", ">> Loaded {} lfg entrance positions in {} ms", count, GetMSTimeDiffToNow(oldMSTime));
        LOG_INFO("server.loading", " ");

        // Fill all other teleport coords from areatriggers
        for (LFGDungeonContainer::iterator itr = LfgDungeonStore.begin(); itr != LfgDungeonStore.end(); ++itr)
        {
            LFGDungeonData& dungeon = itr->second;

            // No teleport coords in database, load from areatriggers
            if (dungeon.type != LFG_TYPE_RANDOM && dungeon.x == 0.0f && dungeon.y == 0.0f && dungeon.z == 0.0f)
            {
                AreaTriggerTeleport const* at = sObjectMgr->GetMapEntranceTrigger(dungeon.map);
                if (!at)
                {
                    LOG_ERROR("lfg", "LFGMgr::LoadLFGDungeons: Failed to load dungeon {}, cant find areatrigger for map {}", dungeon.name, dungeon.map);
                    continue;
                }

                dungeon.map = at->target_mapId;
                dungeon.x = at->target_X;
                dungeon.y = at->target_Y;
                dungeon.z = at->target_Z;
                dungeon.o = at->target_Orientation;
            }

            if (dungeon.type != LFG_TYPE_RANDOM)
                CachedDungeonMapStore[dungeon.group].insert(dungeon.id);
            CachedDungeonMapStore[0].insert(dungeon.id);
        }

        if (reload)
        {
            CachedDungeonMapStore.clear();
            // Recalculate locked dungeons
            for (LfgPlayerDataContainer::const_iterator it = PlayersStore.begin(); it != PlayersStore.end(); ++it)
                if (Player* player = ObjectAccessor::FindConnectedPlayer(it->first))
                    InitializeLockedDungeons(player);
        }
    }

    void LFGMgr::Update(uint32 tdiff, uint8 task)
    {
        if (!isOptionEnabled(LFG_OPTION_ENABLE_DUNGEON_FINDER | LFG_OPTION_ENABLE_RAID_BROWSER | LFG_OPTION_ENABLE_SEASONAL_BOSSES))
            return;

        if (task == 0)
        {
            time_t currTime = GameTime::GetGameTime().count();

            // Remove obsolete role checks
            for (LfgRoleCheckContainer::iterator it = RoleChecksStore.begin(); it != RoleChecksStore.end();)
            {
                LfgRoleCheckContainer::iterator itRoleCheck = it++;
                LfgRoleCheck& roleCheck = itRoleCheck->second;
                if (currTime < roleCheck.cancelTime)
                    continue;
                roleCheck.state = LFG_ROLECHECK_MISSING_ROLE;

                for (LfgRolesMap::const_iterator itRoles = roleCheck.roles.begin(); itRoles != roleCheck.roles.end(); ++itRoles)
                {
                    ObjectGuid guid = itRoles->first;
                    RestoreState(guid, "Remove Obsolete RoleCheck");
                    SendLfgRoleCheckUpdate(guid, roleCheck);
                    if (guid == roleCheck.leader)
                        SendLfgJoinResult(guid, LfgJoinResultData(LFG_JOIN_FAILED, LFG_ROLECHECK_MISSING_ROLE));
                }

                RestoreState(itRoleCheck->first, "Remove Obsolete RoleCheck");
                RoleChecksStore.erase(itRoleCheck);
            }

            // Remove obsolete proposals
            for (LfgProposalContainer::iterator it = ProposalsStore.begin(); it != ProposalsStore.end();)
            {
                LfgProposalContainer::iterator itRemove = it++;
                if (itRemove->second.cancelTime < currTime)
                    RemoveProposal(itRemove, LFG_UPDATETYPE_PROPOSAL_FAILED);
            }

            // Remove obsolete kicks
            for (LfgPlayerBootContainer::iterator it = BootsStore.begin(); it != BootsStore.end();)
            {
                LfgPlayerBootContainer::iterator itBoot = it++;
                LfgPlayerBoot& boot = itBoot->second;
                if (boot.cancelTime < currTime)
                {
                    boot.inProgress = false;
                    for (LfgAnswerContainer::const_iterator itVotes = boot.votes.begin(); itVotes != boot.votes.end(); ++itVotes)
                    {
                        ObjectGuid pguid = itVotes->first;
                        if (pguid != boot.victim)
                            SendLfgBootProposalUpdate(pguid, boot);
                        SetState(pguid, LFG_STATE_DUNGEON);
                    }
                    SetState(itBoot->first, LFG_STATE_DUNGEON);
                    BootsStore.erase(itBoot);
                }
            }
        }
        else if (task == 1)
        {
            this->lastProposalId = m_lfgProposalId; // pussywizard: task 2 is done independantly, store previous value in LFGMgr for future use
            uint8 newGroupsProcessed = 0;
            // Check if a proposal can be formed with the new groups being added
            for (LfgQueueContainer::iterator it = QueuesStore.begin(); it != QueuesStore.end(); ++it)
            {
                newGroupsProcessed += it->second.FindGroups();
                if (newGroupsProcessed)
                    break;
            }

            // Update all players status queue info
            if (!newGroupsProcessed) // don't do this on updates that precessed groups (performance)
                for (LfgQueueContainer::iterator it = QueuesStore.begin(); it != QueuesStore.end(); ++it)
                    it->second.UpdateQueueTimers(tdiff);
        }
        else if (task == 2)
        {
            if (lastProposalId != m_lfgProposalId)
            {
                // pussywizard: only one proposal can be created in World::Update (during maps update), and it has id == m_lfgProposalId, so try to find only that one, dunno why for loop here xD
                for (LfgProposalContainer::const_iterator itProposal = ProposalsStore.find(m_lfgProposalId); itProposal != ProposalsStore.end(); ++itProposal)
                {
                    uint32 proposalId = itProposal->first;
                    LfgProposal& proposal = ProposalsStore[proposalId];

                    ObjectGuid guid;
                    for (LfgProposalPlayerContainer::const_iterator itPlayers = proposal.players.begin(); itPlayers != proposal.players.end(); ++itPlayers)
                    {
                        guid = itPlayers->first;
                        SetState(guid, LFG_STATE_PROPOSAL);
                        if (ObjectGuid gguid = GetGroup(guid))
                        {
                            SetState(gguid, LFG_STATE_PROPOSAL);
                            SendLfgUpdateParty(guid, LfgUpdateData(LFG_UPDATETYPE_PROPOSAL_BEGIN, GetSelectedDungeons(guid), GetComment(guid)));
                        }
                        else
                            SendLfgUpdatePlayer(guid, LfgUpdateData(LFG_UPDATETYPE_PROPOSAL_BEGIN, GetSelectedDungeons(guid), GetComment(guid)));
                        SendLfgUpdateProposal(guid, proposal);
                    }

                    if (proposal.state == LFG_PROPOSAL_SUCCESS) // pussywizard: no idea what's the purpose of this xD
                        UpdateProposal(proposalId, guid, true);
                }
            }

            UpdateRaidBrowser(tdiff);
        }
    }

    /**
        Generate the dungeon lock map for a given player

       @param[in]     player Player we need to initialize the lock status map
    */
    void LFGMgr::InitializeLockedDungeons(Player* player, uint8 level /* = 0 */)
    {
        ObjectGuid guid = player->GetGUID();
        if (!level)
            level = player->getLevel();
        uint8 expansion = player->GetSession()->Expansion();
        LfgDungeonSet const& dungeons = GetDungeonsByRandom(0);
        LfgLockMap lock;

        bool onlySeasonalBosses = m_options == LFG_OPTION_ENABLE_SEASONAL_BOSSES;

        float avgItemLevel = player->GetAverageItemLevelForDF();

        for (LfgDungeonSet::const_iterator it = dungeons.begin(); it != dungeons.end(); ++it)
        {
            LFGDungeonData const* dungeon = GetLFGDungeon(*it);
            if (!dungeon) // should never happen - We provide a list from sLFGDungeonStore
                continue;
            MapEntry const* mapEntry = sMapStore.LookupEntry(dungeon->map);
            DungeonProgressionRequirements const* ar = sObjectMgr->GetAccessRequirement(dungeon->map, Difficulty(dungeon->difficulty));

            uint32 lockData = 0;
            if (dungeon->expansion > expansion || (onlySeasonalBosses && !dungeon->seasonal))
                lockData = LFG_LOCKSTATUS_INSUFFICIENT_EXPANSION;
            else if (DisableMgr::IsDisabledFor(DISABLE_TYPE_MAP, dungeon->map, player))
                lockData = LFG_LOCKSTATUS_RAID_LOCKED;
            else if (DisableMgr::IsDisabledFor(DISABLE_TYPE_LFG_MAP, dungeon->map, player))
                lockData = LFG_LOCKSTATUS_RAID_LOCKED;
            else if (dungeon->difficulty > DUNGEON_DIFFICULTY_NORMAL && (!mapEntry || !mapEntry->IsRaid()) && sInstanceSaveMgr->PlayerIsPermBoundToInstance(player->GetGUID(), dungeon->map, Difficulty(dungeon->difficulty)))
                lockData = LFG_LOCKSTATUS_RAID_LOCKED;
            else if ((dungeon->minlevel > level && !sWorld->getBoolConfig(CONFIG_DUNGEON_ACCESS_REQUIREMENTS_LFG_DBC_LEVEL_OVERRIDE)) || (sWorld->getBoolConfig(CONFIG_DUNGEON_ACCESS_REQUIREMENTS_LFG_DBC_LEVEL_OVERRIDE) && ar && ar->levelMin > 0 && ar->levelMin > level))
                lockData = LFG_LOCKSTATUS_TOO_LOW_LEVEL;
            else if ((dungeon->maxlevel < level && !sWorld->getBoolConfig(CONFIG_DUNGEON_ACCESS_REQUIREMENTS_LFG_DBC_LEVEL_OVERRIDE)) || (sWorld->getBoolConfig(CONFIG_DUNGEON_ACCESS_REQUIREMENTS_LFG_DBC_LEVEL_OVERRIDE) && ar && ar->levelMax > 0 && ar->levelMax < level))
                lockData = LFG_LOCKSTATUS_TOO_HIGH_LEVEL;
            else if (dungeon->seasonal && !IsSeasonActive(dungeon->id))
                lockData = LFG_LOCKSTATUS_NOT_IN_SEASON;
            else if (ar)
            {
                // Check required items
                for (const ProgressionRequirement* itemRequirement : ar->items)
                {
                    if (itemRequirement->faction == TEAM_NEUTRAL || itemRequirement->faction == player->GetTeamId(true))
                    {
                        if (!player->HasItemCount(itemRequirement->id, 1))
                        {
                            lockData = LFG_LOCKSTATUS_MISSING_ITEM;
                            break;
                        }
                    }
                }

                //Check for quests
                for (const ProgressionRequirement* questRequirement : ar->quests)
                {
                    if (questRequirement->faction == TEAM_NEUTRAL || questRequirement->faction == player->GetTeamId(true))
                    {
                        if (!player->GetQuestRewardStatus(questRequirement->id))
                        {
                            lockData = LFG_LOCKSTATUS_QUEST_NOT_COMPLETED;
                            break;
                        }
                    }
                }

                //Check for ilvl
                if (ar->reqItemLevel && (float)ar->reqItemLevel > avgItemLevel)
                {
                    lockData = LFG_LOCKSTATUS_TOO_LOW_GEAR_SCORE;
                }

                //Check if player has the required achievements
                for (const ProgressionRequirement* achievementRequirement : ar->achievements)
                {
                    if (achievementRequirement->faction == TEAM_NEUTRAL || achievementRequirement->faction == player->GetTeamId(true))
                    {
                        if (!player->HasAchieved(achievementRequirement->id))
                        {
                            lockData = LFG_LOCKSTATUS_MISSING_ACHIEVEMENT;
                            break;
                        }
                    }
                }
            }

            sScriptMgr->OnInitializeLockedDungeons(player, level, lockData, dungeon);

            /* TODO VoA closed if WG is not under team control (LFG_LOCKSTATUS_RAID_LOCKED)
                lockData = LFG_LOCKSTATUS_TOO_LOW_GEAR_SCORE;
                lockData = LFG_LOCKSTATUS_TOO_HIGH_GEAR_SCORE;
                lockData = LFG_LOCKSTATUS_ATTUNEMENT_TOO_LOW_LEVEL;
                lockData = LFG_LOCKSTATUS_ATTUNEMENT_TOO_HIGH_LEVEL;
            */

            if (lockData)
                lock[dungeon->Entry()] = lockData;
        }

        sScriptMgr->OnAfterInitializeLockedDungeons(player);

        SetLockedDungeons(guid, lock);
    }

    /**
        Adds the player/group to lfg queue. If player is in a group then it is the leader
        of the group tying to join the group. Join conditions are checked before adding
        to the new queue.

       @param[in]     player Player trying to join (or leader of group trying to join)
       @param[in]     roles Player selected roles
       @param[in]     dungeons Dungeons the player/group is applying for
       @param[in]     comment Player selected comment
    */
    void LFGMgr::JoinLfg(Player* player, uint8 roles, LfgDungeonSet& dungeons, const std::string& comment)
    {
        if (!player || dungeons.empty())
            return;

        Group* grp = player->GetGroup();
        ObjectGuid guid = player->GetGUID();
        ObjectGuid gguid = grp ? grp->GetGUID() : guid;
        LfgJoinResultData joinData;
        LfgGuidSet players;
        uint32 rDungeonId = 0;
        bool isContinue = grp && grp->isLFGGroup() && GetState(gguid) != LFG_STATE_FINISHED_DUNGEON;

        if (grp && (grp->isBGGroup() || grp->isBFGroup()))
            return;

        if (!sScriptMgr->CanJoinLfg(player, roles, dungeons, comment))
            return;

        // pussywizard: can't join LFG/LFR while using LFR
        if (GetState(player->GetGUID()) == LFG_STATE_RAIDBROWSER)
        {
            LfgDungeonSet tmp;
            SendRaidBrowserJoinedPacket(player, tmp, ""); // the df "eye" can disappear in various case, resend if needed
            return;
        }

        // Do not allow to change dungeon in the middle of a current dungeon
        if (isContinue)
        {
            dungeons.clear();
            dungeons.insert(GetDungeon(gguid));
        }

        LfgState state = GetState(gguid);
        switch (state)
        {
            case LFG_STATE_ROLECHECK: // if joining again during rolecheck (eg. many players clicked continue inside instance)
                if (gguid.IsGroup())
                    UpdateRoleCheck(gguid); // abort role check and remove from RoleChecksStore
                break;
            case LFG_STATE_QUEUED: // joining again while in a queue
                {
                    LFGQueue& queue = GetQueue(gguid);
                    queue.RemoveFromQueue(gguid);
                }
                break;
            case LFG_STATE_PROPOSAL: // if joining again during proposal
                joinData.result = LFG_JOIN_INTERNAL_ERROR;
                break;
            /*case LFG_STATE_FINISHED_DUNGEON:
                if (grp && grp->isLFGGroup())
                    joinData.result = LFG_JOIN_PARTY_NOT_MEET_REQS;
                break;
            */
            default:
                break;
        }

        // Check if all dungeons are valid
        bool isRaid = false;
        if (joinData.result == LFG_JOIN_OK)
        {
            bool isDungeon = false;
            for (LfgDungeonSet::const_iterator it = dungeons.begin(); it != dungeons.end() && joinData.result == LFG_JOIN_OK; ++it)
            {
                LfgType type = GetDungeonType(*it);
                switch (type)
                {
                    case LFG_TYPE_RANDOM:
                        if (dungeons.size() > 1)               // Only allow 1 random dungeon
                        {
                            joinData.result = LFG_JOIN_DUNGEON_INVALID;
                        }
                        else
                        {
                            rDungeonId = (*dungeons.begin());
                            sScriptMgr->OnPlayerQueueRandomDungeon(player, rDungeonId);
                        }
                        [[fallthrough]]; // On purpose (Random can only be dungeon or heroic dungeon)
                    case LFG_TYPE_HEROIC:
                    case LFG_TYPE_DUNGEON:
                        if (isRaid)
                        {
                            joinData.result = LFG_JOIN_MIXED_RAID_DUNGEON;
                        }
                        isDungeon = true;
                        break;
                    case LFG_TYPE_RAID:
                        if (isDungeon)
                        {
                            joinData.result = LFG_JOIN_MIXED_RAID_DUNGEON;
                        }
                        isRaid = true;
                        break;
                    default:
                        LOG_ERROR("lfg", "Wrong dungeon type {} for dungeon {}", type, *it);
                        joinData.result = LFG_JOIN_DUNGEON_INVALID;
                        break;
                }
            }
        }

        if (!isRaid && joinData.result == LFG_JOIN_OK)
        {
            // Check player or group member restrictions
            if (player->InBattleground() || (player->InBattlegroundQueue() && !sWorld->getBoolConfig(CONFIG_ALLOW_JOIN_BG_AND_LFG)))
            {
                joinData.result = LFG_JOIN_USING_BG_SYSTEM;
            }
            else if (player->HasAura(LFG_SPELL_DUNGEON_DESERTER))
            {
                joinData.result = LFG_JOIN_DESERTER;
            }
            else if (dungeons.empty())
            {
                joinData.result = LFG_JOIN_NOT_MEET_REQS;
            }
            else if (grp)
            {
                if (grp->GetMembersCount() > MAXGROUPSIZE)
                    joinData.result = LFG_JOIN_TOO_MUCH_MEMBERS;
                else
                {
                    uint8 memberCount = 0;
                    for (GroupReference* itr = grp->GetFirstMember(); itr != nullptr && joinData.result == LFG_JOIN_OK; itr = itr->next())
                    {
                        if (Player* plrg = itr->GetSource())
                        {
                            if (plrg->HasAura(LFG_SPELL_DUNGEON_DESERTER))
                            {
                                joinData.result = LFG_JOIN_PARTY_DESERTER;
                            }
                            else if (plrg->InBattleground() || (plrg->InBattlegroundQueue() && !sWorld->getBoolConfig(CONFIG_ALLOW_JOIN_BG_AND_LFG)))
                            {
                                joinData.result = LFG_JOIN_USING_BG_SYSTEM;
                            }

                            ++memberCount;
                            players.insert(plrg->GetGUID());
                        }
                    }

                    if (joinData.result == LFG_JOIN_OK && memberCount != grp->GetMembersCount())
                        joinData.result = LFG_JOIN_DISCONNECTED;
                }
            }
            else
                players.insert(player->GetGUID());

            // Xinef: Check dungeon cooldown only for random dungeons
            // Xinef: Moreover check this only if dungeon is not started, afterwards its obvious that players will have the cooldown
            if (joinData.result == LFG_JOIN_OK && !isContinue && rDungeonId)
            {
                if (player->HasAura(LFG_SPELL_DUNGEON_COOLDOWN)) // xinef: added !isContinue
                    joinData.result = LFG_JOIN_RANDOM_COOLDOWN;
                else if (grp)
                {
                    for (GroupReference* itr = grp->GetFirstMember(); itr != nullptr && joinData.result == LFG_JOIN_OK; itr = itr->next())
                        if (Player* plrg = itr->GetSource())
                            if (plrg->HasAura(LFG_SPELL_DUNGEON_COOLDOWN)) // xinef: added !isContinue
                                joinData.result = LFG_JOIN_PARTY_RANDOM_COOLDOWN;
                }
            }
        }

        if (isRaid)
            players.insert(player->GetGUID());

        if (joinData.result == LFG_JOIN_OK)
        {
            // Expand random dungeons and check restrictions
            if (rDungeonId)
                dungeons = GetDungeonsByRandom(rDungeonId);

            // if we have lockmap then there are no compatible dungeons
            // xinef: dont check compatibile dungeons for already running group (bind problems)
            if (!isContinue)
            {
                GetCompatibleDungeons(dungeons, players, joinData.lockmap);
                if (dungeons.empty())
                    joinData.result = grp ? LFG_JOIN_PARTY_NOT_MEET_REQS : LFG_JOIN_NOT_MEET_REQS;
            }
        }

        // pussywizard:
        if (isRaid && grp && (grp->isLFGGroup() || guid != grp->GetLeaderGUID()))
            return;

         // Do not allow to change dungeon in the middle of a current dungeon
        if (!isRaid && isContinue && grp->GetMembersCount() == 5)
        {
            dungeons.clear();
            dungeons.insert(GetDungeon(gguid));
            joinData.result = LFG_JOIN_PARTY_NOT_MEET_REQS;
        }

        // Can't join. Send result
        if (joinData.result != LFG_JOIN_OK)
        {
            LOG_DEBUG("lfg", "LFGMgr::Join: [{}] joining with {} members. result: {}", guid.ToString(), grp ? grp->GetMembersCount() : 1, joinData.result);
            if (!dungeons.empty())                             // Only should show lockmap when have no dungeons available
                joinData.lockmap.clear();
            player->GetSession()->SendLfgJoinResult(joinData);
            return;
        }

        SetComment(guid, comment);

        if (isRaid)
        {
            if (grp)
                roles = PLAYER_ROLE_LEADER;
            else
                roles &= (PLAYER_ROLE_TANK | PLAYER_ROLE_HEALER | PLAYER_ROLE_DAMAGE);
            if (!roles)
                return;
            JoinRaidBrowser(player, roles, dungeons, comment);
            SetState(guid, LFG_STATE_RAIDBROWSER);
            SendRaidBrowserJoinedPacket(player, dungeons, comment);
            return;
        }

        std::string debugNames = "";
        if (grp)                                               // Begin rolecheck
        {
            // Create new rolecheck
            LfgRoleCheck& roleCheck = RoleChecksStore[gguid];
            roleCheck.roles.clear(); // pussywizard: NEW rolecheck, not old one with trash data >_>
            roleCheck.cancelTime = time_t(GameTime::GetGameTime().count()) + LFG_TIME_ROLECHECK;
            roleCheck.state = LFG_ROLECHECK_INITIALITING;
            roleCheck.leader = guid;
            roleCheck.dungeons = dungeons;
            roleCheck.rDungeonId = rDungeonId;

            if (rDungeonId)
            {
                dungeons.clear();
                dungeons.insert(rDungeonId);
            }

            SetState(gguid, LFG_STATE_ROLECHECK);
            // Send update to player
            LfgUpdateData updateData = LfgUpdateData(LFG_UPDATETYPE_JOIN_QUEUE, dungeons, comment);
            for (GroupReference* itr = grp->GetFirstMember(); itr != nullptr; itr = itr->next())
            {
                if (Player* plrg = itr->GetSource())
                {
                    ObjectGuid pguid = plrg->GetGUID();
                    plrg->GetSession()->SendLfgUpdateParty(updateData);
                    SetState(pguid, LFG_STATE_ROLECHECK);
                    if (!isContinue)
                        SetSelectedDungeons(pguid, dungeons);
                    roleCheck.roles[pguid] = 0;
                    if (!debugNames.empty())
                        debugNames.append(", ");
                    debugNames.append(plrg->GetName());
                }
            }
            // Update leader role
            UpdateRoleCheck(gguid, guid, roles);
        }
        else                                                   // Add player to queue
        {
            LfgRolesMap rolesMap;
            rolesMap[guid] = roles;
            LFGQueue& queue = GetQueue(guid);
            queue.AddQueueData(guid, GameTime::GetGameTime().count(), dungeons, rolesMap);

            if (!isContinue)
            {
                if (rDungeonId)
                {
                    dungeons.clear();
                    dungeons.insert(rDungeonId);
                }
                SetSelectedDungeons(guid, dungeons);
            }
            // Send update to player
            player->GetSession()->SendLfgJoinResult(joinData);
            player->GetSession()->SendLfgUpdatePlayer(LfgUpdateData(LFG_UPDATETYPE_JOIN_QUEUE, dungeons, comment));
            SetState(guid, LFG_STATE_QUEUED);
            SetRoles(guid, roles);
            debugNames.append(player->GetName());
        }

        /*if (sLog->ShouldLog(LOG_FILTER_LFG, LOG_LEVEL_DEBUG))
        {
            std::ostringstream o;
            o << "LFGMgr::Join: [" << guid << "] joined (" << (grp ? "group" : "player") << ") Members: " << debugNames.c_str()
              << ". Dungeons (" << uint32(dungeons.size()) << "): " << ConcatenateDungeons(dungeons);
            LOG_DEBUG("lfg", "{}", o.str());
        }*/
    }

    void LFGMgr::ToggleTesting()
    {
        m_Testing = !m_Testing;
        sWorld->SendWorldText(m_Testing ? LANG_DEBUG_LFG_ON : LANG_DEBUG_LFG_OFF);
    }

    /**
        Leaves Dungeon System. Player/Group is removed from queue, rolechecks, proposals
        or votekicks. Player or group needs to be not nullptr and using Dungeon System

       @param[in]     guid Player or group guid
    */
    void LFGMgr::LeaveLfg(ObjectGuid guid)
    {
        LOG_DEBUG("lfg", "LFGMgr::Leave: [{}]", guid.ToString());
        ObjectGuid gguid = guid.IsGroup() ? guid : GetGroup(guid);
        LfgState state = GetState(guid);
        switch (state)
        {
            case LFG_STATE_QUEUED:
                if (gguid)
                {
                    LFGQueue& queue = GetQueue(gguid);
                    queue.RemoveFromQueue(gguid);
                    uint32 dungeonId = GetDungeon(gguid);
                    SetState(gguid, LFG_STATE_NONE);
                    const LfgGuidSet& players = GetPlayers(gguid);
                    for (LfgGuidSet::const_iterator it = players.begin(); it != players.end(); ++it)
                    {
                        SetState(*it, LFG_STATE_NONE);
                        SendLfgUpdateParty(*it, LfgUpdateData(LFG_UPDATETYPE_REMOVED_FROM_QUEUE));
                    }
                    if (Group* group = sGroupMgr->GetGroupByGUID(gguid.GetCounter()))
                    {
                        if (group->isLFGGroup())
                        {
                            SetDungeon(gguid, dungeonId);
                        }
                    }
                }
                else
                {
                    LFGQueue& queue = GetQueue(guid);
                    queue.RemoveFromQueue(guid);
                    SendLfgUpdatePlayer(guid, LfgUpdateData(LFG_UPDATETYPE_REMOVED_FROM_QUEUE));
                    SetState(guid, LFG_STATE_NONE);
                }
                break;
            case LFG_STATE_ROLECHECK:
                if (gguid)
                    UpdateRoleCheck(gguid);                    // No player to update role = LFG_ROLECHECK_ABORTED
                break;
            case LFG_STATE_PROPOSAL:
                {
                    // Remove from Proposals
                    LfgProposalContainer::iterator it = ProposalsStore.begin();
                    ObjectGuid pguid = gguid == guid ? GetLeader(gguid) : guid;
                    while (it != ProposalsStore.end())
                    {
                        LfgProposalPlayerContainer::iterator itPlayer = it->second.players.find(pguid);
                        if (itPlayer != it->second.players.end())
                        {
                            // Mark the player/leader of group who left as didn't accept the proposal
                            itPlayer->second.accept = LFG_ANSWER_DENY;
                            break;
                        }
                        ++it;
                    }

                    // Remove from queue - if proposal is found, RemoveProposal will call RemoveFromQueue
                    if (it != ProposalsStore.end())
                        RemoveProposal(it, LFG_UPDATETYPE_PROPOSAL_DECLINED);
                    break;
                }
            case LFG_STATE_NONE:
                break;
            case LFG_STATE_DUNGEON:
            case LFG_STATE_FINISHED_DUNGEON:
            case LFG_STATE_BOOT:
                if (guid != gguid) // Player
                    SetState(guid, LFG_STATE_NONE);
                break;
            case LFG_STATE_RAIDBROWSER:
                LeaveRaidBrowser(guid);
                SetCanOverrideRBState(guid, true);
                SetState(guid, LFG_STATE_NONE);
                SetCanOverrideRBState(guid, false);
                SendLfgUpdatePlayer(guid, LfgUpdateData(LFG_UPDATETYPE_LEAVE_RAIDBROWSER));
                SendLfgUpdateParty(guid, LfgUpdateData(LFG_UPDATETYPE_LEAVE_RAIDBROWSER));
                break;
        }
    }

    void LFGMgr::JoinRaidBrowser(Player* player, uint8 roles, LfgDungeonSet& dungeons, std::string comment)
    {
        // pussywizard: client limit for comment length is 64 @ 3.3.5a
        if (comment.size() > 64)
            comment = comment.substr(0, 64);

        RBEntryInfo entry(roles, comment);
        for (LfgDungeonSet::const_iterator itr = dungeons.begin(); itr != dungeons.end(); ++itr)
            if (GetLFGDungeon(*itr)) // ensure dungeon data exists for such dungeon id
            {
                RaidBrowserStore[player->GetTeamId()][*itr][player->GetGUID()] = entry;
                RBUsedDungeonsStore[player->GetTeamId()].insert(*itr);
            }
    }

    void LFGMgr::LeaveRaidBrowser(ObjectGuid guid)
    {
        for (uint8 team = 0; team < 2; ++team)
            for (RBStoreMap::iterator itr = RaidBrowserStore[team].begin(); itr != RaidBrowserStore[team].end(); ++itr)
                itr->second.erase(guid);
    }

    void LFGMgr::SendRaidBrowserJoinedPacket(Player* p, LfgDungeonSet& dungeons, std::string comment)
    {
        if (dungeons.empty())
        {
            RBEntryInfoMap::iterator iter;
            uint8 team = p->GetTeamId();
            bool setComment = true;
            for (RBStoreMap::iterator itr = RaidBrowserStore[team].begin(); itr != RaidBrowserStore[team].end(); ++itr)
                if ((iter = itr->second.find(p->GetGUID())) != itr->second.end())
                {
                    dungeons.insert(itr->first);
                    if (setComment)
                    {
                        comment = iter->second.comment;
                        setComment = false;
                    }
                }
        }
        LfgJoinResultData joinData;
        p->GetSession()->SendLfgJoinResult(joinData);
        LfgUpdateData updateData = LfgUpdateData(LFG_UPDATETYPE_JOIN_RAIDBROWSER, dungeons, comment);
        if (p->GetGroup())
            p->GetSession()->SendLfgUpdateParty(updateData);
        else
            p->GetSession()->SendLfgUpdatePlayer(updateData);
    }

    void LFGMgr::LfrSearchAdd(Player* p, uint32 dungeonId)
    {
        RBSearchersStore[p->GetTeamId()][p->GetGUID()] = dungeonId;
    }

    void LFGMgr::LfrSearchRemove(Player* p)
    {
        RBSearchersStore[p->GetTeamId()].erase(p->GetGUID());
    }

    void LFGMgr::SendRaidBrowserCachedList(Player* player, uint32 dungeonId)
    {
        RBCacheMap::iterator itr = RBCacheStore[player->GetTeamId()].find(dungeonId);
        if (itr != RBCacheStore[player->GetTeamId()].end())
        {
            player->GetSession()->SendPacket(&(itr->second));
            return;
        }
        // send empty packet if cache not found
        WorldPacket data(SMSG_UPDATE_LFG_LIST, 1000);
        data << (uint32)LFG_TYPE_RAID;
        data << (uint32)dungeonId;
        data << (uint8)0;
        data << (uint32)0;
        data << (uint32)0;
        data << (uint32)0;
        data << (uint32)0;
        player->GetSession()->SendPacket(&data);
    }

    void LFGMgr::UpdateRaidBrowser(uint32 diff)
    {
        for (uint8 team = 0; team < 2; ++team)
        {
            if (m_raidBrowserUpdateTimer[team] > diff)
                m_raidBrowserUpdateTimer[team] -= diff;
            else
                m_raidBrowserUpdateTimer[team] = 0;
        }

        if (GetMSTimeDiff(GameTime::GetGameTimeMS(), GetTimeMS()) > 98ms) // prevent lagging
        {
            return;
        }

        ObjectGuid guid, groupGuid, instanceGuid;
        uint8 level, Class, race, talents[3];
        float iLevel, mp5, mp5combat, baseAP, rangedAP;
        int32 spellDamage, spellHeal;
        uint32 dungeonId, encounterMask, maxPower;
        uint32 deletedCounter, groupCounter, playerCounter;
        ByteBuffer buffer_deleted, buffer_groups, buffer_players;
        std::string emptyComment;
        GuidSet deletedGroups, deletedGroupsToErase;
        RBInternalInfoMap copy;

        for (uint8 team = 0; team < 2; ++team)
        {
            if (m_raidBrowserLastUpdatedDungeonId[team] == 0) // new loop
            {
                if (m_raidBrowserUpdateTimer[team] > 0) // allowed only with some time interval
                    continue;
                else // reset timer
                    m_raidBrowserUpdateTimer[team] = 5000;
            }

            RBUsedDungeonsSet::const_iterator neitr, titr;
            for (neitr = RBUsedDungeonsStore[team].begin(); neitr != RBUsedDungeonsStore[team].end(); )
            {
                titr = neitr++;
                dungeonId = (*titr);

                // go to next dungeon than previously (one dungeon updated in one LFGMgr::UpdateRaidBrowser)
                if (dungeonId <= m_raidBrowserLastUpdatedDungeonId[team])
                    continue;
                m_raidBrowserLastUpdatedDungeonId[team] = dungeonId;

                RBEntryInfoMap& entryInfoMap = RaidBrowserStore[team][dungeonId];
                LFGDungeonData const* dungeonData = GetLFGDungeon(dungeonId); // checked if exists before inserting to the container
                RBInternalInfoMap& currInternalInfoMap = RBInternalInfoStoreCurr[team][dungeonId];
                for (RBEntryInfoMap::const_iterator sitr = entryInfoMap.begin(); sitr != entryInfoMap.end(); ++sitr)
                {
                    guid = sitr->first;
                    groupGuid.Clear();
                    Player* p = ObjectAccessor::FindConnectedPlayer(guid);
                    ASSERT(p);
                    if (sitr->second.roles == PLAYER_ROLE_LEADER)
                    {
                        ASSERT(p->GetGroup());
                        groupGuid = p->GetGroup()->GetGUID();
                    }
                    encounterMask = 0;
                    instanceGuid.Clear();
                    if (InstancePlayerBind* bind = sInstanceSaveMgr->PlayerGetBoundInstance(guid, dungeonData->map, dungeonData->difficulty))
                        if (bind->perm)
                        {
                            instanceGuid = ObjectGuid::Create<HighGuid::Instance>(bind->save->GetInstanceId());
                            encounterMask = bind->save->GetCompletedEncounterMask();
                        }

                    talents[0] = 0;
                    talents[1] = 0;
                    talents[2] = 0;
                    p->GetTalentTreePoints(talents);
                    spellDamage = p->SpellBaseDamageBonusDone(SPELL_SCHOOL_MASK_ALL);
                    spellHeal = p->SpellBaseHealingBonusDone(SPELL_SCHOOL_MASK_ALL);
                    mp5 = p->GetFloatValue(UNIT_FIELD_POWER_REGEN_FLAT_MODIFIER);
                    mp5combat = p->GetFloatValue(UNIT_FIELD_POWER_REGEN_INTERRUPTED_FLAT_MODIFIER);
                    baseAP = p->GetTotalAttackPowerValue(BASE_ATTACK);
                    rangedAP = p->GetTotalAttackPowerValue(RANGED_ATTACK);
                    maxPower = 0;
                    if (p->getClass() == CLASS_DRUID)
                        maxPower = p->GetMaxPower(POWER_MANA);
                    else
                        maxPower = (p->getPowerType() == POWER_RAGE || p->getPowerType() == POWER_RUNIC_POWER) ? p->GetMaxPower(p->getPowerType()) / 10 : p->GetMaxPower(p->getPowerType());

                    currInternalInfoMap[sitr->first] = RBInternalInfo(guid, sitr->second.comment, !groupGuid.IsEmpty(), groupGuid, sitr->second.roles, encounterMask, instanceGuid,
                                                       1, p->getLevel(), p->getClass(), p->getRace(), p->GetAverageItemLevel(),
                                                       talents, p->GetAreaId(), p->GetArmor(), (uint32)std::max<int32>(0, spellDamage), (uint32)std::max<int32>(0, spellHeal),
                                                       p->GetUInt32Value(PLAYER_FIELD_COMBAT_RATING_1 + static_cast<uint16>(CR_CRIT_MELEE)), p->GetUInt32Value(PLAYER_FIELD_COMBAT_RATING_1 + static_cast<uint16>(CR_CRIT_RANGED)), p->GetUInt32Value(PLAYER_FIELD_COMBAT_RATING_1 + static_cast<uint16>(CR_CRIT_SPELL)), std::max<float>(0.0f, mp5), std::max<float>(0.0f, mp5combat),
                                                       std::max<uint32>(baseAP, rangedAP), (uint32)p->GetStat(STAT_AGILITY), p->GetMaxHealth(), maxPower, p->GetDefenseSkillValue(),
                                                       p->GetUInt32Value(PLAYER_FIELD_COMBAT_RATING_1 + static_cast<uint16>(CR_DODGE)), p->GetUInt32Value(PLAYER_FIELD_COMBAT_RATING_1 + static_cast<uint16>(CR_BLOCK)), p->GetUInt32Value(PLAYER_FIELD_COMBAT_RATING_1 + static_cast<uint16>(CR_PARRY)), p->GetUInt32Value(PLAYER_FIELD_COMBAT_RATING_1 + static_cast<uint16>(CR_HASTE_SPELL)), p->GetUInt32Value(PLAYER_FIELD_COMBAT_RATING_1 + static_cast<uint16>(CR_EXPERTISE)));

                    if (!groupGuid)
                        continue;
                    for (Group::member_citerator mitr = p->GetGroup()->GetMemberSlots().begin(); mitr != p->GetGroup()->GetMemberSlots().end(); ++mitr)
                    {
                        if (mitr->guid == sitr->first) // leader already added
                            continue;

                        guid = mitr->guid;
                        level = 1;
                        Class = 0;
                        race = 0;
                        iLevel = 0.0f;
                        talents[0] = 0;
                        talents[1] = 0;
                        talents[2] = 0;
                        if (CharacterCacheEntry const* gpd = sCharacterCache->GetCharacterCacheByGuid(mitr->guid))
                        {
                            level = gpd->Level;
                            Class = gpd->Class;
                            race = gpd->Race;
                        }
                        Player* mplr = ObjectAccessor::FindConnectedPlayer(guid);
                        if (mplr)
                        {
                            iLevel = mplr->GetAverageItemLevel();
                            mplr->GetTalentTreePoints(talents);
                        }
                        currInternalInfoMap[mitr->guid] = RBInternalInfo(guid, emptyComment, false, groupGuid, 0, 0, ObjectGuid::Empty,
                                                          (mplr ? 1 : 0), level, Class, race, iLevel,
                                                          talents, 0, 0, 0, 0,
                                                          0, 0, 0, 0, 0,
                                                          0, 0, 0, 0, 0,
                                                          0, 0, 0, 0, 0);
                    }
                }

                copy.clear();
                copy = currInternalInfoMap; // will be saved as prev at the end

                // compare prev with curr to build difference packet
                deletedCounter = 0;
                groupCounter = 0;
                playerCounter = 0;
                buffer_deleted.clear();
                buffer_groups.clear();
                buffer_players.clear();
                deletedGroups.clear();
                deletedGroupsToErase.clear();

                RBInternalInfoMap& prevInternalInfoMap = RBInternalInfoStorePrev[team][dungeonId];
                RBInternalInfoMap::iterator iter, iterTmp;
                for (RBInternalInfoMap::const_iterator sitr = prevInternalInfoMap.begin(); sitr != prevInternalInfoMap.end(); ++sitr)
                {
                    iter = currInternalInfoMap.find(sitr->first);
                    if (iter == currInternalInfoMap.end()) // was -> isn't
                    {
                        if (sitr->second.isGroupLeader)
                            deletedGroups.insert(sitr->second.groupGuid);
                        ++deletedCounter;
                        buffer_deleted << sitr->second.guid;
                    }
                    else // was -> is
                    {
                        if (sitr->second.isGroupLeader) // was a leader
                        {
                            if (!iter->second.isGroupLeader) // leader -> no longer a leader
                                deletedGroups.insert(sitr->second.groupGuid);
                            else if (sitr->second.groupGuid != iter->second.groupGuid) // leader -> leader of another group
                            {
                                deletedGroups.insert(sitr->second.groupGuid);
                                deletedGroupsToErase.insert(iter->second.groupGuid);
                                ++groupCounter;
                                RBPacketAppendGroup(iter->second, buffer_groups);
                            }
                            else if (sitr->second.comment != iter->second.comment || sitr->second.encounterMask != iter->second.encounterMask || sitr->second.instanceGuid != iter->second.instanceGuid) // leader -> nothing changed
                            {
                                ++groupCounter;
                                RBPacketAppendGroup(iter->second, buffer_groups);
                            }
                        }
                        else if (iter->second.isGroupLeader) // wasn't a leader -> is a leader
                        {
                            deletedGroupsToErase.insert(iter->second.groupGuid);
                            ++groupCounter;
                            RBPacketAppendGroup(iter->second, buffer_groups);
                        }

                        if (!iter->second._online) // if offline, copy previous stats (itemLevel, talents, area, etc.)
                        {
                            iterTmp = copy.find(sitr->first); // copied container is for building a full packet, so modify it there (currInternalInfoMap is erased)
                            iterTmp->second.CopyStats(sitr->second);
                            if (!sitr->second.PlayerSameAs(iterTmp->second)) // player info changed
                            {
                                ++playerCounter;
                                RBPacketAppendPlayer(iterTmp->second, buffer_players);
                            }
                        }
                        else if (!sitr->second.PlayerSameAs(iter->second)) // player info changed
                        {
                            ++playerCounter;
                            RBPacketAppendPlayer(iter->second, buffer_players);
                        }
                        currInternalInfoMap.erase(iter);
                    }
                }
                // left entries (new)
                for (RBInternalInfoMap::const_iterator sitr = currInternalInfoMap.begin(); sitr != currInternalInfoMap.end(); ++sitr)
                {
                    if (sitr->second.isGroupLeader)
                    {
                        deletedGroupsToErase.insert(sitr->second.groupGuid);
                        ++groupCounter;
                        RBPacketAppendGroup(sitr->second, buffer_groups);
                    }
                    ++playerCounter;
                    RBPacketAppendPlayer(sitr->second, buffer_players);
                }

                if (!deletedGroupsToErase.empty())
                {
                    for (ObjectGuid const& toErase : deletedGroupsToErase)
                    {
                        deletedGroups.erase(toErase);
                    }
                }

                if (!deletedGroups.empty())
                {
                    for (ObjectGuid const& deletedGroup : deletedGroups)
                    {
                        ++deletedCounter;
                        buffer_deleted << deletedGroup;
                    }
                }

                WorldPacket differencePacket(SMSG_UPDATE_LFG_LIST, 1000);
                RBPacketBuildDifference(differencePacket, dungeonId, deletedCounter, buffer_deleted, groupCounter, buffer_groups, playerCounter, buffer_players);
                WorldPacket fullPacket(SMSG_UPDATE_LFG_LIST, 1000);
                RBPacketBuildFull(fullPacket, dungeonId, copy);

                RBCacheStore[team][dungeonId] = fullPacket;
                prevInternalInfoMap = copy;
                currInternalInfoMap.clear();

                if (entryInfoMap.empty())
                    RBUsedDungeonsStore[team].erase(titr);

                // send difference packet to browsing players
                for (RBSearchersMap::const_iterator sitr = RBSearchersStore[team].begin(); sitr != RBSearchersStore[team].end(); ++sitr)
                    if (sitr->second == dungeonId)
                        if (Player* p = ObjectAccessor::FindConnectedPlayer(sitr->first))
                            p->GetSession()->SendPacket(&differencePacket);

                break; // one dungeon updated in one LFGMgr::UpdateRaidBrowser
            }

            // already updated all in this time interval
            if (neitr == RBUsedDungeonsStore[team].end())
                m_raidBrowserLastUpdatedDungeonId[team] = 0;
        }
    }

    void LFGMgr::RBPacketAppendGroup(const RBInternalInfo& info, ByteBuffer& buffer)
    {
        buffer << info.groupGuid;
        uint32 flags = LFG_UPDATE_FLAG_COMMENT | LFG_UPDATE_FLAG_ROLES | LFG_UPDATE_FLAG_BINDED;
        buffer << (uint32)flags;
        if (flags & LFG_UPDATE_FLAG_COMMENT)
            buffer << info.comment;
        if (flags & LFG_UPDATE_FLAG_ROLES)
            for (uint8 j = 0; j < 3; ++j)
                buffer << (uint8)0;
        if (!(flags & LFG_UPDATE_FLAG_BINDED))
            return;
        buffer << info.instanceGuid;
        buffer << (uint32)info.encounterMask;
    }

    void LFGMgr::RBPacketAppendPlayer(const RBInternalInfo& info, ByteBuffer& buffer)
    {
        buffer << info.guid;
        uint32 flags = LFG_UPDATE_FLAG_CHARACTERINFO | LFG_UPDATE_FLAG_ROLES | LFG_UPDATE_FLAG_COMMENT | (info.groupGuid ? LFG_UPDATE_FLAG_GROUPGUID : LFG_UPDATE_FLAG_BINDED) | (info.isGroupLeader ? LFG_UPDATE_FLAG_GROUPLEADER : 0) | (!info.groupGuid || info.isGroupLeader ? LFG_UPDATE_FLAG_AREA : 0);
        buffer << (uint32)flags;

        if (flags & LFG_UPDATE_FLAG_CHARACTERINFO)
        {
            buffer << (uint8)info._level;
            buffer << (uint8)info._class;
            buffer << (uint8)info._race;
            buffer << (uint8)info._talents0;
            buffer << (uint8)info._talents1;
            buffer << (uint8)info._talents2;
            buffer << (uint32)info._armor;
            buffer << (uint32)info._spellDamage;
            buffer << (uint32)info._spellHeal;
            buffer << (uint32)info._critRatingMelee;
            buffer << (uint32)info._critRatingRanged;
            buffer << (uint32)info._critRatingSpell;
            buffer << (float)info._mp5;
            buffer << (float)info._mp5combat;
            buffer << (uint32)info._attackPower;
            buffer << (uint32)info._agility;
            buffer << (uint32)info._health;
            buffer << (uint32)info._mana;
            buffer << (uint32)info._online; // talentpoints, used as online/offline marker :D
            buffer << (float)info._avgItemLevel; // avgitemlevel
            buffer << (uint32)info._defenseSkill;
            buffer << (uint32)info._dodgeRating;
            buffer << (uint32)info._blockRating;
            buffer << (uint32)info._parryRating;
            buffer << (uint32)info._hasteRating;
            buffer << (uint32)info._expertiseRating;
        }

        if (flags & LFG_UPDATE_FLAG_COMMENT)
            buffer << (info.groupGuid ? std::string("") : info.comment);
        if (flags & LFG_UPDATE_FLAG_GROUPLEADER)
            buffer << (uint8)1; // isLFM
        if (flags & LFG_UPDATE_FLAG_GROUPGUID)
            buffer << info.groupGuid;
        if (flags & LFG_UPDATE_FLAG_ROLES)
            buffer << (uint8)(info.groupGuid ? (info.isGroupLeader ? PLAYER_ROLE_LEADER : 0) : info.roles);
        if (flags & LFG_UPDATE_FLAG_AREA)
            buffer << (uint32)info._area;
        if (flags & LFG_UPDATE_FLAG_STATUS)
            buffer << (uint8)0;
        if (!(flags & LFG_UPDATE_FLAG_BINDED))
            return;
        buffer << info.instanceGuid;
        buffer << (uint32)info.encounterMask;
    }

    void LFGMgr::RBPacketBuildDifference(WorldPacket& differencePacket, uint32 dungeonId, uint32 deletedCounter, ByteBuffer& buffer_deleted, uint32 groupCounter, ByteBuffer& buffer_groups, uint32 playerCounter, ByteBuffer& buffer_players)
    {
        differencePacket << (uint32)LFG_TYPE_RAID;
        differencePacket << (uint32)dungeonId;
        differencePacket << (uint8)1;
        differencePacket << (uint32)deletedCounter;
        differencePacket.append(buffer_deleted);
        differencePacket << (uint32)groupCounter;
        differencePacket << (uint32)0;
        differencePacket.append(buffer_groups);
        differencePacket << (uint32)playerCounter;
        differencePacket << (uint32)0;
        differencePacket.append(buffer_players);
    }

    void LFGMgr::RBPacketBuildFull(WorldPacket& fullPacket, uint32 dungeonId, RBInternalInfoMap& infoMap)
    {
        fullPacket << (uint32)LFG_TYPE_RAID;
        fullPacket << (uint32)dungeonId;
        fullPacket << (uint8)0;
        uint32 groupCounter = 0, playerCounter = 0;
        ByteBuffer buffer_groups, buffer_players;
        for (RBInternalInfoMap::const_iterator itr = infoMap.begin(); itr != infoMap.end(); ++itr)
        {
            if (itr->second.isGroupLeader)
            {
                ++groupCounter;
                RBPacketAppendGroup(itr->second, buffer_groups);
            }
            ++playerCounter;
            RBPacketAppendPlayer(itr->second, buffer_players);
        }
        fullPacket << (uint32)groupCounter;
        fullPacket << (uint32)0;
        fullPacket.append(buffer_groups);
        fullPacket << (uint32)playerCounter;
        fullPacket << (uint32)0;
        fullPacket.append(buffer_players);
    }

    // pussywizard:
    void LFGMgr::LeaveAllLfgQueues(ObjectGuid guid, bool allowgroup, ObjectGuid groupguid)
    {
        ObjectGuid pguid, gguid;
        if (guid.IsGroup())
            gguid = guid;
        else if (groupguid && groupguid.IsGroup())
        {
            pguid = guid;
            gguid = groupguid;
        }
        else
        {
            pguid = guid;
            gguid = GetGroup(guid);
        }
        if (!allowgroup)
            gguid.Clear();

        if (pguid)
            for (lfg::LfgQueueContainer::iterator itr = QueuesStore.begin(); itr != QueuesStore.end(); ++itr)
                itr->second.RemoveFromQueue(pguid);
        if (gguid)
            for (lfg::LfgQueueContainer::iterator itr = QueuesStore.begin(); itr != QueuesStore.end(); ++itr)
                itr->second.RemoveFromQueue(gguid);

        if (pguid && !gguid)
        {
            if (GetState(pguid) == LFG_STATE_QUEUED)
            {
                SendLfgUpdatePlayer(pguid, LfgUpdateData(LFG_UPDATETYPE_REMOVED_FROM_QUEUE));
                SetState(pguid, LFG_STATE_NONE);
            }
        }
        if (gguid)
        {
            if (GetState(gguid) == LFG_STATE_QUEUED)
            {
                SetState(gguid, LFG_STATE_NONE);
                const LfgGuidSet& players = GetPlayers(gguid);
                for (LfgGuidSet::const_iterator it = players.begin(); it != players.end(); ++it)
                {
                    SetState(*it, LFG_STATE_NONE);
                    SendLfgUpdateParty(*it, LfgUpdateData(LFG_UPDATETYPE_REMOVED_FROM_QUEUE));
                }
            }
        }
    }

    /**
       Update the Role check info with the player selected role.

       @param[in]     grp Group guid to update rolecheck
       @param[in]     guid Player guid (0 = rolecheck failed)
       @param[in]     roles Player selected roles
    */
    void LFGMgr::UpdateRoleCheck(ObjectGuid gguid, ObjectGuid guid /* = 0 */, uint8 roles /* = PLAYER_ROLE_NONE */)
    {
        if (!gguid)
            return;

        LfgRolesMap check_roles;
        LfgRoleCheckContainer::iterator itRoleCheck = RoleChecksStore.find(gguid);
        if (itRoleCheck == RoleChecksStore.end())
            return;

        LfgRoleCheck& roleCheck = itRoleCheck->second;
        bool sendRoleChosen = roleCheck.state != LFG_ROLECHECK_DEFAULT && guid;

        if (!guid)
            roleCheck.state = LFG_ROLECHECK_ABORTED;
        else if (roles < PLAYER_ROLE_TANK)                            // Player selected no role.
            roleCheck.state = LFG_ROLECHECK_NO_ROLE;
        else
        {
            roleCheck.roles[guid] = roles;

            // Check if all players have selected a role
            LfgRolesMap::const_iterator itRoles = roleCheck.roles.begin();
            while (itRoles != roleCheck.roles.end() && itRoles->second != PLAYER_ROLE_NONE)
                ++itRoles;

            if (itRoles == roleCheck.roles.end())
            {
                // use temporal var to check roles, CheckGroupRoles modifies the roles
                check_roles = roleCheck.roles;
                roleCheck.state = CheckGroupRoles(check_roles) ? LFG_ROLECHECK_FINISHED : LFG_ROLECHECK_WRONG_ROLES;
            }
        }

        LfgDungeonSet dungeons;
        if (roleCheck.rDungeonId)
            dungeons.insert(roleCheck.rDungeonId);
        else
            dungeons = roleCheck.dungeons;

        LfgJoinResultData joinData = LfgJoinResultData(LFG_JOIN_FAILED, roleCheck.state);
        for (LfgRolesMap::const_iterator it = roleCheck.roles.begin(); it != roleCheck.roles.end(); ++it)
        {
            ObjectGuid pguid = it->first;

            if (sendRoleChosen)
                SendLfgRoleChosen(pguid, guid, roles);

            SendLfgRoleCheckUpdate(pguid, roleCheck);
            switch (roleCheck.state)
            {
                case LFG_ROLECHECK_INITIALITING:
                    continue;
                case LFG_ROLECHECK_FINISHED:
                    SetState(pguid, LFG_STATE_QUEUED);
                    SetRoles(pguid, it->second);
                    SendLfgUpdateParty(pguid, LfgUpdateData(LFG_UPDATETYPE_ADDED_TO_QUEUE, dungeons, GetComment(pguid)));
                    break;
                default:
                    if (roleCheck.leader == pguid)
                        SendLfgJoinResult(pguid, joinData);
                    SendLfgUpdateParty(pguid, LfgUpdateData(LFG_UPDATETYPE_ROLECHECK_FAILED));
                    RestoreState(pguid, "Rolecheck Failed");
                    break;
            }
        }

        if (roleCheck.state == LFG_ROLECHECK_FINISHED)
        {
            SetState(gguid, LFG_STATE_QUEUED);
            LFGQueue& queue = GetQueue(gguid);
            queue.AddQueueData(gguid, time_t(GameTime::GetGameTime().count()), roleCheck.dungeons, roleCheck.roles);
            RoleChecksStore.erase(itRoleCheck);
        }
        else if (roleCheck.state != LFG_ROLECHECK_INITIALITING)
        {
            RestoreState(gguid, "Rolecheck Failed");
            RoleChecksStore.erase(itRoleCheck);
        }
    }

    /**
       Given a list of dungeons remove the dungeons players have restrictions.

       @param[in, out] dungeons Dungeons to check restrictions
       @param[in]     players Set of players to check their dungeon restrictions
       @param[out]    lockMap Map of players Lock status info of given dungeons (Empty if dungeons is not empty)
    */
    void LFGMgr::GetCompatibleDungeons(LfgDungeonSet& dungeons, LfgGuidSet const& players, LfgLockPartyMap& lockMap)
    {
        lockMap.clear();
        for (LfgGuidSet::const_iterator it = players.begin(); it != players.end() && !dungeons.empty(); ++it)
        {
            ObjectGuid guid = (*it);
            LfgLockMap const& cachedLockMap = GetLockedDungeons(guid);
            for (LfgLockMap::const_iterator it2 = cachedLockMap.begin(); it2 != cachedLockMap.end() && !dungeons.empty(); ++it2)
            {
                uint32 dungeonId = (it2->first & 0x00FFFFFF); // Compare dungeon ids
                LfgDungeonSet::iterator itDungeon = dungeons.find(dungeonId);
                if (itDungeon != dungeons.end())
                {
                    dungeons.erase(itDungeon);
                    lockMap[guid][dungeonId] = it2->second;
                }
            }
        }
        if (!dungeons.empty())
            lockMap.clear();
    }

    uint8 LFGMgr::CheckGroupRoles(LfgRolesMap& groles, bool removeLeaderFlag /*= true*/)
    {
        if (groles.empty())
            return 0;

        uint8 damage = 0;
        uint8 tank = 0;
        uint8 healer = 0;

        if (removeLeaderFlag)
            for (LfgRolesMap::iterator it = groles.begin(); it != groles.end(); ++it)
                it->second &= ~PLAYER_ROLE_LEADER;

        for (LfgRolesMap::iterator it = groles.begin(); it != groles.end(); ++it)
        {
            if (it->second == PLAYER_ROLE_NONE)
                return 0;

            if (it->second & PLAYER_ROLE_DAMAGE)
            {
                if (it->second != PLAYER_ROLE_DAMAGE)
                {
                    it->second -= PLAYER_ROLE_DAMAGE;
                    if (uint8 x = CheckGroupRoles(groles, false))
                        return x;
                    it->second += PLAYER_ROLE_DAMAGE;
                }
                else if (damage == LFG_DPS_NEEDED)
                    return 0;
                else
                    damage++;
            }

            if (it->second & PLAYER_ROLE_HEALER)
            {
                if (it->second != PLAYER_ROLE_HEALER)
                {
                    it->second -= PLAYER_ROLE_HEALER;
                    if (uint8 x = CheckGroupRoles(groles, false))
                        return x;
                    it->second += PLAYER_ROLE_HEALER;
                }
                else if (healer == LFG_HEALERS_NEEDED)
                    return 0;
                else
                    healer++;
            }

            if (it->second & PLAYER_ROLE_TANK)
            {
                if (it->second != PLAYER_ROLE_TANK)
                {
                    it->second -= PLAYER_ROLE_TANK;
                    if (uint8 x = CheckGroupRoles(groles, false))
                        return x;
                    it->second += PLAYER_ROLE_TANK;
                }
                else if (tank == LFG_TANKS_NEEDED)
                    return 0;
                else
                    tank++;
            }
        }
        if ((tank + healer + damage) == uint8(groles.size()))
            return (8 * tank + 4 * healer + damage);
        return 0;
    }

    /**
       Makes a new group given a proposal
       @param[in]     proposal Proposal to get info from
    */
    void LFGMgr::MakeNewGroup(LfgProposal const& proposal)
    {
        LfgGuidList players;
        GuidUnorderedSet playersToTeleport;

        for (LfgProposalPlayerContainer::const_iterator it = proposal.players.begin(); it != proposal.players.end(); ++it)
        {
            ObjectGuid guid = it->first;
            if (guid == proposal.leader)
                players.push_front(guid);
            else
                players.push_back(guid);

            if (proposal.isNew || GetGroup(guid) != proposal.group)
                playersToTeleport.insert(guid);
        }

        // Set the dungeon difficulty
        LFGDungeonData const* dungeon = GetLFGDungeon(proposal.dungeonId);
        ASSERT(dungeon);

        bool isPremadeGroup = false;
        Group* grp = proposal.group ? sGroupMgr->GetGroupByGUID(proposal.group.GetCounter()) : nullptr;
        if (!grp)
        {
            ObjectGuid groupGUID;
            for (ObjectGuid const& guid : players)
            {
                if (Player* player = ObjectAccessor::FindConnectedPlayer(guid))
                {
                    Group* group = player->GetGroup();
                    if (!group || (groupGUID && groupGUID != group->GetGUID()))
                    {
                        isPremadeGroup = false;
                        break;
                    }

                    groupGUID = group->GetGUID();
                    isPremadeGroup = true;
                }
            }
        }

        ObjectGuid oldGroupGUID;
        for (LfgGuidList::const_iterator it = players.begin(); it != players.end(); ++it)
        {
            ObjectGuid pguid = (*it);
            Player* player = ObjectAccessor::FindConnectedPlayer(pguid);
            if (!player)
                continue;

            Group* group = player->GetGroup();
            if (isPremadeGroup && !grp)
            {
                oldGroupGUID = group->GetGUID();
                grp = group;
                grp->ConvertToLFG(false);
                SetState(grp->GetGUID(), LFG_STATE_PROPOSAL);
            }

            // Xinef: Apply Random Buff
            if (grp && !grp->IsLfgWithBuff())
            {
                if (!group || group->GetGUID() != oldGroupGUID)
                    grp->AddLfgBuffFlag();
                else
                    oldGroupGUID = group->GetGUID();
            }

            // Xinef: Store amount of random players player grouped with
            if (group)
            {
                SetRandomPlayersCount(pguid, group->GetMembersCount() >= MAXGROUPSIZE ? 0 : MAXGROUPSIZE - group->GetMembersCount());
                oldGroupGUID = group->GetGUID();
                if (group != grp)
                    group->RemoveMember(player->GetGUID());
            }
            else
                SetRandomPlayersCount(pguid, MAXGROUPSIZE - 1);

            if (!grp)
            {
                grp = new Group();
                grp->ConvertToLFG();
                grp->Create(player);
                ObjectGuid gguid = grp->GetGUID();
                SetState(gguid, LFG_STATE_PROPOSAL);
                sGroupMgr->AddGroup(grp);
            }
            else if (group != grp)
            {
                // pussywizard:
                if (!grp->IsFull())
                    grp->AddMember(player);
                //else // some cleanup? LeaveLFG?
                //  ;
            }

            grp->SetLfgRoles(pguid, proposal.players.find(pguid)->second.role);
        }

        // pussywizard: crashfix, group wasn't created when iterating players (no player found by guid), proposal is deleted by the calling function
        if (!grp)
            return;

        grp->SetDungeonDifficulty(Difficulty(dungeon->difficulty));
        ObjectGuid gguid = grp->GetGUID();
        SetDungeon(gguid, dungeon->Entry());
        SetState(gguid, LFG_STATE_DUNGEON);

        _SaveToDB(gguid);

        // Select a player inside to be teleported to
        WorldLocation const* teleportLocation = nullptr;
        bool leaderTeleportIncluded = false;
        for (GroupReference* itr = grp->GetFirstMember(); itr != nullptr; itr = itr->next())
        {
            if (Player* plr = itr->GetSource())
            {
                if (grp->IsLeader(plr->GetGUID()) && playersToTeleport.find(plr->GetGUID()) != playersToTeleport.end())
                {
                    leaderTeleportIncluded = true;
                }

                if (plr->GetMapId() == uint32(dungeon->map) && !proposal.isNew)
                {
                    teleportLocation = plr;
                    break;
                }

                // Remove from battleground queues
                for (uint8 i = 0; i < PLAYER_MAX_BATTLEGROUND_QUEUES; ++i)
                {
                    if (BattlegroundQueueTypeId bgQueueTypeId = plr->GetBattlegroundQueueTypeId(i))
                    {
                        if (bgQueueTypeId != BATTLEGROUND_QUEUE_NONE)
                        {
                            plr->RemoveBattlegroundQueueId(bgQueueTypeId);
<<<<<<< HEAD
                            sBattlegroundMgr->GetBattlegroundQueue(bgQueueTypeId).RemovePlayer(plr->GetGUID(), false, i);
=======
                            sBattlegroundMgr->GetBattlegroundQueue(bgQueueTypeId).RemovePlayer(plr->GetGUID(), true);
>>>>>>> 9f4f8243
                        }
                    }
                }
            }
        }

        bool randomDungeon = false;
        std::vector<Player*> playersTeleported;
        // Teleport Player
        for (GuidUnorderedSet::const_iterator it = playersToTeleport.begin(); it != playersToTeleport.end(); ++it)
        {
            if (Player* player = ObjectAccessor::FindPlayer(*it))
            {
                if (player->GetGroup() != grp) // pussywizard: could not add because group was full
                    continue;

                // Add the cooldown spell if queued for a random dungeon
                // xinef: add aura
                if ((randomDungeon || selectedRandomLfgDungeon(player->GetGUID())) && !player->HasAura(LFG_SPELL_DUNGEON_COOLDOWN))
                {
                    randomDungeon = true;
                    // if player is debugging, don't add dungeon cooldown
                    if (!m_Testing)
                    {
                        player->AddAura(LFG_SPELL_DUNGEON_COOLDOWN, player);
                    }
                }

                if (player->GetMapId() == uint32(dungeon->map))
                {
                    // check instance id with leader
                    if (!leaderTeleportIncluded)
                    {
                        if (InstancePlayerBind* ilb = sInstanceSaveMgr->PlayerGetBoundInstance(grp->GetLeaderGUID(), dungeon->map, player->GetDungeonDifficulty()))
                        {
                            if (player->GetInstanceId() == ilb->save->GetInstanceId())
                            {
                                // Do not teleport if in the same map and instance as leader
                                continue;
                            }
                        }
                    }

                    // Remove bind to that map
                    sInstanceSaveMgr->PlayerUnbindInstance(player->GetGUID(), dungeon->map, player->GetDungeonDifficulty(), true);
                }
                else
                {
                    // RDF removes all binds to that map
                    if (randomDungeon && !sInstanceSaveMgr->PlayerIsPermBoundToInstance(player->GetGUID(), dungeon->map, player->GetDungeonDifficulty()))
                    {
                        sInstanceSaveMgr->PlayerUnbindInstance(player->GetGUID(), dungeon->map, player->GetDungeonDifficulty(), true);
                    }
                }

                playersTeleported.push_back(player);
            }
        }

        for (Player* player : playersTeleported)
        {
            TeleportPlayer(player, false, teleportLocation);
        }

        if (randomDungeon)
            grp->AddLfgRandomInstanceFlag();
        if (Difficulty(dungeon->difficulty) == DUNGEON_DIFFICULTY_HEROIC)
            grp->AddLfgHeroicFlag();

        // Update group info
        grp->SendUpdate();
    }

    uint32 LFGMgr::AddProposal(LfgProposal& proposal)
    {
        proposal.id = ++m_lfgProposalId;
        ProposalsStore[m_lfgProposalId] = proposal;
        return m_lfgProposalId;
    }

    /**
       Update Proposal info with player answer

       @param[in]     proposalId Proposal id to be updated
       @param[in]     guid Player guid to update answer
       @param[in]     accept Player answer
    */
    void LFGMgr::UpdateProposal(uint32 proposalId, ObjectGuid guid, bool accept)
    {
        // Check if the proposal exists
        LfgProposalContainer::iterator itProposal = ProposalsStore.find(proposalId);
        if (itProposal == ProposalsStore.end())
            return;

        LfgProposal& proposal = itProposal->second;

        // Check if proposal have the current player
        LfgProposalPlayerContainer::iterator itProposalPlayer = proposal.players.find(guid);
        if (itProposalPlayer == proposal.players.end())
            return;

        LfgProposalPlayer& player = itProposalPlayer->second;
        player.accept = LfgAnswer(accept);

        LOG_DEBUG("lfg", "LFGMgr::UpdateProposal: Player [{}] of proposal {} selected: {}", guid.ToString(), proposalId, accept);
        if (!accept)
        {
            RemoveProposal(itProposal, LFG_UPDATETYPE_PROPOSAL_DECLINED);
            return;
        }

        // check if all have answered and reorder players (leader first)
        bool allAnswered = true;
        for (LfgProposalPlayerContainer::const_iterator itPlayers = proposal.players.begin(); itPlayers != proposal.players.end(); ++itPlayers)
            if (itPlayers->second.accept != LFG_ANSWER_AGREE)   // No answer (-1) or not accepted (0)
                allAnswered = false;

        if (!m_Testing && !allAnswered)
        {
            for (LfgProposalPlayerContainer::const_iterator it = proposal.players.begin(); it != proposal.players.end(); ++it)
                SendLfgUpdateProposal(it->first, proposal);

            return;
        }

        bool sendUpdate = proposal.state != LFG_PROPOSAL_SUCCESS;
        proposal.state = LFG_PROPOSAL_SUCCESS;
        time_t joinTime = GameTime::GetGameTime().count();

        LFGQueue& queue = GetQueue(guid);
        LfgUpdateData updateData = LfgUpdateData(LFG_UPDATETYPE_GROUP_FOUND);
        for (LfgProposalPlayerContainer::const_iterator it = proposal.players.begin(); it != proposal.players.end(); ++it)
        {
            ObjectGuid pguid = it->first;
            ObjectGuid gguid = it->second.group;
            uint32 dungeonId = (*GetSelectedDungeons(pguid).begin());
            int32 waitTime = -1;
            if (sendUpdate)
                SendLfgUpdateProposal(pguid, proposal);

            if (gguid)
            {
                waitTime = int32((joinTime - queue.GetJoinTime(gguid)) / IN_MILLISECONDS);
                SendLfgUpdateParty(pguid, updateData);
            }
            else
            {
                waitTime = int32((joinTime - queue.GetJoinTime(pguid)) / IN_MILLISECONDS);
                SendLfgUpdatePlayer(pguid, updateData);
            }
            updateData.updateType = LFG_UPDATETYPE_REMOVED_FROM_QUEUE;
            SendLfgUpdatePlayer(pguid, updateData);
            SendLfgUpdateParty(pguid, updateData);

            // Update timers
            uint8 role = GetRoles(pguid);
            role &= ~PLAYER_ROLE_LEADER;
            switch (role)
            {
                case PLAYER_ROLE_DAMAGE:
                    queue.UpdateWaitTimeDps(waitTime, dungeonId);
                    break;
                case PLAYER_ROLE_HEALER:
                    queue.UpdateWaitTimeHealer(waitTime, dungeonId);
                    break;
                case PLAYER_ROLE_TANK:
                    queue.UpdateWaitTimeTank(waitTime, dungeonId);
                    break;
                default:
                    queue.UpdateWaitTimeAvg(waitTime, dungeonId);
                    break;
            }

            SetState(pguid, LFG_STATE_DUNGEON);
        }

        // Remove players/groups from Queue
        for (uint8 i = 0; i < 5 && proposal.queues.guids[i]; ++i)
            queue.RemoveQueueData(proposal.queues.guids[i]);

        MakeNewGroup(proposal);
        ProposalsStore.erase(itProposal);
    }

    /**
       Remove a proposal from the pool, remove the group that didn't accept (if needed) and readd the other members to the queue

       @param[in]     itProposal Iterator to the proposal to remove
       @param[in]     type Type of removal (LFG_UPDATETYPE_PROPOSAL_FAILED, LFG_UPDATETYPE_PROPOSAL_DECLINED)
    */
    void LFGMgr::RemoveProposal(LfgProposalContainer::iterator itProposal, LfgUpdateType type)
    {
        LfgProposal& proposal = itProposal->second;
        proposal.state = LFG_PROPOSAL_FAILED;

        LOG_DEBUG("lfg", "LFGMgr::RemoveProposal: Proposal {}, state FAILED, UpdateType {}", itProposal->first, type);
        // Mark all people that didn't answered as no accept
        if (type == LFG_UPDATETYPE_PROPOSAL_FAILED)
            for (LfgProposalPlayerContainer::iterator it = proposal.players.begin(); it != proposal.players.end(); ++it)
                if (it->second.accept == LFG_ANSWER_PENDING)
                    it->second.accept = LFG_ANSWER_DENY;

        // pussywizard: add cooldown for not accepting (after 40 secs) or declining
        for (LfgProposalPlayerContainer::iterator it = proposal.players.begin(); it != proposal.players.end(); ++it)
            if (it->second.accept == LFG_ANSWER_DENY)
                if (Player* plr = ObjectAccessor::FindPlayer(it->first))
                    if (Aura* aura = plr->AddAura(LFG_SPELL_DUNGEON_COOLDOWN, plr))
                        aura->SetDuration(150 * IN_MILLISECONDS);

        // Mark players/groups to be removed
        LfgGuidSet toRemove;
        for (LfgProposalPlayerContainer::iterator it = proposal.players.begin(); it != proposal.players.end(); ++it)
        {
            if (it->second.accept == LFG_ANSWER_AGREE)
                continue;

            ObjectGuid guid = it->second.group ? it->second.group : it->first;
            // Player didn't accept or still pending when no secs left
            if (it->second.accept == LFG_ANSWER_DENY || type == LFG_UPDATETYPE_PROPOSAL_FAILED)
            {
                it->second.accept = LFG_ANSWER_DENY;
                toRemove.insert(guid);
            }
        }

        // Notify players
        for (LfgProposalPlayerContainer::const_iterator it = proposal.players.begin(); it != proposal.players.end(); ++it)
        {
            ObjectGuid guid = it->first;
            ObjectGuid gguid = it->second.group ? it->second.group : guid;

            SendLfgUpdateProposal(guid, proposal);

            if (toRemove.find(gguid) != toRemove.end())         // Didn't accept or in same group that someone that didn't accept
            {
                LfgUpdateData updateData;
                if (it->second.accept == LFG_ANSWER_DENY)
                {
                    updateData.updateType = type;
                    LOG_DEBUG("lfg", "LFGMgr::RemoveProposal: [{}] didn't accept. Removing from queue and compatible cache", guid.ToString());
                }
                else
                {
                    updateData.updateType = LFG_UPDATETYPE_REMOVED_FROM_QUEUE;
                    LOG_DEBUG("lfg", "LFGMgr::RemoveProposal: [{}] in same group that someone that didn't accept. Removing from queue and compatible cache", guid.ToString());
                }

                RestoreState(guid, "Proposal Fail (didn't accepted or in group with someone that didn't accept");
                if (gguid != guid)
                {
                    RestoreState(it->second.group, "Proposal Fail (someone in group didn't accepted)");
                    SendLfgUpdateParty(guid, updateData);
                }
                else
                    SendLfgUpdatePlayer(guid, updateData);
            }
            else
            {
                LOG_DEBUG("lfg", "LFGMgr::RemoveProposal: Readding [{}] to queue.", guid.ToString());
                SetState(guid, LFG_STATE_QUEUED);
                if (gguid != guid)
                {
                    SetState(gguid, LFG_STATE_QUEUED);
                    SendLfgUpdateParty(guid, LfgUpdateData(LFG_UPDATETYPE_ADDED_TO_QUEUE, GetSelectedDungeons(guid), GetComment(guid)));
                }
                else
                    SendLfgUpdatePlayer(guid, LfgUpdateData(LFG_UPDATETYPE_ADDED_TO_QUEUE, GetSelectedDungeons(guid), GetComment(guid)));
            }
        }

        LFGQueue& queue = GetQueue(proposal.players.begin()->first);
        // Remove players/groups from queue
        for (LfgGuidSet::const_iterator it = toRemove.begin(); it != toRemove.end(); ++it)
        {
            ObjectGuid guid = *it;
            queue.RemoveFromQueue(guid);
            proposal.queues.remove(guid);
        }

        // Readd to queue
        for (uint8 i = 0; i < 5 && proposal.queues.guids[i]; ++i)
        {
            // xinef: this will work as data is not deleted, only references to this data are cleared
            // xinef: when new proposal is created
            // xinef: successful proposal is also taken into account is similar manner
            queue.AddToQueue(proposal.queues.guids[i], true);
        }

        ProposalsStore.erase(itProposal);
    }

    /**
       Initialize a boot kick vote

       @param[in]     gguid Group the vote kicks belongs to
       @param[in]     kicker Kicker guid
       @param[in]     victim Victim guid
       @param[in]     reason Kick reason
    */
    void LFGMgr::InitBoot(ObjectGuid gguid, ObjectGuid kicker, ObjectGuid victim, std::string const& reason)
    {
        SetState(gguid, LFG_STATE_BOOT);

        LfgPlayerBoot& boot = BootsStore[gguid];
        boot.inProgress = true;
        boot.cancelTime = time_t(GameTime::GetGameTime().count()) + LFG_TIME_BOOT;
        boot.reason = reason;
        boot.victim = victim;

        LfgGuidSet const& players = GetPlayers(gguid);

        // Set votes
        for (LfgGuidSet::const_iterator itr = players.begin(); itr != players.end(); ++itr)
        {
            ObjectGuid guid = (*itr);
            SetState(guid, LFG_STATE_BOOT);
            boot.votes[guid] = LFG_ANSWER_PENDING;
        }

        boot.votes[victim] = LFG_ANSWER_DENY;                  // Victim auto vote NO
        boot.votes[kicker] = LFG_ANSWER_AGREE;                 // Kicker auto vote YES

        // Notify players
        for (LfgGuidSet::const_iterator it = players.begin(); it != players.end(); ++it)
            SendLfgBootProposalUpdate(*it, boot);
    }

    /**
       Update Boot info with player answer

       @param[in]     guid Player who has answered
       @param[in]     player answer
    */
    void LFGMgr::UpdateBoot(ObjectGuid guid, bool accept)
    {
        ObjectGuid gguid = GetGroup(guid);
        if (!gguid)
            return;

        LfgPlayerBootContainer::iterator itBoot = BootsStore.find(gguid);
        if (itBoot == BootsStore.end())
            return;

        LfgPlayerBoot& boot = itBoot->second;

        if (boot.votes[guid] != LFG_ANSWER_PENDING)    // Cheat check: Player can't vote twice
            return;

        boot.votes[guid] = LfgAnswer(accept);

        uint8 votesNum = 0;
        uint8 agreeNum = 0;
        for (LfgAnswerContainer::const_iterator itVotes = boot.votes.begin(); itVotes != boot.votes.end(); ++itVotes)
        {
            if (itVotes->second != LFG_ANSWER_PENDING)
            {
                ++votesNum;
                if (itVotes->second == LFG_ANSWER_AGREE)
                    ++agreeNum;
            }
        }

        // if we don't have enough votes (agree or deny) do nothing
        if (agreeNum < LFG_GROUP_KICK_VOTES_NEEDED && (votesNum - agreeNum) < LFG_GROUP_KICK_VOTES_NEEDED)
            return;

        // Send update info to all players
        boot.inProgress = false;
        for (LfgAnswerContainer::const_iterator itVotes = boot.votes.begin(); itVotes != boot.votes.end(); ++itVotes)
        {
            ObjectGuid pguid = itVotes->first;
            if (pguid != boot.victim)
            {
                SetState(pguid, LFG_STATE_DUNGEON);
                SendLfgBootProposalUpdate(pguid, boot);
            }
        }

        SetState(gguid, LFG_STATE_DUNGEON);
        if (agreeNum == LFG_GROUP_KICK_VOTES_NEEDED)           // Vote passed - Kick player
        {
            if (Group* group = sGroupMgr->GetGroupByGUID(gguid.GetCounter()))
                Player::RemoveFromGroup(group, boot.victim, GROUP_REMOVEMETHOD_KICK_LFG);

            DecreaseKicksLeft(gguid);
        }
        BootsStore.erase(itBoot);
    }

    /**
       Teleports the player in or out the dungeon

       @param[in]     player Player to teleport
       @param[in]     out Teleport out (true) or in (false)
       @param[in]     fromOpcode Function called from opcode handlers? (Default false)
    */
    void LFGMgr::TeleportPlayer(Player* player, bool out, WorldLocation const* teleportLocation /*= nullptr*/)
    {
        LFGDungeonData const* dungeon = nullptr;
        Group* group = player->GetGroup();

        if (group && group->isLFGGroup())
            dungeon = GetLFGDungeon(GetDungeon(group->GetGUID()));

        if (!dungeon)
        {
            player->GetSession()->SendLfgTeleportError(uint8(LFG_TELEPORTERROR_INVALID_LOCATION));
            return;
        }

        if (out)
        {
            if (player->GetMapId() == uint32(dungeon->map))
                player->TeleportToEntryPoint();

            return;
        }

        LfgTeleportError error = LFG_TELEPORTERROR_OK;

        if (!player->IsAlive())
        {
            error = LFG_TELEPORTERROR_PLAYER_DEAD;
        }
        else if (player->IsFalling() || player->HasUnitState(UNIT_STATE_JUMPING))
        {
            error = LFG_TELEPORTERROR_FALLING;
        }
        else if (player->IsMirrorTimerActive(FATIGUE_TIMER))
        {
            error = LFG_TELEPORTERROR_FATIGUE;
        }
        else if (player->GetVehicle())
        {
            error = LFG_TELEPORTERROR_IN_VEHICLE;
        }
        else if (player->GetCharmGUID() || player->IsInCombat())
        {
            error = LFG_TELEPORTERROR_COMBAT;
        }
        else
        {
            uint32 mapid = dungeon->map;
            float x = dungeon->x;
            float y = dungeon->y;
            float z = dungeon->z;
            float orientation = dungeon->o;

            if (teleportLocation)
            {
                teleportLocation->GetWorldLocation(mapid, x, y, z, orientation);
            }

            if (!player->GetMap()->IsDungeon() || player->GetEntryPoint().GetMapId() == MAPID_INVALID)
            {
                player->SetEntryPoint();
            }

            if (!player->TeleportTo(mapid, x, y, z, orientation, 0, nullptr, mapid == player->GetMapId()))
            {
                error = LFG_TELEPORTERROR_INVALID_LOCATION;
            }
        }

        if (error != LFG_TELEPORTERROR_OK)
            player->GetSession()->SendLfgTeleportError(uint8(error));

        //LOG_DEBUG("lfg", "TeleportPlayer: Player {} is being teleported in to map {} "
        //    "(x: {}, y: {}, z: {}) Result: {}", player->GetName(), dungeon->map,
        //    dungeon->x, dungeon->y, dungeon->z, error);
    }

    /**
       Finish a dungeon and give reward, if any.

       @param[in]     guid Group guid
       @param[in]     dungeonId Dungeonid
    */
    void LFGMgr::FinishDungeon(ObjectGuid gguid, const uint32 dungeonId, const Map* currMap)
    {
        uint32 gDungeonId = GetDungeon(gguid);
        if (gDungeonId != dungeonId)
        {
            LOG_DEBUG("lfg", "LFGMgr::FinishDungeon: [{}] Finished dungeon {} but group queued for {}. Ignoring", gguid.ToString(), dungeonId, gDungeonId);
            return;
        }

        if (GetState(gguid) == LFG_STATE_FINISHED_DUNGEON) // Shouldn't happen. Do not reward multiple times
        {
            LOG_DEBUG("lfg", "LFGMgr::FinishDungeon: [{}] Already rewarded group. Ignoring", gguid.ToString());
            return;
        }

        SetState(gguid, LFG_STATE_FINISHED_DUNGEON);
        _SaveToDB(gguid); // pussywizard

        const LfgGuidSet& players = GetPlayers(gguid);
        for (LfgGuidSet::const_iterator it = players.begin(); it != players.end(); ++it)
        {
            ObjectGuid guid = (*it);
            if (GetState(guid) == LFG_STATE_FINISHED_DUNGEON)
            {
                LOG_DEBUG("lfg", "LFGMgr::FinishDungeon: [{}] Already rewarded player. Ignoring", guid.ToString());
                continue;
            }

            uint32 rDungeonId = 0;
            const LfgDungeonSet& dungeons = GetSelectedDungeons(guid);
            if (!dungeons.empty())
                rDungeonId = (*dungeons.begin());

            SetState(guid, LFG_STATE_FINISHED_DUNGEON);

            // Give rewards only if its a random dungeon
            LFGDungeonData const* dungeon = GetLFGDungeon(rDungeonId);

            if (!dungeon || (dungeon->type != LFG_TYPE_RANDOM && !dungeon->seasonal))
            {
                LOG_DEBUG("lfg", "LFGMgr::FinishDungeon: [{}] dungeon {} is not random or seasonal", guid.ToString(), rDungeonId);
                continue;
            }

            Player* player = ObjectAccessor::FindPlayer(guid);
            if (!player || player->FindMap() != currMap) // pussywizard: currMap - multithreading crash if on other map (map id check is not enough, binding system is not reliable)
            {
                LOG_DEBUG("lfg", "LFGMgr::FinishDungeon: [{}] not found in world", guid.ToString());
                continue;
            }

            LFGDungeonData const* dungeonDone = GetLFGDungeon(dungeonId);
            uint32 mapId = dungeonDone ? uint32(dungeonDone->map) : 0;

            if (player->GetMapId() != mapId)
            {
                LOG_DEBUG("lfg", "LFGMgr::FinishDungeon: [{}] is in map {} and should be in {} to get reward", guid.ToString(), player->GetMapId(), mapId);
                continue;
            }

            // Remove Dungeon Finder Cooldown if still exists
            if (player->HasAura(LFG_SPELL_DUNGEON_COOLDOWN))
            {
                player->RemoveAurasDueToSpell(LFG_SPELL_DUNGEON_COOLDOWN);
            }

            // Xinef: Update achievements, set correct amount of randomly grouped players
            if (dungeon->difficulty == DUNGEON_DIFFICULTY_HEROIC)
                if (uint8 count = GetRandomPlayersCount(player->GetGUID()))
                    player->UpdateAchievementCriteria(ACHIEVEMENT_CRITERIA_TYPE_USE_LFD_TO_GROUP_WITH_PLAYERS, count);

            LfgReward const* reward = GetRandomDungeonReward(rDungeonId, player->getLevel());
            if (!reward)
                continue;

            bool done = false;
            Quest const* quest = sObjectMgr->GetQuestTemplate(reward->firstQuest);
            if (!quest)
                continue;

            // if we can take the quest, means that we haven't done this kind of "run", IE: First Heroic Random of Day.
            if (player->CanRewardQuest(quest, false))
                player->RewardQuest(quest, 0, nullptr, false, true);
            else
            {
                done = true;
                quest = sObjectMgr->GetQuestTemplate(reward->otherQuest);
                if (!quest)
                    continue;
                // we give reward without informing client (retail does this)
                player->RewardQuest(quest, 0, nullptr, false, true);
            }

            // Give rewards
            LOG_DEBUG("lfg", "LFGMgr::FinishDungeon: [{}] done dungeon {}, {} previously done.", player->GetGUID().ToString(), GetDungeon(gguid), done ? " " : " not");
            LfgPlayerRewardData data = LfgPlayerRewardData(dungeon->Entry(), GetDungeon(gguid, false), done, quest);
            player->GetSession()->SendLfgPlayerReward(data);
        }
    }

    // --------------------------------------------------------------------------//
    // Auxiliar Functions
    // --------------------------------------------------------------------------//

    /**
       Get the dungeon list that can be done given a random dungeon entry.

       @param[in]     randomdungeon Random dungeon id (if value = 0 will return all dungeons)
       @returns Set of dungeons that can be done.
    */
    LfgDungeonSet const& LFGMgr::GetDungeonsByRandom(uint32 randomdungeon)
    {
        LFGDungeonData const* dungeon = GetLFGDungeon(randomdungeon);
        uint32 group = dungeon ? dungeon->group : 0;
        return CachedDungeonMapStore[group];
    }

    /**
       Get the reward of a given random dungeon at a certain level

       @param[in]     dungeon dungeon id
       @param[in]     level Player level
       @returns Reward
    */
    LfgReward const* LFGMgr::GetRandomDungeonReward(uint32 dungeon, uint8 level)
    {
        LfgReward const* rew = nullptr;
        LfgRewardContainerBounds bounds = RewardMapStore.equal_range(dungeon & 0x00FFFFFF);
        for (LfgRewardContainer::const_iterator itr = bounds.first; itr != bounds.second; ++itr)
        {
            rew = itr->second;
            // ordered properly at loading
            if (itr->second->maxLevel >= level)
                break;
        }

        return rew;
    }

    /**
       Given a Dungeon id returns the dungeon Type

       @param[in]     dungeon dungeon id
       @returns Dungeon type
    */
    LfgType LFGMgr::GetDungeonType(uint32 dungeonId)
    {
        LFGDungeonData const* dungeon = GetLFGDungeon(dungeonId);
        if (!dungeon)
            return LFG_TYPE_NONE;

        return LfgType(dungeon->type);
    }

    LfgState LFGMgr::GetState(ObjectGuid guid)
    {
        LfgState state;
        if (guid.IsGroup())
            state = GroupsStore[guid].GetState();
        else
            state = PlayersStore[guid].GetState();

        LOG_DEBUG("lfg", "LFGMgr::GetState: [{}] = {}", guid.ToString(), state);
        return state;
    }

    LfgState LFGMgr::GetOldState(ObjectGuid guid)
    {
        LfgState state;
        if (guid.IsGroup())
            state = GroupsStore[guid].GetOldState();
        else
            state = PlayersStore[guid].GetOldState();

        LOG_DEBUG("lfg", "LFGMgr::GetOldState: [{}] = {}", guid.ToString(), state);
        return state;
    }

    uint32 LFGMgr::GetDungeon(ObjectGuid guid, bool asId /*= true */)
    {
        uint32 dungeon = GroupsStore[guid].GetDungeon(asId);
        LOG_DEBUG("lfg", "LFGMgr::GetDungeon: [{}] asId: {} = {}", guid.ToString(), asId, dungeon);
        return dungeon;
    }

    uint32 LFGMgr::GetDungeonMapId(ObjectGuid guid)
    {
        uint32 dungeonId = GroupsStore[guid].GetDungeon(true);
        uint32 mapId = 0;
        if (dungeonId)
            if (LFGDungeonData const* dungeon = GetLFGDungeon(dungeonId))
                mapId = dungeon->map;

        LOG_DEBUG("lfg", "LFGMgr::GetDungeonMapId: [{}] = {} (DungeonId = {})", guid.ToString(), mapId, dungeonId);
        return mapId;
    }

    uint8 LFGMgr::GetRoles(ObjectGuid guid)
    {
        uint8 roles = PlayersStore[guid].GetRoles();
        LOG_DEBUG("lfg", "LFGMgr::GetRoles: [{}] = {}", guid.ToString(), roles);
        return roles;
    }

    const std::string& LFGMgr::GetComment(ObjectGuid guid)
    {
        LOG_DEBUG("lfg", "LFGMgr::GetComment: [{}] = {}", guid.ToString(), PlayersStore[guid].GetComment());
        return PlayersStore[guid].GetComment();
    }

    LfgDungeonSet const& LFGMgr::GetSelectedDungeons(ObjectGuid guid)
    {
        LOG_DEBUG("lfg", "LFGMgr::GetSelectedDungeons: [{}]", guid.ToString());
        return PlayersStore[guid].GetSelectedDungeons();
    }

    LfgLockMap const& LFGMgr::GetLockedDungeons(ObjectGuid guid)
    {
        LOG_DEBUG("lfg", "LFGMgr::GetLockedDungeons: [{}]", guid.ToString());
        return PlayersStore[guid].GetLockedDungeons();
    }

    uint8 LFGMgr::GetKicksLeft(ObjectGuid guid)
    {
        uint8 kicks = GroupsStore[guid].GetKicksLeft();
        LOG_DEBUG("lfg", "LFGMgr::GetKicksLeft: [{}] = {}", guid.ToString(), kicks);
        return kicks;
    }

    void LFGMgr::RestoreState(ObjectGuid guid, char const*  /*debugMsg*/)
    {
        if (guid.IsGroup())
        {
            LfgGroupData& data = GroupsStore[guid];
            /*if (sLog->ShouldLog(LOG_FILTER_LFG, LOG_LEVEL_DEBUG))
            {
                std::string const& ps = GetStateString(data.GetState());
                std::string const& os = GetStateString(data.GetOldState());
                LOG_TRACE("lfg", "LFGMgr::RestoreState: Group: [{}] ({}) State: {}, oldState: {}",
                    guid.ToString(), debugMsg, ps, os);
            }*/

            data.RestoreState();
        }
        else
        {
            LfgPlayerData& data = PlayersStore[guid];
            /*if (sLog->ShouldLog(LOG_FILTER_LFG, LOG_LEVEL_DEBUG))
            {
                std::string const& ps = GetStateString(data.GetState());
                std::string const& os = GetStateString(data.GetOldState());
                LOG_TRACE("lfg", "LFGMgr::RestoreState: Player: [{}] ({}) State: {}, oldState: {}",
                    guid.ToString(), debugMsg, ps, os);
            }*/
            data.RestoreState();
        }
    }

    void LFGMgr::SetState(ObjectGuid guid, LfgState state)
    {
        if (guid.IsGroup())
        {
            LfgGroupData& data = GroupsStore[guid];
            std::string ns = GetStateString(state);
            std::string ps = GetStateString(data.GetState());
            std::string os = GetStateString(data.GetOldState());
            LOG_DEBUG("lfg", "LFGMgr::SetState: Group: [{}] newState: {}, previous: {}, oldState: {}", guid.ToString(), ns, ps, os);
            data.SetState(state);
        }
        else
        {
            LfgPlayerData& data = PlayersStore[guid];
            std::string ns = GetStateString(state);
            std::string ps = GetStateString(data.GetState());
            std::string os = GetStateString(data.GetOldState());
            LOG_DEBUG("lfg", "LFGMgr::SetState: Player: [{}] newState: {}, previous: {}, oldState: {}", guid.ToString(), ns, ps, os);
            data.SetState(state);
        }
    }

    void LFGMgr::SetCanOverrideRBState(ObjectGuid guid, bool val)
    {
        PlayersStore[guid].SetCanOverrideRBState(val);
    }

    void LFGMgr::SetDungeon(ObjectGuid guid, uint32 dungeon)
    {
        LOG_DEBUG("lfg", "LFGMgr::SetDungeon: [{}] dungeon {}", guid.ToString(), dungeon);
        GroupsStore[guid].SetDungeon(dungeon);
    }

    void LFGMgr::SetRoles(ObjectGuid guid, uint8 roles)
    {
        LOG_DEBUG("lfg", "LFGMgr::SetRoles: [{}] roles: {}", guid.ToString(), roles);
        PlayersStore[guid].SetRoles(roles);
    }

    void LFGMgr::SetComment(ObjectGuid guid, std::string const& comment)
    {
        LOG_DEBUG("lfg", "LFGMgr::SetComment: [{}] comment: {}", guid.ToString(), comment);
        PlayersStore[guid].SetComment(comment);
    }

    void LFGMgr::LfrSetComment(Player* p, std::string comment)
    {
        // pussywizard: client limit for comment length is 64 @ 3.3.5a
        if (comment.size() > 64)
            comment = comment.substr(0, 64);

        uint8 teamId = p->GetTeamId();
        RBEntryInfoMap::iterator iter;
        for (RBStoreMap::iterator itr = RaidBrowserStore[teamId].begin(); itr != RaidBrowserStore[teamId].end(); ++itr)
            if ((iter = itr->second.find(p->GetGUID())) != itr->second.end())
                iter->second.comment = comment;
    }

    void LFGMgr::SetSelectedDungeons(ObjectGuid guid, LfgDungeonSet const& dungeons)
    {
        LOG_DEBUG("lfg", "LFGMgr::SetLockedDungeons: [{}]", guid.ToString());
        PlayersStore[guid].SetSelectedDungeons(dungeons);
    }

    void LFGMgr::SetLockedDungeons(ObjectGuid guid, LfgLockMap const& lock)
    {
        LOG_DEBUG("lfg", "LFGMgr::SetLockedDungeons: [{}]", guid.ToString());
        PlayersStore[guid].SetLockedDungeons(lock);
    }

    void LFGMgr::DecreaseKicksLeft(ObjectGuid guid)
    {
        LOG_DEBUG("lfg", "LFGMgr::DecreaseKicksLeft: [{}]", guid.ToString());
        GroupsStore[guid].DecreaseKicksLeft();
    }

    void LFGMgr::RemoveGroupData(ObjectGuid guid)
    {
        LOG_DEBUG("lfg", "LFGMgr::RemoveGroupData: [{}]", guid.ToString());
        LfgGroupDataContainer::iterator it = GroupsStore.find(guid);
        if (it == GroupsStore.end())
            return;

        LfgState state = GetState(guid);
        // If group is being formed after proposal success do nothing more
        LfgGuidSet const& players = it->second.GetPlayers();
        for (auto iterator = players.begin(); iterator != players.end(); ++iterator)
        {
            ObjectGuid objectGuid = (*iterator);
            SetGroup(*iterator, ObjectGuid::Empty);
            if (state != LFG_STATE_PROPOSAL)
            {
                SetState(*iterator, LFG_STATE_NONE);
                SendLfgUpdateParty(objectGuid, LfgUpdateData(LFG_UPDATETYPE_REMOVED_FROM_QUEUE));
            }
        }
        GroupsStore.erase(it);
    }

    TeamId LFGMgr::GetTeam(ObjectGuid guid)
    {
        return PlayersStore[guid].GetTeam();
    }

    uint8 LFGMgr::RemovePlayerFromGroup(ObjectGuid gguid, ObjectGuid guid)
    {
        return GroupsStore[gguid].RemovePlayer(guid);
    }

    void LFGMgr::AddPlayerToGroup(ObjectGuid gguid, ObjectGuid guid)
    {
        GroupsStore[gguid].AddPlayer(guid);
    }

    void LFGMgr::SetLeader(ObjectGuid gguid, ObjectGuid leader)
    {
        GroupsStore[gguid].SetLeader(leader);
    }

    void LFGMgr::SetTeam(ObjectGuid guid, TeamId teamId)
    {
        if (sWorld->getBoolConfig(CONFIG_ALLOW_TWO_SIDE_INTERACTION_GROUP))
            teamId = TEAM_ALLIANCE; // @Not Sure About That TeamId is supposed to be uint8 Team = 0(@TrinityCore)

        PlayersStore[guid].SetTeam(teamId);
    }

    ObjectGuid LFGMgr::GetGroup(ObjectGuid guid)
    {
        return PlayersStore[guid].GetGroup();
    }

    void LFGMgr::SetGroup(ObjectGuid guid, ObjectGuid group)
    {
        PlayersStore[guid].SetGroup(group);
    }

    LfgGuidSet const& LFGMgr::GetPlayers(ObjectGuid guid)
    {
        return GroupsStore[guid].GetPlayers();
    }

    uint8 LFGMgr::GetPlayerCount(ObjectGuid guid)
    {
        return GroupsStore[guid].GetPlayerCount();
    }

    ObjectGuid LFGMgr::GetLeader(ObjectGuid guid)
    {
        return GroupsStore[guid].GetLeader();
    }

    void LFGMgr::SetRandomPlayersCount(ObjectGuid guid, uint8 count)
    {
        PlayersStore[guid].SetRandomPlayersCount(count);
    }

    uint8 LFGMgr::GetRandomPlayersCount(ObjectGuid guid)
    {
        return PlayersStore[guid].GetRandomPlayersCount();
    }

    bool LFGMgr::HasIgnore(ObjectGuid guid1, ObjectGuid guid2)
    {
        Player* plr1 = ObjectAccessor::FindConnectedPlayer(guid1);
        Player* plr2 = ObjectAccessor::FindConnectedPlayer(guid2);
        return plr1 && plr2 && (plr1->GetSocial()->HasIgnore(guid2) || plr2->GetSocial()->HasIgnore(guid1));
    }

    void LFGMgr::SendLfgRoleChosen(ObjectGuid guid, ObjectGuid pguid, uint8 roles)
    {
        if (Player* player = ObjectAccessor::FindConnectedPlayer(guid))
            player->GetSession()->SendLfgRoleChosen(pguid, roles);
    }

    void LFGMgr::SendLfgRoleCheckUpdate(ObjectGuid guid, LfgRoleCheck const& roleCheck)
    {
        if (Player* player = ObjectAccessor::FindConnectedPlayer(guid))
            player->GetSession()->SendLfgRoleCheckUpdate(roleCheck);
    }

    void LFGMgr::SendLfgUpdatePlayer(ObjectGuid guid, LfgUpdateData const& data)
    {
        if (Player* player = ObjectAccessor::FindConnectedPlayer(guid))
            player->GetSession()->SendLfgUpdatePlayer(data);
    }

    void LFGMgr::SendLfgUpdateParty(ObjectGuid guid, LfgUpdateData const& data)
    {
        if (Player* player = ObjectAccessor::FindConnectedPlayer(guid))
            player->GetSession()->SendLfgUpdateParty(data);
    }

    void LFGMgr::SendLfgJoinResult(ObjectGuid guid, LfgJoinResultData const& data)
    {
        if (Player* player = ObjectAccessor::FindConnectedPlayer(guid))
            player->GetSession()->SendLfgJoinResult(data);
    }

    void LFGMgr::SendLfgBootProposalUpdate(ObjectGuid guid, LfgPlayerBoot const& boot)
    {
        if (Player* player = ObjectAccessor::FindConnectedPlayer(guid))
            player->GetSession()->SendLfgBootProposalUpdate(boot);
    }

    void LFGMgr::SendLfgUpdateProposal(ObjectGuid guid, LfgProposal const& proposal)
    {
        if (Player* player = ObjectAccessor::FindConnectedPlayer(guid))
            player->GetSession()->SendLfgUpdateProposal(proposal);
    }

    void LFGMgr::SendLfgQueueStatus(ObjectGuid guid, LfgQueueStatusData const& data)
    {
        if (Player* player = ObjectAccessor::FindConnectedPlayer(guid))
            player->GetSession()->SendLfgQueueStatus(data);
    }

    bool LFGMgr::IsLfgGroup(ObjectGuid guid)
    {
        return guid && guid.IsGroup() && GroupsStore[guid].IsLfgGroup();
    }

    LFGQueue& LFGMgr::GetQueue(ObjectGuid guid)
    {
        uint8 queueId = 0;
        if (guid.IsGroup())
        {
            LfgGuidSet const& players = GetPlayers(guid);
            ObjectGuid pguid = players.empty() ? ObjectGuid::Empty : (*players.begin());
            if (pguid)
                queueId = GetTeam(pguid);
            else
                queueId = GetTeam(GetLeader(guid));
        }
        else
            queueId = GetTeam(guid);
        return QueuesStore[queueId];
    }

    bool LFGMgr::AllQueued(Lfg5Guids const& check)
    {
        bool ok = true;

        if (check.empty())
            return false;

        for (uint8 i = 0; i < 5 && check.guids[i]; ++i)
        {
            ObjectGuid guid = check.guids[i];
            if (GetState(guid) != LFG_STATE_QUEUED)
            {
                LFGQueue& queue = GetQueue(guid);
                queue.RemoveFromQueue(guid);
                ok = false;
            }
        }

        return ok;
    }

    // Only for debugging purposes
    void LFGMgr::Clean()
    {
        QueuesStore.clear();
    }

    bool LFGMgr::isOptionEnabled(uint32 option)
    {
        return m_options & option;
    }

    uint32 LFGMgr::GetOptions()
    {
        return m_options;
    }

    void LFGMgr::SetOptions(uint32 options)
    {
        m_options = options;
    }

    LfgUpdateData LFGMgr::GetLfgStatus(ObjectGuid guid)
    {
        LfgPlayerData& playerData = PlayersStore[guid];
        return LfgUpdateData(LFG_UPDATETYPE_UPDATE_STATUS, playerData.GetState(), playerData.GetSelectedDungeons());
    }

    bool LFGMgr::IsSeasonActive(uint32 dungeonId)
    {
        switch (dungeonId)
        {
            case LFG_DUNGEON_HEADLESS_HORSEMAN:
                return IsHolidayActive(HOLIDAY_HALLOWS_END);
            case LFG_DUNGEON_FROST_LORD_AHUNE:
                return IsHolidayActive(HOLIDAY_FIRE_FESTIVAL);
            case LFG_DUNGEON_COREN_DIREBREW:
                return IsHolidayActive(HOLIDAY_BREWFEST);
            case LFG_DUNGEON_CROWN_CHEMICAL_CO:
                return IsHolidayActive(HOLIDAY_LOVE_IS_IN_THE_AIR);
        }
        return false;
    }

    void LFGMgr::SetupGroupMember(ObjectGuid guid, ObjectGuid gguid)
    {
        LfgDungeonSet dungeons;
        dungeons.insert(GetDungeon(gguid));
        SetSelectedDungeons(guid, dungeons);
        SetState(guid, GetState(gguid));
        SetGroup(guid, gguid);
        AddPlayerToGroup(gguid, guid);
    }

    bool LFGMgr::selectedRandomLfgDungeon(ObjectGuid guid)
    {
        if (GetState(guid) != LFG_STATE_NONE)
        {
            LfgDungeonSet const& dungeons = GetSelectedDungeons(guid);
            if (!dungeons.empty())
            {
                LFGDungeonData const* dungeon = GetLFGDungeon(*dungeons.begin());
                if (dungeon && (dungeon->type == LFG_TYPE_RANDOM || dungeon->seasonal))
                    return true;
            }
        }

        return false;
    }

    bool LFGMgr::inLfgDungeonMap(ObjectGuid guid, uint32 map, Difficulty difficulty)
    {
        if (!guid.IsGroup())
            guid = GetGroup(guid);

        if (uint32 dungeonId = GetDungeon(guid, true))
            if (LFGDungeonData const* dungeon = GetLFGDungeon(dungeonId))
                if (uint32(dungeon->map) == map && dungeon->difficulty == difficulty)
                    return true;

        return false;
    }

    uint32 LFGMgr::GetLFGDungeonEntry(uint32 id)
    {
        if (id)
            if (LFGDungeonData const* dungeon = GetLFGDungeon(id))
                return dungeon->Entry();

        return 0;
    }

    LfgDungeonSet LFGMgr::GetRandomAndSeasonalDungeons(uint8 level, uint8 expansion)
    {
        LfgDungeonSet randomDungeons;
        for (lfg::LFGDungeonContainer::const_iterator itr = LfgDungeonStore.begin(); itr != LfgDungeonStore.end(); ++itr)
        {
            lfg::LFGDungeonData const& dungeon = itr->second;
            if ((dungeon.type == lfg::LFG_TYPE_RANDOM || (dungeon.seasonal && sLFGMgr->IsSeasonActive(dungeon.id)))
                    && dungeon.expansion <= expansion && dungeon.minlevel <= level && level <= dungeon.maxlevel)
                randomDungeons.insert(dungeon.Entry());
        }
        return randomDungeons;
    }

} // namespace lfg<|MERGE_RESOLUTION|>--- conflicted
+++ resolved
@@ -1708,11 +1708,7 @@
                         if (bgQueueTypeId != BATTLEGROUND_QUEUE_NONE)
                         {
                             plr->RemoveBattlegroundQueueId(bgQueueTypeId);
-<<<<<<< HEAD
-                            sBattlegroundMgr->GetBattlegroundQueue(bgQueueTypeId).RemovePlayer(plr->GetGUID(), false, i);
-=======
                             sBattlegroundMgr->GetBattlegroundQueue(bgQueueTypeId).RemovePlayer(plr->GetGUID(), true);
->>>>>>> 9f4f8243
                         }
                     }
                 }
