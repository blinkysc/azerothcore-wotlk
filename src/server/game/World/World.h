--- conflicted
+++ resolved
@@ -340,16 +340,9 @@
     // used World DB version
     void LoadDBVersion() override;
     [[nodiscard]] char const* GetDBVersion() const override { return m_DBVersion.c_str(); }
-<<<<<<< HEAD
-    [[nodiscard]] char const* GetWorldDBRevision() const override { return m_WorldDBRevision.c_str(); }
-    [[nodiscard]] char const* GetCharacterDBRevision() const override { return m_CharacterDBRevision.c_str(); }
-    [[nodiscard]] char const* GetAuthDBRevision() const override { return m_AuthDBRevision.c_str(); }
 #ifdef MOD_PLAYERBOTS
     [[nodiscard]] char const* GetPlayerbotsDBRevision() const { return m_PlayerbotsDBRevision.c_str(); }
 #endif
-=======
-
->>>>>>> 0ffa270c
     void LoadAutobroadcasts() override;
 
     void UpdateAreaDependentAuras() override;
@@ -448,15 +441,9 @@
 
     // used versions
     std::string m_DBVersion;
-<<<<<<< HEAD
-    std::string m_WorldDBRevision;
-    std::string m_CharacterDBRevision;
-    std::string m_AuthDBRevision;
 #ifdef MOD_PLAYERBOTS
     std::string m_PlayerbotsDBRevision;
 #endif
-=======
->>>>>>> 0ffa270c
 
     typedef std::map<uint8, std::string> AutobroadcastsMap;
     AutobroadcastsMap m_Autobroadcasts;
