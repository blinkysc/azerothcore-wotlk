--- conflicted
+++ resolved
@@ -337,13 +337,9 @@
     // used World DB version
     void LoadDBVersion() override;
     [[nodiscard]] char const* GetDBVersion() const override { return _dbVersion.c_str(); }
-<<<<<<< HEAD
 #ifdef MOD_PLAYERBOTS
     [[nodiscard]] char const* GetPlayerbotsDBRevision() const override { return m_PlayerbotsDBRevision.c_str(); }
 #endif
-    void LoadMotd() override;
-=======
->>>>>>> a05ee01e
 
     void UpdateAreaDependentAuras() override;
 
