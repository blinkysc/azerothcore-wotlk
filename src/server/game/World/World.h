/*
 * This file is part of the AzerothCore Project. See AUTHORS file for Copyright information
 *
 * This program is free software; you can redistribute it and/or modify it
 * under the terms of the GNU Affero General Public License as published by the
 * Free Software Foundation; either version 3 of the License, or (at your
 * option) any later version.
 *
 * This program is distributed in the hope that it will be useful, but WITHOUT
 * ANY WARRANTY; without even the implied warranty of MERCHANTABILITY or
 * FITNESS FOR A PARTICULAR PURPOSE. See the GNU Affero General Public License for
 * more details.
 *
 * You should have received a copy of the GNU General Public License along
 * with this program. If not, see <http://www.gnu.org/licenses/>.
 */

/// \addtogroup world The World
/// @{
/// \file

#ifndef __WORLD_H
#define __WORLD_H

#include "DatabaseEnvFwd.h"
#include "IWorld.h"
#include "LockedQueue.h"
#include "ObjectGuid.h"
#include "SharedDefines.h"
#include "Timer.h"
#include <atomic>
#include <list>
#include <map>
#include <unordered_map>

class Object;
class WorldPacket;
class WorldSocket;
class SystemMgr;

struct Realm;

AC_GAME_API extern Realm realm;

enum ShutdownMask : uint8
{
    SHUTDOWN_MASK_RESTART = 1,
    SHUTDOWN_MASK_IDLE    = 2,
};

enum ShutdownExitCode : uint8
{
    SHUTDOWN_EXIT_CODE = 0,
    ERROR_EXIT_CODE    = 1,
    RESTART_EXIT_CODE  = 2,
};

/// Timers for different object refresh rates
enum WorldTimers
{
    WUPDATE_WEATHERS,
    WUPDATE_UPTIME,
    WUPDATE_CORPSES,
    WUPDATE_EVENTS,
    WUPDATE_CLEANDB,
    WUPDATE_AUTOBROADCAST,
    WUPDATE_MAILBOXQUEUE,
    WUPDATE_PINGDB,
    WUPDATE_5_SECS,
    WUPDATE_WHO_LIST,
    WUPDATE_COUNT
};

/// Can be used in SMSG_AUTH_RESPONSE packet
enum BillingPlanFlags
{
    SESSION_NONE            = 0x00,
    SESSION_UNUSED          = 0x01,
    SESSION_RECURRING_BILL  = 0x02,
    SESSION_FREE_TRIAL      = 0x04,
    SESSION_IGR             = 0x08,
    SESSION_USAGE           = 0x10,
    SESSION_TIME_MIXTURE    = 0x20,
    SESSION_RESTRICTED      = 0x40,
    SESSION_ENABLE_CAIS     = 0x80,
};

enum RealmZone
{
    REALM_ZONE_UNKNOWN       = 0,                           // any language
    REALM_ZONE_DEVELOPMENT   = 1,                           // any language
    REALM_ZONE_UNITED_STATES = 2,                           // extended-Latin
    REALM_ZONE_OCEANIC       = 3,                           // extended-Latin
    REALM_ZONE_LATIN_AMERICA = 4,                           // extended-Latin
    REALM_ZONE_TOURNAMENT_5  = 5,                           // basic-Latin at create, any at login
    REALM_ZONE_KOREA         = 6,                           // East-Asian
    REALM_ZONE_TOURNAMENT_7  = 7,                           // basic-Latin at create, any at login
    REALM_ZONE_ENGLISH       = 8,                           // extended-Latin
    REALM_ZONE_GERMAN        = 9,                           // extended-Latin
    REALM_ZONE_FRENCH        = 10,                          // extended-Latin
    REALM_ZONE_SPANISH       = 11,                          // extended-Latin
    REALM_ZONE_RUSSIAN       = 12,                          // Cyrillic
    REALM_ZONE_TOURNAMENT_13 = 13,                          // basic-Latin at create, any at login
    REALM_ZONE_TAIWAN        = 14,                          // East-Asian
    REALM_ZONE_TOURNAMENT_15 = 15,                          // basic-Latin at create, any at login
    REALM_ZONE_CHINA         = 16,                          // East-Asian
    REALM_ZONE_CN1           = 17,                          // basic-Latin at create, any at login
    REALM_ZONE_CN2           = 18,                          // basic-Latin at create, any at login
    REALM_ZONE_CN3           = 19,                          // basic-Latin at create, any at login
    REALM_ZONE_CN4           = 20,                          // basic-Latin at create, any at login
    REALM_ZONE_CN5           = 21,                          // basic-Latin at create, any at login
    REALM_ZONE_CN6           = 22,                          // basic-Latin at create, any at login
    REALM_ZONE_CN7           = 23,                          // basic-Latin at create, any at login
    REALM_ZONE_CN8           = 24,                          // basic-Latin at create, any at login
    REALM_ZONE_TOURNAMENT_25 = 25,                          // basic-Latin at create, any at login
    REALM_ZONE_TEST_SERVER   = 26,                          // any language
    REALM_ZONE_TOURNAMENT_27 = 27,                          // basic-Latin at create, any at login
    REALM_ZONE_QA_SERVER     = 28,                          // any language
    REALM_ZONE_CN9           = 29,                          // basic-Latin at create, any at login
    REALM_ZONE_TEST_SERVER_2 = 30,                          // any language
    REALM_ZONE_CN10          = 31,                          // basic-Latin at create, any at login
    REALM_ZONE_CTC           = 32,
    REALM_ZONE_CNC           = 33,
    REALM_ZONE_CN1_4         = 34,                          // basic-Latin at create, any at login
    REALM_ZONE_CN2_6_9       = 35,                          // basic-Latin at create, any at login
    REALM_ZONE_CN3_7         = 36,                          // basic-Latin at create, any at login
    REALM_ZONE_CN5_8         = 37                           // basic-Latin at create, any at login
};

// xinef: petitions storage
struct PetitionData
{
};

/// The World
class World: public IWorld
{
public:
    World();
    ~World() override;

    static World* instance();

    static uint32 m_worldLoopCounter;

    /// Deny clients?
    [[nodiscard]] bool IsClosed() const override;

    /// Close world
    void SetClosed(bool val) override;

    /// Security level limitations
    [[nodiscard]] AccountTypes GetPlayerSecurityLimit() const override { return _allowedSecurityLevel; }
    void SetPlayerSecurityLimit(AccountTypes sec) override;
    void LoadDBAllowedSecurityLevel() override;

    /// \todo Actions on m_allowMovement still to be implemented
    /// Is movement allowed?
    [[nodiscard]] bool getAllowMovement() const override { return _allowMovement; }
    /// Allow/Disallow object movements
    void SetAllowMovement(bool allow) override { _allowMovement = allow; }

    [[nodiscard]] LocaleConstant GetDefaultDbcLocale() const override { return _defaultDbcLocale; }

    /// Get the path where data (dbc, maps) are stored on disk
    [[nodiscard]] std::string const& GetDataPath() const override { return _dataPath; }

    /// Next daily quests and random bg reset time
    [[nodiscard]] Seconds GetNextDailyQuestsResetTime() const override { return _nextDailyQuestReset; }
    [[nodiscard]] Seconds GetNextWeeklyQuestsResetTime() const override { return _nextWeeklyQuestReset; }
    [[nodiscard]] Seconds GetNextRandomBGResetTime() const override { return _nextRandomBGReset; }

    /// Get the maximum skill level a player can reach
    [[nodiscard]] uint16 GetConfigMaxSkillValue() const override
    {
        uint16 lvl = uint16(getIntConfig(CONFIG_MAX_PLAYER_LEVEL));
        return lvl > 60 ? 300 + ((lvl - 60) * 75) / 10 : lvl * 5;
    }

    void SetInitialWorldSettings() override;
    void LoadConfigSettings(bool reload = false) override;

    /// Are we in the middle of a shutdown?
    [[nodiscard]] bool IsShuttingDown() const override { return _shutdownTimer > 0; }
    [[nodiscard]] uint32 GetShutDownTimeLeft() const override { return _shutdownTimer; }
    void ShutdownServ(uint32 time, uint32 options, uint8 exitcode, std::string const& reason = std::string()) override;
    void ShutdownCancel() override;
    void ShutdownMsg(bool show = false, Player* player = nullptr, std::string const& reason = std::string()) override;
    static uint8 GetExitCode() { return _exitCode; }
    static void StopNow(uint8 exitcode) { _stopEvent = true; _exitCode = exitcode; }
    static bool IsStopped() { return _stopEvent; }

    void Update(uint32 diff) override;

    void setRate(ServerConfigs index, float value) override;
    float getRate(ServerConfigs index) const override;

    void setBoolConfig(ServerConfigs index, bool value) override;
    bool getBoolConfig(ServerConfigs index) const override;

    void setFloatConfig(ServerConfigs index, float value) override;
    float getFloatConfig(ServerConfigs index) const override;

    void setIntConfig(ServerConfigs index, uint32 value) override;
    uint32 getIntConfig(ServerConfigs index) const override;

    void setStringConfig(ServerConfigs index, std::string const& value) override;
    std::string_view getStringConfig(ServerConfigs index) const override;

    /// Are we on a "Player versus Player" server?
    [[nodiscard]] bool IsPvPRealm() const override;
    [[nodiscard]] bool IsFFAPvPRealm() const override;

    // for max speed access
    static float GetMaxVisibleDistanceOnContinents()    { return _maxVisibleDistanceOnContinents; }
    static float GetMaxVisibleDistanceInInstances()     { return _maxVisibleDistanceInInstances;  }
    static float GetMaxVisibleDistanceInBGArenas()      { return _maxVisibleDistanceInBGArenas;   }

    // our: needed for arena spectator subscriptions
    uint32 GetNextWhoListUpdateDelaySecs() override;

    void ProcessCliCommands() override;
    void QueueCliCommand(CliCommandHolder* commandHolder) override { _cliCmdQueue.add(commandHolder); }

    void ForceGameEventUpdate() override;

    void UpdateRealmCharCount(uint32 accid) override;

    [[nodiscard]] LocaleConstant GetAvailableDbcLocale(LocaleConstant locale) const override { if (_availableDbcLocaleMask & (1 << locale)) return locale; else return _defaultDbcLocale; }

    // used World DB version
    void LoadDBVersion() override;
    [[nodiscard]] char const* GetDBVersion() const override { return _dbVersion.c_str(); }
#ifdef MOD_PLAYERBOTS
    [[nodiscard]] char const* GetPlayerbotsDBRevision() const override { return m_PlayerbotsDBRevision.c_str(); }
#endif

    void UpdateAreaDependentAuras() override;

    [[nodiscard]] uint32 GetCleaningFlags() const override { return _cleaningFlags; }
    void   SetCleaningFlags(uint32 flags) override { _cleaningFlags = flags; }
    void   ResetEventSeasonalQuests(uint16 event_id) override;

    [[nodiscard]] std::string const& GetRealmName() const override { return _realmName; } // pussywizard
    void SetRealmName(std::string name) override { _realmName = name; } // pussywizard

    void RemoveOldCorpses() override;

protected:
    void _UpdateGameTime();
    // callback for UpdateRealmCharacters
    void _UpdateRealmCharCount(PreparedQueryResult resultCharCount,uint32 accountId);

    void InitDailyQuestResetTime();
    void InitWeeklyQuestResetTime();
    void InitMonthlyQuestResetTime();
    void InitRandomBGResetTime();
    void InitCalendarOldEventsDeletionTime();
    void InitGuildResetTime();
    void ResetDailyQuests();
    void ResetWeeklyQuests();
    void ResetMonthlyQuests();
    void ResetRandomBG();
    void CalendarDeleteOldEvents();
    void ResetGuildCap();

    SQLQueryHolderCallback& AddQueryHolderCallback(SQLQueryHolderCallback&& callback) override;

private:
    WorldConfig _worldConfig;

    static std::atomic_long _stopEvent;
    static uint8 _exitCode;
    uint32 _shutdownTimer;
    uint32 _shutdownMask;
    std::string _shutdownReason;

    uint32 _cleaningFlags;

    bool _isClosed;

    IntervalTimer _timers[WUPDATE_COUNT];
    Seconds _mail_expire_check_timer;

    AccountTypes _allowedSecurityLevel;
    LocaleConstant _defaultDbcLocale;                     // from config for one from loaded DBC locales
    uint32 _availableDbcLocaleMask;                       // by loaded DBC
    void DetectDBCLang();
    bool _allowMovement;
    std::string _dataPath;

    // for max speed access
    static float _maxVisibleDistanceOnContinents;
    static float _maxVisibleDistanceInInstances;
    static float _maxVisibleDistanceInBGArenas;

    std::string _realmName;

    // CLI command holder to be thread safe
    LockedQueue<CliCommandHolder*> _cliCmdQueue;

    // next daily quests and random bg reset time
    Seconds _nextDailyQuestReset;
    Seconds _nextWeeklyQuestReset;
    Seconds _nextMonthlyQuestReset;
    Seconds _nextRandomBGReset;
    Seconds _nextCalendarOldEventsDeletionTime;
    Seconds _nextGuildReset;

    // used versions
    std::string _dbVersion;
<<<<<<< HEAD
#ifdef MOD_PLAYERBOTS
    std::string m_PlayerbotsDBRevision;
#endif
=======
    uint32 _dbClientCacheVersion;
>>>>>>> 161898b7

    void ProcessQueryCallbacks();
    QueryCallbackProcessor _queryProcessor;
    AsyncCallbackProcessor<SQLQueryHolderCallback> _queryHolderProcessor;

    /**
     * @brief Executed when a World Session is being finalized. Be it from a normal login or via queue popping.
     *
     * @param session The World Session that we are finalizing.
     */
    inline void FinalizePlayerWorldSession(WorldSession* session);
};

std::unique_ptr<IWorld>& getWorldInstance();
#define sWorld getWorldInstance()

#endif
/// @}<|MERGE_RESOLUTION|>--- conflicted
+++ resolved
@@ -309,13 +309,10 @@
 
     // used versions
     std::string _dbVersion;
-<<<<<<< HEAD
+    uint32 _dbClientCacheVersion;
 #ifdef MOD_PLAYERBOTS
     std::string m_PlayerbotsDBRevision;
 #endif
-=======
-    uint32 _dbClientCacheVersion;
->>>>>>> 161898b7
 
     void ProcessQueryCallbacks();
     QueryCallbackProcessor _queryProcessor;
