/*
 * This file is part of the AzerothCore Project. See AUTHORS file for Copyright information
 *
 * This program is free software; you can redistribute it and/or modify it
 * under the terms of the GNU Affero General Public License as published by the
 * Free Software Foundation; either version 3 of the License, or (at your
 * option) any later version.
 *
 * This program is distributed in the hope that it will be useful, but WITHOUT
 * ANY WARRANTY; without even the implied warranty of MERCHANTABILITY or
 * FITNESS FOR A PARTICULAR PURPOSE. See the GNU Affero General Public License for
 * more details.
 *
 * You should have received a copy of the GNU General Public License along
 * with this program. If not, see <http://www.gnu.org/licenses/>.
 */

/// \addtogroup world The World
/// @{
/// \file

#ifndef __WORLD_H
#define __WORLD_H

#include "IWorld.h"
#include "LockedQueue.h"
#include "ObjectGuid.h"
#include "QueryResult.h"
#include "SharedDefines.h"
#include "Timer.h"
#include <atomic>
#include <list>
#include <map>
#include <set>
#include <unordered_map>

class Object;
class WorldPacket;
class WorldSocket;
class SystemMgr;

struct Realm;

AC_GAME_API extern Realm realm;

enum ShutdownMask
{
    SHUTDOWN_MASK_RESTART = 1,
    SHUTDOWN_MASK_IDLE    = 2,
};

enum ShutdownExitCode
{
    SHUTDOWN_EXIT_CODE = 0,
    ERROR_EXIT_CODE    = 1,
    RESTART_EXIT_CODE  = 2,
};

/// Timers for different object refresh rates
enum WorldTimers
{
    WUPDATE_AUCTIONS,
    WUPDATE_WEATHERS,
    WUPDATE_UPTIME,
    WUPDATE_CORPSES,
    WUPDATE_EVENTS,
    WUPDATE_CLEANDB,
    WUPDATE_AUTOBROADCAST,
    WUPDATE_MAILBOXQUEUE,
    WUPDATE_PINGDB,
    WUPDATE_5_SECS,
    WUPDATE_WHO_LIST,
    WUPDATE_COUNT
};

/// Can be used in SMSG_AUTH_RESPONSE packet
enum BillingPlanFlags
{
    SESSION_NONE            = 0x00,
    SESSION_UNUSED          = 0x01,
    SESSION_RECURRING_BILL  = 0x02,
    SESSION_FREE_TRIAL      = 0x04,
    SESSION_IGR             = 0x08,
    SESSION_USAGE           = 0x10,
    SESSION_TIME_MIXTURE    = 0x20,
    SESSION_RESTRICTED      = 0x40,
    SESSION_ENABLE_CAIS     = 0x80,
};

enum RealmZone
{
    REALM_ZONE_UNKNOWN       = 0,                           // any language
    REALM_ZONE_DEVELOPMENT   = 1,                           // any language
    REALM_ZONE_UNITED_STATES = 2,                           // extended-Latin
    REALM_ZONE_OCEANIC       = 3,                           // extended-Latin
    REALM_ZONE_LATIN_AMERICA = 4,                           // extended-Latin
    REALM_ZONE_TOURNAMENT_5  = 5,                           // basic-Latin at create, any at login
    REALM_ZONE_KOREA         = 6,                           // East-Asian
    REALM_ZONE_TOURNAMENT_7  = 7,                           // basic-Latin at create, any at login
    REALM_ZONE_ENGLISH       = 8,                           // extended-Latin
    REALM_ZONE_GERMAN        = 9,                           // extended-Latin
    REALM_ZONE_FRENCH        = 10,                          // extended-Latin
    REALM_ZONE_SPANISH       = 11,                          // extended-Latin
    REALM_ZONE_RUSSIAN       = 12,                          // Cyrillic
    REALM_ZONE_TOURNAMENT_13 = 13,                          // basic-Latin at create, any at login
    REALM_ZONE_TAIWAN        = 14,                          // East-Asian
    REALM_ZONE_TOURNAMENT_15 = 15,                          // basic-Latin at create, any at login
    REALM_ZONE_CHINA         = 16,                          // East-Asian
    REALM_ZONE_CN1           = 17,                          // basic-Latin at create, any at login
    REALM_ZONE_CN2           = 18,                          // basic-Latin at create, any at login
    REALM_ZONE_CN3           = 19,                          // basic-Latin at create, any at login
    REALM_ZONE_CN4           = 20,                          // basic-Latin at create, any at login
    REALM_ZONE_CN5           = 21,                          // basic-Latin at create, any at login
    REALM_ZONE_CN6           = 22,                          // basic-Latin at create, any at login
    REALM_ZONE_CN7           = 23,                          // basic-Latin at create, any at login
    REALM_ZONE_CN8           = 24,                          // basic-Latin at create, any at login
    REALM_ZONE_TOURNAMENT_25 = 25,                          // basic-Latin at create, any at login
    REALM_ZONE_TEST_SERVER   = 26,                          // any language
    REALM_ZONE_TOURNAMENT_27 = 27,                          // basic-Latin at create, any at login
    REALM_ZONE_QA_SERVER     = 28,                          // any language
    REALM_ZONE_CN9           = 29,                          // basic-Latin at create, any at login
    REALM_ZONE_TEST_SERVER_2 = 30,                          // any language
    REALM_ZONE_CN10          = 31,                          // basic-Latin at create, any at login
    REALM_ZONE_CTC           = 32,
    REALM_ZONE_CNC           = 33,
    REALM_ZONE_CN1_4         = 34,                          // basic-Latin at create, any at login
    REALM_ZONE_CN2_6_9       = 35,                          // basic-Latin at create, any at login
    REALM_ZONE_CN3_7         = 36,                          // basic-Latin at create, any at login
    REALM_ZONE_CN5_8         = 37                           // basic-Latin at create, any at login
};

enum WorldStates
{
    WS_ARENA_DISTRIBUTION_TIME                 = 20001,                     // Next arena distribution time
    WS_WEEKLY_QUEST_RESET_TIME                 = 20002,                     // Next weekly reset time
    WS_BG_DAILY_RESET_TIME                     = 20003,                     // Next daily BG reset time
    WS_CLEANING_FLAGS                          = 20004,                     // Cleaning Flags
    WS_DAILY_QUEST_RESET_TIME                  = 20005,                     // Next daily reset time
    WS_GUILD_DAILY_RESET_TIME                  = 20006,                     // Next guild cap reset time
    WS_MONTHLY_QUEST_RESET_TIME                = 20007,                     // Next monthly reset time
    WS_DAILY_CALENDAR_DELETION_OLD_EVENTS_TIME = 20008                      // Next daily calendar deletions of old events time
};

#define WORLD_SLEEP_CONST 10

// xinef: petitions storage
struct PetitionData
{
};

/// The World
class World: public IWorld
{
public:
    World();
    ~World() override;

    static World* instance();

    static uint32 m_worldLoopCounter;

    [[nodiscard]] WorldSession* FindSession(uint32 id) const override;
    [[nodiscard]] WorldSession* FindOfflineSession(uint32 id) const override;
    [[nodiscard]] WorldSession* FindOfflineSessionForCharacterGUID(ObjectGuid::LowType guidLow) const override;
    void AddSession(WorldSession* s) override;
    void SendAutoBroadcast() override;
    bool KickSession(uint32 id) override;
    /// Get the number of current active sessions
    void UpdateMaxSessionCounters() override;
    [[nodiscard]] const SessionMap& GetAllSessions() const override { return m_sessions; }
    [[nodiscard]] uint32 GetActiveAndQueuedSessionCount() const override { return m_sessions.size(); }
    [[nodiscard]] uint32 GetActiveSessionCount() const override { return m_sessions.size() - m_QueuedPlayer.size(); }
    [[nodiscard]] uint32 GetQueuedSessionCount() const override { return m_QueuedPlayer.size(); }
    /// Get the maximum number of parallel sessions on the server since last reboot
    [[nodiscard]] uint32 GetMaxQueuedSessionCount() const override { return m_maxQueuedSessionCount; }
    [[nodiscard]] uint32 GetMaxActiveSessionCount() const override { return m_maxActiveSessionCount; }
    /// Get number of players
    [[nodiscard]] inline uint32 GetPlayerCount() const override { return m_PlayerCount; }
    [[nodiscard]] inline uint32 GetMaxPlayerCount() const override { return m_MaxPlayerCount; }

    /// Increase/Decrease number of players
    inline void IncreasePlayerCount() override
    {
        m_PlayerCount++;
        m_MaxPlayerCount = std::max(m_MaxPlayerCount, m_PlayerCount);
    }
    inline void DecreasePlayerCount() override { m_PlayerCount--; }

    Player* FindPlayerInZone(uint32 zone) override;

    /// Deny clients?
    [[nodiscard]] bool IsClosed() const override;

    /// Close world
    void SetClosed(bool val) override;

    /// Security level limitations
    [[nodiscard]] AccountTypes GetPlayerSecurityLimit() const override { return m_allowedSecurityLevel; }
    void SetPlayerSecurityLimit(AccountTypes sec) override;
    void LoadDBAllowedSecurityLevel() override;

    /// Active session server limit
    void SetPlayerAmountLimit(uint32 limit) override { m_playerLimit = limit; }
    [[nodiscard]] uint32 GetPlayerAmountLimit() const override { return m_playerLimit; }

    //player Queue
    typedef std::list<WorldSession*> Queue;
    void AddQueuedPlayer(WorldSession*) override;
    bool RemoveQueuedPlayer(WorldSession* session) override;
    int32 GetQueuePos(WorldSession*) override;
    bool HasRecentlyDisconnected(WorldSession*) override;

    /// \todo Actions on m_allowMovement still to be implemented
    /// Is movement allowed?
    [[nodiscard]] bool getAllowMovement() const override { return m_allowMovement; }
    /// Allow/Disallow object movements
    void SetAllowMovement(bool allow) override { m_allowMovement = allow; }

    /// Set the string for new characters (first login)
    void SetNewCharString(std::string const& str) override { m_newCharString = str; }
    /// Get the string for new characters (first login)
    [[nodiscard]] std::string const& GetNewCharString() const override { return m_newCharString; }

    [[nodiscard]] LocaleConstant GetDefaultDbcLocale() const override { return m_defaultDbcLocale; }

    /// Get the path where data (dbc, maps) are stored on disk
    [[nodiscard]] std::string const& GetDataPath() const override { return m_dataPath; }

    /// Next daily quests and random bg reset time
    [[nodiscard]] Seconds GetNextDailyQuestsResetTime() const override { return m_NextDailyQuestReset; }
    [[nodiscard]] Seconds GetNextWeeklyQuestsResetTime() const override { return m_NextWeeklyQuestReset; }
    [[nodiscard]] Seconds GetNextRandomBGResetTime() const override { return m_NextRandomBGReset; }

    /// Get the maximum skill level a player can reach
    [[nodiscard]] uint16 GetConfigMaxSkillValue() const override
    {
        uint16 lvl = uint16(getIntConfig(CONFIG_MAX_PLAYER_LEVEL));
        return lvl > 60 ? 300 + ((lvl - 60) * 75) / 10 : lvl * 5;
    }

    void SetInitialWorldSettings() override;
    void LoadConfigSettings(bool reload = false) override;

    void SendWorldText(uint32 string_id, ...) override;
    void SendGlobalText(const char* text, WorldSession* self) override;
    void SendGMText(uint32 string_id, ...) override;
    void SendGlobalMessage(WorldPacket const* packet, WorldSession* self = nullptr, TeamId teamId = TEAM_NEUTRAL) override;
    void SendGlobalGMMessage(WorldPacket const* packet, WorldSession* self = nullptr, TeamId teamId = TEAM_NEUTRAL) override;
    bool SendZoneMessage(uint32 zone, WorldPacket const* packet, WorldSession* self = nullptr, TeamId teamId = TEAM_NEUTRAL) override;
    void SendZoneText(uint32 zone, const char* text, WorldSession* self = nullptr, TeamId teamId = TEAM_NEUTRAL) override;
    void SendServerMessage(ServerMessageType messageID, std::string stringParam = "", Player* player = nullptr) override;

    void SendWorldTextOptional(uint32 string_id, uint32 flag, ...) override;

    /// Are we in the middle of a shutdown?
    [[nodiscard]] bool IsShuttingDown() const override { return m_ShutdownTimer > 0; }
    [[nodiscard]] uint32 GetShutDownTimeLeft() const override { return m_ShutdownTimer; }
    void ShutdownServ(uint32 time, uint32 options, uint8 exitcode, const std::string& reason = std::string()) override;
    void ShutdownCancel() override;
    void ShutdownMsg(bool show = false, Player* player = nullptr, const std::string& reason = std::string()) override;
    static uint8 GetExitCode() { return m_ExitCode; }
    static void StopNow(uint8 exitcode) { m_stopEvent = true; m_ExitCode = exitcode; }
    static bool IsStopped() { return m_stopEvent; }

    void Update(uint32 diff) override;

    void UpdateSessions(uint32 diff) override;
    /// Set a server rate (see #Rates)
    void setRate(Rates rate, float value) override { rate_values[rate] = value; }
    /// Get a server rate (see #Rates)
    [[nodiscard]] float getRate(Rates rate) const override { return rate_values[rate]; }

    /// Set a server configuration element (see #WorldConfigs)
    void setBoolConfig(WorldBoolConfigs index, bool value) override
    {
        if (index < BOOL_CONFIG_VALUE_COUNT)
            m_bool_configs[index] = value;
    }

    /// Get a server configuration element (see #WorldConfigs)
    [[nodiscard]] bool getBoolConfig(WorldBoolConfigs index) const override
    {
        return index < BOOL_CONFIG_VALUE_COUNT ? m_bool_configs[index] : false;
    }

    /// Set a server configuration element (see #WorldConfigs)
    void setFloatConfig(WorldFloatConfigs index, float value) override
    {
        if (index < FLOAT_CONFIG_VALUE_COUNT)
            m_float_configs[index] = value;
    }

    /// Get a server configuration element (see #WorldConfigs)
    [[nodiscard]] float getFloatConfig(WorldFloatConfigs index) const override
    {
        return index < FLOAT_CONFIG_VALUE_COUNT ? m_float_configs[index] : 0;
    }

    /// Set a server configuration element (see #WorldConfigs)
    void setIntConfig(WorldIntConfigs index, uint32 value) override
    {
        if (index < INT_CONFIG_VALUE_COUNT)
            m_int_configs[index] = value;
    }

    /// Get a server configuration element (see #WorldConfigs)
    [[nodiscard]] uint32 getIntConfig(WorldIntConfigs index) const override
    {
        return index < INT_CONFIG_VALUE_COUNT ? m_int_configs[index] : 0;
    }

    void setWorldState(uint32 index, uint64 value) override;
    [[nodiscard]] uint64 getWorldState(uint32 index) const override;
    void LoadWorldStates() override;

    /// Are we on a "Player versus Player" server?
    [[nodiscard]] bool IsPvPRealm() const override;
    [[nodiscard]] bool IsFFAPvPRealm() const override;

    void KickAll() override;
    void KickAllLess(AccountTypes sec) override;

    // for max speed access
    static float GetMaxVisibleDistanceOnContinents()    { return m_MaxVisibleDistanceOnContinents; }
    static float GetMaxVisibleDistanceInInstances()     { return m_MaxVisibleDistanceInInstances;  }
    static float GetMaxVisibleDistanceInBGArenas()      { return m_MaxVisibleDistanceInBGArenas;   }

    // our: needed for arena spectator subscriptions
    uint32 GetNextWhoListUpdateDelaySecs() override;

    void ProcessCliCommands() override;
    void QueueCliCommand(CliCommandHolder* commandHolder) override { cliCmdQueue.add(commandHolder); }

    void ForceGameEventUpdate() override;

    void UpdateRealmCharCount(uint32 accid) override;

    [[nodiscard]] LocaleConstant GetAvailableDbcLocale(LocaleConstant locale) const override { if (m_availableDbcLocaleMask & (1 << locale)) return locale; else return m_defaultDbcLocale; }

    // used World DB version
    void LoadDBVersion() override;
    void LoadDBRevision() override;
    [[nodiscard]] char const* GetDBVersion() const override { return m_DBVersion.c_str(); }
    [[nodiscard]] char const* GetWorldDBRevision() const override { return m_WorldDBRevision.c_str(); }
    [[nodiscard]] char const* GetCharacterDBRevision() const override { return m_CharacterDBRevision.c_str(); }
    [[nodiscard]] char const* GetAuthDBRevision() const override { return m_AuthDBRevision.c_str(); }
<<<<<<< HEAD

#ifdef MOD_PLAYERBOTS
    [[nodiscard]] char const* GetPlayerbotsDBRevision() const { return m_PlayerbotsDBRevision.c_str(); }
#endif
=======
>>>>>>> 9f4f8243

    void LoadAutobroadcasts() override;

    void UpdateAreaDependentAuras() override;

    [[nodiscard]] uint32 GetCleaningFlags() const override { return m_CleaningFlags; }
    void   SetCleaningFlags(uint32 flags) override { m_CleaningFlags = flags; }
    void   ResetEventSeasonalQuests(uint16 event_id) override;

    [[nodiscard]] std::string const& GetRealmName() const override { return _realmName; } // pussywizard
    void SetRealmName(std::string name) override { _realmName = name; } // pussywizard

    void RemoveOldCorpses() override;

protected:
    void _UpdateGameTime();
    // callback for UpdateRealmCharacters
    void _UpdateRealmCharCount(PreparedQueryResult resultCharCount);

    void InitDailyQuestResetTime();
    void InitWeeklyQuestResetTime();
    void InitMonthlyQuestResetTime();
    void InitRandomBGResetTime();
    void InitCalendarOldEventsDeletionTime();
    void InitGuildResetTime();
    void ResetDailyQuests();
    void ResetWeeklyQuests();
    void ResetMonthlyQuests();
    void ResetRandomBG();
    void CalendarDeleteOldEvents();
    void ResetGuildCap();

    SQLQueryHolderCallback& AddQueryHolderCallback(SQLQueryHolderCallback&& callback) override;

private:
    static std::atomic_long m_stopEvent;
    static uint8 m_ExitCode;
    uint32 m_ShutdownTimer;
    uint32 m_ShutdownMask;

    uint32 m_CleaningFlags;

    bool m_isClosed;

    IntervalTimer m_timers[WUPDATE_COUNT];
    Seconds mail_expire_check_timer;

    SessionMap m_sessions;
    SessionMap m_offlineSessions;
    typedef std::unordered_map<uint32, time_t> DisconnectMap;
    DisconnectMap m_disconnects;
    uint32 m_maxActiveSessionCount;
    uint32 m_maxQueuedSessionCount;
    uint32 m_PlayerCount;
    uint32 m_MaxPlayerCount;

    std::string m_newCharString;

    float rate_values[MAX_RATES];
    uint32 m_int_configs[INT_CONFIG_VALUE_COUNT];
    bool m_bool_configs[BOOL_CONFIG_VALUE_COUNT];
    float m_float_configs[FLOAT_CONFIG_VALUE_COUNT];
    typedef std::map<uint32, uint64> WorldStatesMap;
    WorldStatesMap m_worldstates;
    uint32 m_playerLimit;
    AccountTypes m_allowedSecurityLevel;
    LocaleConstant m_defaultDbcLocale;                     // from config for one from loaded DBC locales
    uint32 m_availableDbcLocaleMask;                       // by loaded DBC
    void DetectDBCLang();
    bool m_allowMovement;
    std::string m_dataPath;

    // for max speed access
    static float m_MaxVisibleDistanceOnContinents;
    static float m_MaxVisibleDistanceInInstances;
    static float m_MaxVisibleDistanceInBGArenas;

    std::string _realmName;

    // CLI command holder to be thread safe
    LockedQueue<CliCommandHolder*> cliCmdQueue;

    // next daily quests and random bg reset time
    Seconds m_NextDailyQuestReset;
    Seconds m_NextWeeklyQuestReset;
    Seconds m_NextMonthlyQuestReset;
    Seconds m_NextRandomBGReset;
    Seconds m_NextCalendarOldEventsDeletionTime;
    Seconds m_NextGuildReset;

    //Player Queue
    Queue m_QueuedPlayer;

    // sessions that are added async
    void AddSession_(WorldSession* s);
    LockedQueue<WorldSession*> addSessQueue;

    // used versions
    std::string m_DBVersion;
    std::string m_WorldDBRevision;
    std::string m_CharacterDBRevision;
    std::string m_AuthDBRevision;
#ifdef MOD_PLAYERBOTS
    std::string m_PlayerbotsDBRevision;
#endif

    typedef std::map<uint8, std::string> AutobroadcastsMap;
    AutobroadcastsMap m_Autobroadcasts;

    typedef std::map<uint8, uint8> AutobroadcastsWeightMap;
    AutobroadcastsWeightMap m_AutobroadcastsWeights;

    void ProcessQueryCallbacks();
    QueryCallbackProcessor _queryProcessor;
    AsyncCallbackProcessor<SQLQueryHolderCallback> _queryHolderProcessor;

    /**
     * @brief Executed when a World Session is being finalized. Be it from a normal login or via queue popping.
     *
     * @param session The World Session that we are finalizing.
     */
    inline void FinalizePlayerWorldSession(WorldSession* session);
};

std::unique_ptr<IWorld>& getWorldInstance();
#define sWorld getWorldInstance()

#endif
/// @}<|MERGE_RESOLUTION|>--- conflicted
+++ resolved
@@ -344,14 +344,9 @@
     [[nodiscard]] char const* GetWorldDBRevision() const override { return m_WorldDBRevision.c_str(); }
     [[nodiscard]] char const* GetCharacterDBRevision() const override { return m_CharacterDBRevision.c_str(); }
     [[nodiscard]] char const* GetAuthDBRevision() const override { return m_AuthDBRevision.c_str(); }
-<<<<<<< HEAD
-
 #ifdef MOD_PLAYERBOTS
     [[nodiscard]] char const* GetPlayerbotsDBRevision() const { return m_PlayerbotsDBRevision.c_str(); }
 #endif
-=======
->>>>>>> 9f4f8243
-
     void LoadAutobroadcasts() override;
 
     void UpdateAreaDependentAuras() override;
@@ -382,9 +377,6 @@
     void ResetRandomBG();
     void CalendarDeleteOldEvents();
     void ResetGuildCap();
-
-    SQLQueryHolderCallback& AddQueryHolderCallback(SQLQueryHolderCallback&& callback) override;
-
 private:
     static std::atomic_long m_stopEvent;
     static uint8 m_ExitCode;
@@ -465,7 +457,6 @@
 
     void ProcessQueryCallbacks();
     QueryCallbackProcessor _queryProcessor;
-    AsyncCallbackProcessor<SQLQueryHolderCallback> _queryHolderProcessor;
 
     /**
      * @brief Executed when a World Session is being finalized. Be it from a normal login or via queue popping.
