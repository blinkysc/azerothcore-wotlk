/*
 * This file is part of the AzerothCore Project. See AUTHORS file for Copyright information
 *
 * This program is free software; you can redistribute it and/or modify it
 * under the terms of the GNU Affero General Public License as published by the
 * Free Software Foundation; either version 3 of the License, or (at your
 * option) any later version.
 *
 * This program is distributed in the hope that it will be useful, but WITHOUT
 * ANY WARRANTY; without even the implied warranty of MERCHANTABILITY or
 * FITNESS FOR A PARTICULAR PURPOSE. See the GNU Affero General Public License for
 * more details.
 *
 * You should have received a copy of the GNU General Public License along
 * with this program. If not, see <http://www.gnu.org/licenses/>.
 */

#ifndef AZEROTHCORE_IWORLD_H
#define AZEROTHCORE_IWORLD_H

#include "AsyncCallbackProcessor.h"
#include "Common.h"
#include "Duration.h"
#include "ObjectGuid.h"
#include "QueryHolder.h"
#include "SharedDefines.h"
#include "WorldConfig.h"
#include <unordered_map>

class WorldPacket;
class WorldSession;
class Player;

/// Storage class for commands issued for delayed execution
struct AC_GAME_API CliCommandHolder
{
    using Print = void(*)(void*, std::string_view);
    using CommandFinished = void(*)(void*, bool success);

    void* m_callbackArg;
    char* m_command;
    Print m_print;
    CommandFinished m_commandFinished;

    CliCommandHolder(void* callbackArg, char const* command, Print zprint, CommandFinished commandFinished);
    ~CliCommandHolder();

private:
    CliCommandHolder(CliCommandHolder const& right) = delete;
    CliCommandHolder& operator=(CliCommandHolder const& right) = delete;
};

// ServerMessages.dbc
enum ServerMessageType
{
    SERVER_MSG_SHUTDOWN_TIME      = 1,
    SERVER_MSG_RESTART_TIME       = 2,
    SERVER_MSG_STRING             = 3,
    SERVER_MSG_SHUTDOWN_CANCELLED = 4,
    SERVER_MSG_RESTART_CANCELLED  = 5
};

class IWorld
{
public:
    virtual ~IWorld() = default;
    [[nodiscard]] virtual bool IsClosed() const = 0;
    virtual void SetClosed(bool val) = 0;
    [[nodiscard]] virtual AccountTypes GetPlayerSecurityLimit() const = 0;
    virtual void SetPlayerSecurityLimit(AccountTypes sec) = 0;
    virtual void LoadDBAllowedSecurityLevel() = 0;
    [[nodiscard]] virtual bool getAllowMovement() const = 0;
    virtual void SetAllowMovement(bool allow) = 0;
    [[nodiscard]] virtual LocaleConstant GetDefaultDbcLocale() const = 0;
    [[nodiscard]] virtual std::string const& GetDataPath() const = 0;
    [[nodiscard]] virtual Seconds GetNextDailyQuestsResetTime() const = 0;
    [[nodiscard]] virtual Seconds GetNextWeeklyQuestsResetTime() const = 0;
    [[nodiscard]] virtual Seconds GetNextRandomBGResetTime() const = 0;
    [[nodiscard]] virtual uint16 GetConfigMaxSkillValue() const = 0;
    virtual void SetInitialWorldSettings() = 0;
    virtual void LoadConfigSettings(bool reload = false) = 0;
    [[nodiscard]] virtual bool IsShuttingDown() const = 0;
    [[nodiscard]] virtual uint32 GetShutDownTimeLeft() const = 0;
    virtual void ShutdownServ(uint32 time, uint32 options, uint8 exitcode, const std::string& reason = std::string()) = 0;
    virtual void ShutdownCancel() = 0;
    virtual void ShutdownMsg(bool show = false, Player* player = nullptr, const std::string& reason = std::string()) = 0;
    virtual void Update(uint32 diff) = 0;
    virtual void setRate(ServerConfigs index, float value) = 0;
    [[nodiscard]] virtual float getRate(ServerConfigs index) const = 0;
    virtual void setBoolConfig(ServerConfigs index, bool value) = 0;
    [[nodiscard]] virtual bool getBoolConfig(ServerConfigs index) const = 0;
    virtual void setFloatConfig(ServerConfigs index, float value) = 0;
    [[nodiscard]] virtual float getFloatConfig(ServerConfigs index) const = 0;
    virtual void setIntConfig(ServerConfigs index, uint32 value) = 0;
    [[nodiscard]] virtual uint32 getIntConfig(ServerConfigs index) const = 0;
    virtual void setStringConfig(ServerConfigs index, std::string const& value) = 0;
    virtual std::string_view getStringConfig(ServerConfigs index) const = 0;
    [[nodiscard]] virtual bool IsPvPRealm() const = 0;
    [[nodiscard]] virtual bool IsFFAPvPRealm() const = 0;
    virtual uint32 GetNextWhoListUpdateDelaySecs() = 0;
    virtual void ProcessCliCommands() = 0;
    virtual void QueueCliCommand(CliCommandHolder* commandHolder) = 0;
    virtual void ForceGameEventUpdate() = 0;
    virtual void UpdateRealmCharCount(uint32 accid) = 0;
    [[nodiscard]] virtual LocaleConstant GetAvailableDbcLocale(LocaleConstant locale) const = 0;
    virtual void LoadDBVersion() = 0;
    [[nodiscard]] virtual char const* GetDBVersion() const = 0;
#ifdef MOD_PLAYERBOTS
    [[nodiscard]] virtual char const* GetPlayerbotsDBRevision() const = 0;
#endif
    virtual void UpdateAreaDependentAuras() = 0;
    [[nodiscard]] virtual uint32 GetCleaningFlags() const = 0;
    virtual void   SetCleaningFlags(uint32 flags) = 0;
    virtual void   ResetEventSeasonalQuests(uint16 event_id) = 0;
    [[nodiscard]] virtual std::string const& GetRealmName() const = 0;
    virtual void SetRealmName(std::string name) = 0;
<<<<<<< HEAD
    virtual void RemoveOldCorpses() = 0;
    virtual SQLQueryHolderCallback& AddQueryHolderCallback(SQLQueryHolderCallback&& callback) = 0;
=======
>>>>>>> 9fc8e118
};

#endif //AZEROTHCORE_IWORLD_H<|MERGE_RESOLUTION|>--- conflicted
+++ resolved
@@ -114,11 +114,7 @@
     virtual void   ResetEventSeasonalQuests(uint16 event_id) = 0;
     [[nodiscard]] virtual std::string const& GetRealmName() const = 0;
     virtual void SetRealmName(std::string name) = 0;
-<<<<<<< HEAD
-    virtual void RemoveOldCorpses() = 0;
     virtual SQLQueryHolderCallback& AddQueryHolderCallback(SQLQueryHolderCallback&& callback) = 0;
-=======
->>>>>>> 9fc8e118
 };
 
 #endif //AZEROTHCORE_IWORLD_H