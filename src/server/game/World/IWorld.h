--- conflicted
+++ resolved
@@ -586,12 +586,9 @@
     [[nodiscard]] virtual char const* GetWorldDBRevision() const = 0;
     [[nodiscard]] virtual char const* GetCharacterDBRevision() const = 0;
     [[nodiscard]] virtual char const* GetAuthDBRevision() const = 0;
-<<<<<<< HEAD
 #ifdef MOD_PLAYERBOTS
     [[nodiscard]] virtual char const* GetPlayerbotsDBRevision() const = 0;
 #endif
-=======
->>>>>>> 9f4f8243
     virtual void LoadAutobroadcasts() = 0;
     virtual void UpdateAreaDependentAuras() = 0;
     [[nodiscard]] virtual uint32 GetCleaningFlags() const = 0;
@@ -600,7 +597,6 @@
     [[nodiscard]] virtual std::string const& GetRealmName() const = 0;
     virtual void SetRealmName(std::string name) = 0;
     virtual void RemoveOldCorpses() = 0;
-    virtual SQLQueryHolderCallback& AddQueryHolderCallback(SQLQueryHolderCallback&& callback) = 0;
 };
 
 #endif //AZEROTHCORE_IWORLD_H