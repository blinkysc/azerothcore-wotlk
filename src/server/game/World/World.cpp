/*
 * This file is part of the AzerothCore Project. See AUTHORS file for Copyright information
 *
 * This program is free software; you can redistribute it and/or modify it
 * under the terms of the GNU Affero General Public License as published by the
 * Free Software Foundation; either version 3 of the License, or (at your
 * option) any later version.
 *
 * This program is distributed in the hope that it will be useful, but WITHOUT
 * ANY WARRANTY; without even the implied warranty of MERCHANTABILITY or
 * FITNESS FOR A PARTICULAR PURPOSE. See the GNU Affero General Public License for
 * more details.
 *
 * You should have received a copy of the GNU General Public License along
 * with this program. If not, see <http://www.gnu.org/licenses/>.
 */

/** \file
    \ingroup world
*/

#include "World.h"
#include "AccountMgr.h"
#include "AchievementMgr.h"
#include "AddonMgr.h"
#include "ArenaTeamMgr.h"
#include "AsyncAuctionListing.h"
#include "AuctionHouseMgr.h"
#include "BattlefieldMgr.h"
#include "BattlegroundMgr.h"
#include "CalendarMgr.h"
#include "Channel.h"
#include "ChannelMgr.h"
#include "CharacterDatabaseCleaner.h"
#include "Chat.h"
#include "ChatPackets.h"
#include "Common.h"
#include "ConditionMgr.h"
#include "Config.h"
#include "CreatureAIRegistry.h"
#include "CreatureGroups.h"
#include "CreatureTextMgr.h"
#include "DBCStores.h"
#include "DatabaseEnv.h"
#include "DisableMgr.h"
#include "DynamicVisibility.h"
#include "GameEventMgr.h"
#include "GameGraveyard.h"
#include "GameTime.h"
#include "GitRevision.h"
#include "GridNotifiersImpl.h"
#include "GroupMgr.h"
#include "GuildMgr.h"
#include "IPLocation.h"
#include "InstanceSaveMgr.h"
#include "ItemEnchantmentMgr.h"
#include "LFGMgr.h"
#include "Language.h"
#include "Log.h"
#include "LootItemStorage.h"
#include "LootMgr.h"
#include "MMapFactory.h"
#include "MapMgr.h"
#include "Metric.h"
#include "M2Stores.h"
#include "ObjectMgr.h"
#include "Opcodes.h"
#include "OutdoorPvPMgr.h"
#include "QueryHolder.h"
#include "PetitionMgr.h"
#include "Player.h"
#include "PlayerDump.h"
#include "PoolMgr.h"
#include "Realm.h"
#include "ScriptMgr.h"
#include "ServerMotd.h"
#include "SkillDiscovery.h"
#include "SkillExtraItems.h"
#include "SmartAI.h"
#include "SpellMgr.h"
#include "TaskScheduler.h"
#include "TicketMgr.h"
#include "Transport.h"
#include "TransportMgr.h"
#include "UpdateTime.h"
#include "Util.h"
#include "VMapFactory.h"
#include "VMapMgr2.h"
#include "Vehicle.h"
#include "Warden.h"
#include "WardenCheckMgr.h"
#include "WaypointMovementGenerator.h"
#include "WeatherMgr.h"
#include "WhoListCacheMgr.h"
#include "WorldPacket.h"
#include "WorldSession.h"
#include <boost/asio/ip/address.hpp>
#include <cmath>

namespace
{
    TaskScheduler playersSaveScheduler;
}

std::atomic_long World::m_stopEvent = false;
uint8 World::m_ExitCode = SHUTDOWN_EXIT_CODE;
uint32 World::m_worldLoopCounter = 0;

float World::m_MaxVisibleDistanceOnContinents = DEFAULT_VISIBILITY_DISTANCE;
float World::m_MaxVisibleDistanceInInstances  = DEFAULT_VISIBILITY_INSTANCE;
float World::m_MaxVisibleDistanceInBGArenas   = DEFAULT_VISIBILITY_BGARENAS;

Realm realm;

/// World constructor
World::World()
{
    m_playerLimit = 0;
    m_allowedSecurityLevel = SEC_PLAYER;
    m_allowMovement = true;
    m_ShutdownMask = 0;
    m_ShutdownTimer = 0;
    m_maxActiveSessionCount = 0;
    m_maxQueuedSessionCount = 0;
    m_PlayerCount = 0;
    m_MaxPlayerCount = 0;
    m_NextDailyQuestReset = 0s;
    m_NextWeeklyQuestReset = 0s;
    m_NextMonthlyQuestReset = 0s;
    m_NextRandomBGReset = 0s;
    m_NextCalendarOldEventsDeletionTime = 0s;
    m_NextGuildReset = 0s;
    m_defaultDbcLocale = LOCALE_enUS;
    mail_expire_check_timer = 0s;
    m_isClosed = false;
    m_CleaningFlags = 0;

    memset(rate_values, 0, sizeof(rate_values));
    memset(m_int_configs, 0, sizeof(m_int_configs));
    memset(m_bool_configs, 0, sizeof(m_bool_configs));
    memset(m_float_configs, 0, sizeof(m_float_configs));
}

/// World destructor
World::~World()
{
    ///- Empty the kicked session set
    while (!m_sessions.empty())
    {
        // not remove from queue, prevent loading new sessions
        delete m_sessions.begin()->second;
        m_sessions.erase(m_sessions.begin());
    }

    while (!m_offlineSessions.empty())
    {
        delete m_offlineSessions.begin()->second;
        m_offlineSessions.erase(m_offlineSessions.begin());
    }

    CliCommandHolder* command = nullptr;
    while (cliCmdQueue.next(command))
        delete command;

    VMAP::VMapFactory::clear();
    MMAP::MMapFactory::clear();

    //TODO free addSessQueue
}

std::unique_ptr<IWorld>& getWorldInstance()
{
    static std::unique_ptr<IWorld> instance = std::make_unique<World>();
    return instance;
}

/// Find a player in a specified zone
Player* World::FindPlayerInZone(uint32 zone)
{
    ///- circle through active sessions and return the first player found in the zone
    SessionMap::const_iterator itr;
    for (itr = m_sessions.begin(); itr != m_sessions.end(); ++itr)
    {
        if (!itr->second)
            continue;

        Player* player = itr->second->GetPlayer();
        if (!player)
            continue;

        if (player->IsInWorld() && player->GetZoneId() == zone)
            return player;
    }
    return nullptr;
}

bool World::IsClosed() const
{
    return m_isClosed;
}

void World::SetClosed(bool val)
{
    m_isClosed = val;

    // Invert the value, for simplicity for scripters.
    sScriptMgr->OnOpenStateChange(!val);
}

/// Find a session by its id
WorldSession* World::FindSession(uint32 id) const
{
    SessionMap::const_iterator itr = m_sessions.find(id);

    if (itr != m_sessions.end())
        return itr->second;                                 // also can return nullptr for kicked session
    else
        return nullptr;
}

WorldSession* World::FindOfflineSession(uint32 id) const
{
    SessionMap::const_iterator itr = m_offlineSessions.find(id);
    if (itr != m_offlineSessions.end())
        return itr->second;
    else
        return nullptr;
}

WorldSession* World::FindOfflineSessionForCharacterGUID(ObjectGuid::LowType guidLow) const
{
    if (m_offlineSessions.empty())
        return nullptr;

    for (SessionMap::const_iterator itr = m_offlineSessions.begin(); itr != m_offlineSessions.end(); ++itr)
        if (itr->second->GetGuidLow() == guidLow)
            return itr->second;

    return nullptr;
}

/// Remove a given session
bool World::KickSession(uint32 id)
{
    ///- Find the session, kick the user, but we can't delete session at this moment to prevent iterator invalidation
    SessionMap::const_iterator itr = m_sessions.find(id);

    if (itr != m_sessions.end() && itr->second)
    {
        if (itr->second->PlayerLoading())
            return false;

        itr->second->KickPlayer("KickSession", false);
    }

    return true;
}

void World::AddSession(WorldSession* s)
{
    addSessQueue.add(s);
}

void World::AddSession_(WorldSession* s)
{
    ASSERT (s);

    // kick existing session with same account (if any)
    // if character on old session is being loaded, then return
    if (!KickSession(s->GetAccountId()))
    {
        s->KickPlayer("kick existing session with same account");
        delete s; // session not added yet in session list, so not listed in queue
        return;
    }

    SessionMap::const_iterator old = m_sessions.find(s->GetAccountId());
    if (old != m_sessions.end())
    {
        WorldSession* oldSession = old->second;

        if (!RemoveQueuedPlayer(oldSession) && getIntConfig(CONFIG_INTERVAL_DISCONNECT_TOLERANCE))
            m_disconnects[s->GetAccountId()] = GameTime::GetGameTime().count();

        // pussywizard:
        if (oldSession->HandleSocketClosed())
        {
            // there should be no offline session if current one is logged onto a character
            SessionMap::iterator iter;
            if ((iter = m_offlineSessions.find(oldSession->GetAccountId())) != m_offlineSessions.end())
            {
                WorldSession* tmp = iter->second;
                m_offlineSessions.erase(iter);
                tmp->SetShouldSetOfflineInDB(false);
                delete tmp;
            }
            oldSession->SetOfflineTime(GameTime::GetGameTime().count());
            m_offlineSessions[oldSession->GetAccountId()] = oldSession;
        }
        else
        {
            oldSession->SetShouldSetOfflineInDB(false); // pussywizard: don't set offline in db because new session for that acc is already created
            delete oldSession;
        }
    }

    m_sessions[s->GetAccountId()] = s;

    uint32 Sessions = GetActiveAndQueuedSessionCount();
    uint32 pLimit = GetPlayerAmountLimit();

    // don't count this session when checking player limit
    --Sessions;

    if (pLimit > 0 && Sessions >= pLimit && AccountMgr::IsPlayerAccount(s->GetSecurity()) && !s->CanSkipQueue() && !HasRecentlyDisconnected(s))
    {
        AddQueuedPlayer (s);
        UpdateMaxSessionCounters();
        return;
    }

    s->SendAuthResponse(AUTH_OK, true);

    FinalizePlayerWorldSession(s);

    UpdateMaxSessionCounters();
}

bool World::HasRecentlyDisconnected(WorldSession* session)
{
    if (!session)
        return false;

    if (uint32 tolerance = getIntConfig(CONFIG_INTERVAL_DISCONNECT_TOLERANCE))
    {
        for (DisconnectMap::iterator i = m_disconnects.begin(); i != m_disconnects.end();)
        {
            if ((GameTime::GetGameTime().count() - i->second) < tolerance)
            {
                if (i->first == session->GetAccountId())
                    return true;
                ++i;
            }
            else
                m_disconnects.erase(i++);
        }
    }
    return false;
}

int32 World::GetQueuePos(WorldSession* sess)
{
    uint32 position = 1;

    for (Queue::const_iterator iter = m_QueuedPlayer.begin(); iter != m_QueuedPlayer.end(); ++iter, ++position)
        if ((*iter) == sess)
            return position;

    return 0;
}

void World::AddQueuedPlayer(WorldSession* sess)
{
    sess->SetInQueue(true);
    m_QueuedPlayer.push_back(sess);

    // The 1st SMSG_AUTH_RESPONSE needs to contain other info too.
    sess->SendAuthResponse(AUTH_WAIT_QUEUE, false, GetQueuePos(sess));
}

bool World::RemoveQueuedPlayer(WorldSession* sess)
{
    uint32 sessions = GetActiveSessionCount();

    uint32 position = 1;
    Queue::iterator iter = m_QueuedPlayer.begin();

    // search to remove and count skipped positions
    bool found = false;

    for (; iter != m_QueuedPlayer.end(); ++iter, ++position)
    {
        if (*iter == sess)
        {
            sess->SetInQueue(false);
            sess->ResetTimeOutTime(false);
            iter = m_QueuedPlayer.erase(iter);
            found = true;
            break;
        }
    }

    // if session not queued then it was an active session
    if (!found)
    {
        ASSERT(sessions > 0);
        --sessions;
    }

    // accept first in queue
    if ((!GetPlayerAmountLimit() || sessions < GetPlayerAmountLimit()) && !m_QueuedPlayer.empty())
    {
        WorldSession* pop_sess = m_QueuedPlayer.front();
        pop_sess->SetInQueue(false);
        pop_sess->ResetTimeOutTime(false);
        pop_sess->SendAuthWaitQueue(0);
        pop_sess->SendAccountDataTimes(GLOBAL_CACHE_MASK);

        FinalizePlayerWorldSession(pop_sess);

        m_QueuedPlayer.pop_front();

        // update iter to point first queued socket or end() if queue is empty now
        iter = m_QueuedPlayer.begin();
        position = 1;
    }

    // update queue position from iter to end()
    for (; iter != m_QueuedPlayer.end(); ++iter, ++position)
        (*iter)->SendAuthWaitQueue(position);

    return found;
}

/// Initialize config values
void World::LoadConfigSettings(bool reload)
{
    if (reload)
    {
        if (!sConfigMgr->Reload())
        {
            LOG_ERROR("server.loading", "World settings reload fail: can't read settings.");
            return;
        }

        sLog->LoadFromConfig();
        sMetric->LoadFromConfigs();
    }

    // Set realm id and enable db logging
    sLog->SetRealmId(realm.Id.Realm);

    sScriptMgr->OnBeforeConfigLoad(reload);

    // load update time related configs
    sWorldUpdateTime.LoadFromConfig();

    ///- Read the player limit and the Message of the day from the config file
    if (!reload)
    {
        SetPlayerAmountLimit(sConfigMgr->GetOption<int32>("PlayerLimit", 1000));
    }

    Motd::SetMotd(sConfigMgr->GetOption<std::string>("Motd", "Welcome to an AzerothCore server"));

    ///- Read ticket system setting from the config file
    m_bool_configs[CONFIG_ALLOW_TICKETS] = sConfigMgr->GetOption<bool>("AllowTickets", true);
    m_bool_configs[CONFIG_DELETE_CHARACTER_TICKET_TRACE] = sConfigMgr->GetOption<bool>("DeletedCharacterTicketTrace", false);

    ///- Get string for new logins (newly created characters)
    SetNewCharString(sConfigMgr->GetOption<std::string>("PlayerStart.String", ""));

    ///- Send server info on login?
    m_int_configs[CONFIG_ENABLE_SINFO_LOGIN] = sConfigMgr->GetOption<int32>("Server.LoginInfo", 0);

    ///- Read all rates from the config file
    rate_values[RATE_HEALTH]      = sConfigMgr->GetOption<float>("Rate.Health", 1);
    if (rate_values[RATE_HEALTH] < 0)
    {
        LOG_ERROR("server.loading", "Rate.Health ({}) must be > 0. Using 1 instead.", rate_values[RATE_HEALTH]);
        rate_values[RATE_HEALTH] = 1;
    }
    rate_values[RATE_POWER_MANA]  = sConfigMgr->GetOption<float>("Rate.Mana", 1);
    if (rate_values[RATE_POWER_MANA] < 0)
    {
        LOG_ERROR("server.loading", "Rate.Mana ({}) must be > 0. Using 1 instead.", rate_values[RATE_POWER_MANA]);
        rate_values[RATE_POWER_MANA] = 1;
    }
    rate_values[RATE_POWER_RAGE_INCOME] = sConfigMgr->GetOption<float>("Rate.Rage.Income", 1);
    rate_values[RATE_POWER_RAGE_LOSS]   = sConfigMgr->GetOption<float>("Rate.Rage.Loss", 1);
    if (rate_values[RATE_POWER_RAGE_LOSS] < 0)
    {
        LOG_ERROR("server.loading", "Rate.Rage.Loss ({}) must be > 0. Using 1 instead.", rate_values[RATE_POWER_RAGE_LOSS]);
        rate_values[RATE_POWER_RAGE_LOSS] = 1;
    }
    rate_values[RATE_POWER_RUNICPOWER_INCOME] = sConfigMgr->GetOption<float>("Rate.RunicPower.Income", 1);
    rate_values[RATE_POWER_RUNICPOWER_LOSS]   = sConfigMgr->GetOption<float>("Rate.RunicPower.Loss", 1);
    if (rate_values[RATE_POWER_RUNICPOWER_LOSS] < 0)
    {
        LOG_ERROR("server.loading", "Rate.RunicPower.Loss ({}) must be > 0. Using 1 instead.", rate_values[RATE_POWER_RUNICPOWER_LOSS]);
        rate_values[RATE_POWER_RUNICPOWER_LOSS] = 1;
    }
    rate_values[RATE_POWER_FOCUS]                 = sConfigMgr->GetOption<float>("Rate.Focus", 1.0f);
    rate_values[RATE_POWER_ENERGY]                = sConfigMgr->GetOption<float>("Rate.Energy", 1.0f);

    rate_values[RATE_SKILL_DISCOVERY]             = sConfigMgr->GetOption<float>("Rate.Skill.Discovery", 1.0f);

    rate_values[RATE_DROP_ITEM_POOR]              = sConfigMgr->GetOption<float>("Rate.Drop.Item.Poor", 1.0f);
    rate_values[RATE_DROP_ITEM_NORMAL]            = sConfigMgr->GetOption<float>("Rate.Drop.Item.Normal", 1.0f);
    rate_values[RATE_DROP_ITEM_UNCOMMON]          = sConfigMgr->GetOption<float>("Rate.Drop.Item.Uncommon", 1.0f);
    rate_values[RATE_DROP_ITEM_RARE]              = sConfigMgr->GetOption<float>("Rate.Drop.Item.Rare", 1.0f);
    rate_values[RATE_DROP_ITEM_EPIC]              = sConfigMgr->GetOption<float>("Rate.Drop.Item.Epic", 1.0f);
    rate_values[RATE_DROP_ITEM_LEGENDARY]         = sConfigMgr->GetOption<float>("Rate.Drop.Item.Legendary", 1.0f);
    rate_values[RATE_DROP_ITEM_ARTIFACT]          = sConfigMgr->GetOption<float>("Rate.Drop.Item.Artifact", 1.0f);
    rate_values[RATE_DROP_ITEM_REFERENCED]        = sConfigMgr->GetOption<float>("Rate.Drop.Item.Referenced", 1.0f);
    rate_values[RATE_DROP_ITEM_REFERENCED_AMOUNT] = sConfigMgr->GetOption<float>("Rate.Drop.Item.ReferencedAmount", 1.0f);
    rate_values[RATE_DROP_MONEY]                  = sConfigMgr->GetOption<float>("Rate.Drop.Money", 1.0f);
    rate_values[RATE_REWARD_BONUS_MONEY]          = sConfigMgr->GetOption<float>("Rate.RewardBonusMoney", 1.0f);
    rate_values[RATE_XP_KILL]                     = sConfigMgr->GetOption<float>("Rate.XP.Kill", 1.0f);
    rate_values[RATE_XP_BG_KILL_AV]               = sConfigMgr->GetOption<float>("Rate.XP.BattlegroundKillAV", 1.0f);
    rate_values[RATE_XP_BG_KILL_WSG]              = sConfigMgr->GetOption<float>("Rate.XP.BattlegroundKillWSG", 1.0f);
    rate_values[RATE_XP_BG_KILL_AB]               = sConfigMgr->GetOption<float>("Rate.XP.BattlegroundKillAB", 1.0f);
    rate_values[RATE_XP_BG_KILL_EOTS]             = sConfigMgr->GetOption<float>("Rate.XP.BattlegroundKillEOTS", 1.0f);
    rate_values[RATE_XP_BG_KILL_SOTA]             = sConfigMgr->GetOption<float>("Rate.XP.BattlegroundKillSOTA", 1.0f);
    rate_values[RATE_XP_BG_KILL_IC]               = sConfigMgr->GetOption<float>("Rate.XP.BattlegroundKillIC", 1.0f);
    rate_values[RATE_XP_QUEST]                    = sConfigMgr->GetOption<float>("Rate.XP.Quest", 1.0f);
    rate_values[RATE_XP_QUEST_DF]                 = sConfigMgr->GetOption<float>("Rate.XP.Quest.DF", 1.0f);
    rate_values[RATE_XP_EXPLORE]                  = sConfigMgr->GetOption<float>("Rate.XP.Explore", 1.0f);
    rate_values[RATE_XP_PET]                      = sConfigMgr->GetOption<float>("Rate.XP.Pet", 1.0f);
    rate_values[RATE_XP_PET_NEXT_LEVEL]           = sConfigMgr->GetOption<float>("Rate.Pet.LevelXP", 0.05f);
    rate_values[RATE_REPAIRCOST]                  = sConfigMgr->GetOption<float>("Rate.RepairCost", 1.0f);

    rate_values[RATE_SELLVALUE_ITEM_POOR]         = sConfigMgr->GetOption<float>("Rate.SellValue.Item.Poor", 1.0f);
    rate_values[RATE_SELLVALUE_ITEM_NORMAL]       = sConfigMgr->GetOption<float>("Rate.SellValue.Item.Normal", 1.0f);
    rate_values[RATE_SELLVALUE_ITEM_UNCOMMON]     = sConfigMgr->GetOption<float>("Rate.SellValue.Item.Uncommon", 1.0f);
    rate_values[RATE_SELLVALUE_ITEM_RARE]         = sConfigMgr->GetOption<float>("Rate.SellValue.Item.Rare", 1.0f);
    rate_values[RATE_SELLVALUE_ITEM_EPIC]         = sConfigMgr->GetOption<float>("Rate.SellValue.Item.Epic", 1.0f);
    rate_values[RATE_SELLVALUE_ITEM_LEGENDARY]    = sConfigMgr->GetOption<float>("Rate.SellValue.Item.Legendary", 1.0f);
    rate_values[RATE_SELLVALUE_ITEM_ARTIFACT]     = sConfigMgr->GetOption<float>("Rate.SellValue.Item.Artifact", 1.0f);
    rate_values[RATE_SELLVALUE_ITEM_HEIRLOOM]     = sConfigMgr->GetOption<float>("Rate.SellValue.Item.Heirloom", 1.0f);

    rate_values[ RATE_BUYVALUE_ITEM_POOR]         = sConfigMgr->GetOption<float>("Rate.BuyValue.Item.Poor", 1.0f);
    rate_values[ RATE_BUYVALUE_ITEM_NORMAL]       = sConfigMgr->GetOption<float>("Rate.BuyValue.Item.Normal", 1.0f);
    rate_values[ RATE_BUYVALUE_ITEM_UNCOMMON]     = sConfigMgr->GetOption<float>("Rate.BuyValue.Item.Uncommon", 1.0f);
    rate_values[ RATE_BUYVALUE_ITEM_RARE]         = sConfigMgr->GetOption<float>("Rate.BuyValue.Item.Rare", 1.0f);
    rate_values[ RATE_BUYVALUE_ITEM_EPIC]         = sConfigMgr->GetOption<float>("Rate.BuyValue.Item.Epic", 1.0f);
    rate_values[ RATE_BUYVALUE_ITEM_LEGENDARY]    = sConfigMgr->GetOption<float>("Rate.BuyValue.Item.Legendary", 1.0f);
    rate_values[RATE_BUYVALUE_ITEM_ARTIFACT]      = sConfigMgr->GetOption<float>("Rate.BuyValue.Item.Artifact", 1.0f);
    rate_values[RATE_BUYVALUE_ITEM_HEIRLOOM]      = sConfigMgr->GetOption<float>("Rate.BuyValue.Item.Heirloom", 1.0f);

    if (rate_values[RATE_REPAIRCOST] < 0.0f)
    {
        LOG_ERROR("server.loading", "Rate.RepairCost ({}) must be >=0. Using 0.0 instead.", rate_values[RATE_REPAIRCOST]);
        rate_values[RATE_REPAIRCOST] = 0.0f;
    }
    rate_values[RATE_REPUTATION_GAIN]                      = sConfigMgr->GetOption<float>("Rate.Reputation.Gain", 1.0f);
    rate_values[RATE_REPUTATION_LOWLEVEL_KILL]             = sConfigMgr->GetOption<float>("Rate.Reputation.LowLevel.Kill", 1.0f);
    rate_values[RATE_REPUTATION_LOWLEVEL_QUEST]            = sConfigMgr->GetOption<float>("Rate.Reputation.LowLevel.Quest", 1.0f);
    rate_values[RATE_REPUTATION_RECRUIT_A_FRIEND_BONUS]    = sConfigMgr->GetOption<float>("Rate.Reputation.RecruitAFriendBonus", 0.1f);
    rate_values[RATE_CREATURE_NORMAL_DAMAGE]               = sConfigMgr->GetOption<float>("Rate.Creature.Normal.Damage", 1.0f);
    rate_values[RATE_CREATURE_ELITE_ELITE_DAMAGE]          = sConfigMgr->GetOption<float>("Rate.Creature.Elite.Elite.Damage", 1.0f);
    rate_values[RATE_CREATURE_ELITE_RAREELITE_DAMAGE]      = sConfigMgr->GetOption<float>("Rate.Creature.Elite.RAREELITE.Damage", 1.0f);
    rate_values[RATE_CREATURE_ELITE_WORLDBOSS_DAMAGE]      = sConfigMgr->GetOption<float>("Rate.Creature.Elite.WORLDBOSS.Damage", 1.0f);
    rate_values[RATE_CREATURE_ELITE_RARE_DAMAGE]           = sConfigMgr->GetOption<float>("Rate.Creature.Elite.RARE.Damage", 1.0f);
    rate_values[RATE_CREATURE_NORMAL_HP]                   = sConfigMgr->GetOption<float>("Rate.Creature.Normal.HP", 1.0f);
    rate_values[RATE_CREATURE_ELITE_ELITE_HP]              = sConfigMgr->GetOption<float>("Rate.Creature.Elite.Elite.HP", 1.0f);
    rate_values[RATE_CREATURE_ELITE_RAREELITE_HP]          = sConfigMgr->GetOption<float>("Rate.Creature.Elite.RAREELITE.HP", 1.0f);
    rate_values[RATE_CREATURE_ELITE_WORLDBOSS_HP]          = sConfigMgr->GetOption<float>("Rate.Creature.Elite.WORLDBOSS.HP", 1.0f);
    rate_values[RATE_CREATURE_ELITE_RARE_HP]               = sConfigMgr->GetOption<float>("Rate.Creature.Elite.RARE.HP", 1.0f);
    rate_values[RATE_CREATURE_NORMAL_SPELLDAMAGE]          = sConfigMgr->GetOption<float>("Rate.Creature.Normal.SpellDamage", 1.0f);
    rate_values[RATE_CREATURE_ELITE_ELITE_SPELLDAMAGE]     = sConfigMgr->GetOption<float>("Rate.Creature.Elite.Elite.SpellDamage", 1.0f);
    rate_values[RATE_CREATURE_ELITE_RAREELITE_SPELLDAMAGE] = sConfigMgr->GetOption<float>("Rate.Creature.Elite.RAREELITE.SpellDamage", 1.0f);
    rate_values[RATE_CREATURE_ELITE_WORLDBOSS_SPELLDAMAGE] = sConfigMgr->GetOption<float>("Rate.Creature.Elite.WORLDBOSS.SpellDamage", 1.0f);
    rate_values[RATE_CREATURE_ELITE_RARE_SPELLDAMAGE]      = sConfigMgr->GetOption<float>("Rate.Creature.Elite.RARE.SpellDamage", 1.0f);
    rate_values[RATE_CREATURE_AGGRO]                       = sConfigMgr->GetOption<float>("Rate.Creature.Aggro", 1.0f);
    rate_values[RATE_REST_INGAME]                          = sConfigMgr->GetOption<float>("Rate.Rest.InGame", 1.0f);
    rate_values[RATE_REST_OFFLINE_IN_TAVERN_OR_CITY]       = sConfigMgr->GetOption<float>("Rate.Rest.Offline.InTavernOrCity", 1.0f);
    rate_values[RATE_REST_OFFLINE_IN_WILDERNESS]           = sConfigMgr->GetOption<float>("Rate.Rest.Offline.InWilderness", 1.0f);
    rate_values[RATE_DAMAGE_FALL]                          = sConfigMgr->GetOption<float>("Rate.Damage.Fall", 1.0f);
    rate_values[RATE_AUCTION_TIME]                         = sConfigMgr->GetOption<float>("Rate.Auction.Time", 1.0f);
    rate_values[RATE_AUCTION_DEPOSIT]                      = sConfigMgr->GetOption<float>("Rate.Auction.Deposit", 1.0f);
    rate_values[RATE_AUCTION_CUT]                          = sConfigMgr->GetOption<float>("Rate.Auction.Cut", 1.0f);
    rate_values[RATE_HONOR]                                = sConfigMgr->GetOption<float>("Rate.Honor", 1.0f);
    rate_values[RATE_ARENA_POINTS]                         = sConfigMgr->GetOption<float>("Rate.ArenaPoints", 1.0f);
    rate_values[RATE_INSTANCE_RESET_TIME]                  = sConfigMgr->GetOption<float>("Rate.InstanceResetTime", 1.0f);

    rate_values[RATE_MISS_CHANCE_MULTIPLIER_TARGET_CREATURE]       = sConfigMgr->GetOption<float>("Rate.MissChanceMultiplier.TargetCreature", 11.0f);
    rate_values[RATE_MISS_CHANCE_MULTIPLIER_TARGET_PLAYER]         = sConfigMgr->GetOption<float>("Rate.MissChanceMultiplier.TargetPlayer", 7.0f);
    m_bool_configs[CONFIG_MISS_CHANCE_MULTIPLIER_ONLY_FOR_PLAYERS] = sConfigMgr->GetOption<bool>("Rate.MissChanceMultiplier.OnlyAffectsPlayer", false);

    rate_values[RATE_TALENT]                               = sConfigMgr->GetOption<float>("Rate.Talent", 1.0f);
    if (rate_values[RATE_TALENT] < 0.0f)
    {
        LOG_ERROR("server.loading", "Rate.Talent ({}) must be > 0. Using 1 instead.", rate_values[RATE_TALENT]);
        rate_values[RATE_TALENT] = 1.0f;
    }
    rate_values[RATE_MOVESPEED] = sConfigMgr->GetOption<float>("Rate.MoveSpeed", 1.0f);
    if (rate_values[RATE_MOVESPEED] < 0)
    {
        LOG_ERROR("server.loading", "Rate.MoveSpeed ({}) must be > 0. Using 1 instead.", rate_values[RATE_MOVESPEED]);
        rate_values[RATE_MOVESPEED] = 1.0f;
    }
    for (uint8 i = 0; i < MAX_MOVE_TYPE; ++i) playerBaseMoveSpeed[i] = baseMoveSpeed[i] * rate_values[RATE_MOVESPEED];
    rate_values[RATE_CORPSE_DECAY_LOOTED] = sConfigMgr->GetOption<float>("Rate.Corpse.Decay.Looted", 0.5f);

    rate_values[RATE_TARGET_POS_RECALCULATION_RANGE] = sConfigMgr->GetOption<float>("TargetPosRecalculateRange", 1.5f);
    if (rate_values[RATE_TARGET_POS_RECALCULATION_RANGE] < CONTACT_DISTANCE)
    {
        LOG_ERROR("server.loading", "TargetPosRecalculateRange ({}) must be >= {}. Using {} instead.", rate_values[RATE_TARGET_POS_RECALCULATION_RANGE], CONTACT_DISTANCE, CONTACT_DISTANCE);
        rate_values[RATE_TARGET_POS_RECALCULATION_RANGE] = CONTACT_DISTANCE;
    }
    else if (rate_values[RATE_TARGET_POS_RECALCULATION_RANGE] > NOMINAL_MELEE_RANGE)
    {
        LOG_ERROR("server.loading", "TargetPosRecalculateRange ({}) must be <= {}. Using {} instead.",
                       rate_values[RATE_TARGET_POS_RECALCULATION_RANGE], NOMINAL_MELEE_RANGE, NOMINAL_MELEE_RANGE);
        rate_values[RATE_TARGET_POS_RECALCULATION_RANGE] = NOMINAL_MELEE_RANGE;
    }

    rate_values[RATE_DURABILITY_LOSS_ON_DEATH]  = sConfigMgr->GetOption<float>("DurabilityLoss.OnDeath", 10.0f);
    if (rate_values[RATE_DURABILITY_LOSS_ON_DEATH] < 0.0f)
    {
        LOG_ERROR("server.loading", "DurabilityLoss.OnDeath ({}) must be >=0. Using 0.0 instead.", rate_values[RATE_DURABILITY_LOSS_ON_DEATH]);
        rate_values[RATE_DURABILITY_LOSS_ON_DEATH] = 0.0f;
    }
    if (rate_values[RATE_DURABILITY_LOSS_ON_DEATH] > 100.0f)
    {
        LOG_ERROR("server.loading", "DurabilityLoss.OnDeath ({}) must be <= 100. Using 100.0 instead.", rate_values[RATE_DURABILITY_LOSS_ON_DEATH]);
        rate_values[RATE_DURABILITY_LOSS_ON_DEATH] = 0.0f;
    }
    rate_values[RATE_DURABILITY_LOSS_ON_DEATH] = rate_values[RATE_DURABILITY_LOSS_ON_DEATH] / 100.0f;

    rate_values[RATE_DURABILITY_LOSS_DAMAGE] = sConfigMgr->GetOption<float>("DurabilityLossChance.Damage", 0.5f);
    if (rate_values[RATE_DURABILITY_LOSS_DAMAGE] < 0.0f)
    {
        LOG_ERROR("server.loading", "DurabilityLossChance.Damage ({}) must be >=0. Using 0.0 instead.", rate_values[RATE_DURABILITY_LOSS_DAMAGE]);
        rate_values[RATE_DURABILITY_LOSS_DAMAGE] = 0.0f;
    }
    rate_values[RATE_DURABILITY_LOSS_ABSORB] = sConfigMgr->GetOption<float>("DurabilityLossChance.Absorb", 0.5f);
    if (rate_values[RATE_DURABILITY_LOSS_ABSORB] < 0.0f)
    {
        LOG_ERROR("server.loading", "DurabilityLossChance.Absorb ({}) must be >=0. Using 0.0 instead.", rate_values[RATE_DURABILITY_LOSS_ABSORB]);
        rate_values[RATE_DURABILITY_LOSS_ABSORB] = 0.0f;
    }
    rate_values[RATE_DURABILITY_LOSS_PARRY] = sConfigMgr->GetOption<float>("DurabilityLossChance.Parry", 0.05f);
    if (rate_values[RATE_DURABILITY_LOSS_PARRY] < 0.0f)
    {
        LOG_ERROR("server.loading", "DurabilityLossChance.Parry ({}) must be >=0. Using 0.0 instead.", rate_values[RATE_DURABILITY_LOSS_PARRY]);
        rate_values[RATE_DURABILITY_LOSS_PARRY] = 0.0f;
    }
    rate_values[RATE_DURABILITY_LOSS_BLOCK] = sConfigMgr->GetOption<float>("DurabilityLossChance.Block", 0.05f);
    if (rate_values[RATE_DURABILITY_LOSS_BLOCK] < 0.0f)
    {
        LOG_ERROR("server.loading", "DurabilityLossChance.Block ({}) must be >=0. Using 0.0 instead.", rate_values[RATE_DURABILITY_LOSS_BLOCK]);
        rate_values[RATE_DURABILITY_LOSS_BLOCK] = 0.0f;
    }

    ///- Read other configuration items from the config file

    m_bool_configs[CONFIG_DURABILITY_LOSS_IN_PVP] = sConfigMgr->GetOption<bool>("DurabilityLoss.InPvP", false);

    m_int_configs[CONFIG_COMPRESSION] = sConfigMgr->GetOption<int32>("Compression", 1);
    if (m_int_configs[CONFIG_COMPRESSION] < 1 || m_int_configs[CONFIG_COMPRESSION] > 9)
    {
        LOG_ERROR("server.loading", "Compression level ({}) must be in range 1..9. Using default compression level (1).", m_int_configs[CONFIG_COMPRESSION]);
        m_int_configs[CONFIG_COMPRESSION] = 1;
    }
    m_bool_configs[CONFIG_ADDON_CHANNEL]                   = sConfigMgr->GetOption<bool>("AddonChannel", true);
    m_bool_configs[CONFIG_CLEAN_CHARACTER_DB]              = sConfigMgr->GetOption<bool>("CleanCharacterDB", false);
    m_int_configs[CONFIG_PERSISTENT_CHARACTER_CLEAN_FLAGS] = sConfigMgr->GetOption<int32>("PersistentCharacterCleanFlags", 0);
    m_int_configs[CONFIG_CHAT_CHANNEL_LEVEL_REQ]           = sConfigMgr->GetOption<int32>("ChatLevelReq.Channel", 1);
    m_int_configs[CONFIG_CHAT_WHISPER_LEVEL_REQ]           = sConfigMgr->GetOption<int32>("ChatLevelReq.Whisper", 1);
    m_int_configs[CONFIG_CHAT_SAY_LEVEL_REQ]               = sConfigMgr->GetOption<int32>("ChatLevelReq.Say", 1);
    m_int_configs[CONFIG_PARTY_LEVEL_REQ]                  = sConfigMgr->GetOption<int32>("PartyLevelReq", 1);
    m_int_configs[CONFIG_TRADE_LEVEL_REQ]                  = sConfigMgr->GetOption<int32>("LevelReq.Trade", 1);
    m_int_configs[CONFIG_TICKET_LEVEL_REQ]                 = sConfigMgr->GetOption<int32>("LevelReq.Ticket", 1);
    m_int_configs[CONFIG_AUCTION_LEVEL_REQ]                = sConfigMgr->GetOption<int32>("LevelReq.Auction", 1);
    m_int_configs[CONFIG_MAIL_LEVEL_REQ]                   = sConfigMgr->GetOption<int32>("LevelReq.Mail", 1);
    m_bool_configs[CONFIG_ALLOW_PLAYER_COMMANDS]           = sConfigMgr->GetOption<bool>("AllowPlayerCommands", 1);
    m_bool_configs[CONFIG_PRESERVE_CUSTOM_CHANNELS]        = sConfigMgr->GetOption<bool>("PreserveCustomChannels", false);
    m_int_configs[CONFIG_PRESERVE_CUSTOM_CHANNEL_DURATION] = sConfigMgr->GetOption<int32>("PreserveCustomChannelDuration", 14);
    m_int_configs[CONFIG_INTERVAL_SAVE]                    = sConfigMgr->GetOption<int32>("PlayerSaveInterval", 15 * MINUTE * IN_MILLISECONDS);
    m_int_configs[CONFIG_INTERVAL_DISCONNECT_TOLERANCE]    = sConfigMgr->GetOption<int32>("DisconnectToleranceInterval", 0);
    m_bool_configs[CONFIG_STATS_SAVE_ONLY_ON_LOGOUT]       = sConfigMgr->GetOption<bool>("PlayerSave.Stats.SaveOnlyOnLogout", true);

    m_int_configs[CONFIG_MIN_LEVEL_STAT_SAVE] = sConfigMgr->GetOption<int32>("PlayerSave.Stats.MinLevel", 0);
    if (m_int_configs[CONFIG_MIN_LEVEL_STAT_SAVE] > MAX_LEVEL || int32(m_int_configs[CONFIG_MIN_LEVEL_STAT_SAVE]) < 0)
    {
        LOG_ERROR("server.loading", "PlayerSave.Stats.MinLevel ({}) must be in range 0..80. Using default, do not save character stats (0).", m_int_configs[CONFIG_MIN_LEVEL_STAT_SAVE]);
        m_int_configs[CONFIG_MIN_LEVEL_STAT_SAVE] = 0;
    }

    m_int_configs[CONFIG_INTERVAL_MAPUPDATE] = sConfigMgr->GetOption<int32>("MapUpdateInterval", 100);
    if (m_int_configs[CONFIG_INTERVAL_MAPUPDATE] < MIN_MAP_UPDATE_DELAY)
    {
        LOG_ERROR("server.loading", "MapUpdateInterval ({}) must be greater {}. Use this minimal value.", m_int_configs[CONFIG_INTERVAL_MAPUPDATE], MIN_MAP_UPDATE_DELAY);
        m_int_configs[CONFIG_INTERVAL_MAPUPDATE] = MIN_MAP_UPDATE_DELAY;
    }
    if (reload)
        sMapMgr->SetMapUpdateInterval(m_int_configs[CONFIG_INTERVAL_MAPUPDATE]);

    m_int_configs[CONFIG_INTERVAL_CHANGEWEATHER] = sConfigMgr->GetOption<int32>("ChangeWeatherInterval", 10 * MINUTE * IN_MILLISECONDS);

    if (reload)
    {
        uint32 val = sConfigMgr->GetOption<int32>("WorldServerPort", 8085);
        if (val != m_int_configs[CONFIG_PORT_WORLD])
            LOG_ERROR("server.loading", "WorldServerPort option can't be changed at worldserver.conf reload, using current value ({}).", m_int_configs[CONFIG_PORT_WORLD]);
    }
    else
        m_int_configs[CONFIG_PORT_WORLD] = sConfigMgr->GetOption<int32>("WorldServerPort", 8085);

    m_bool_configs[CONFIG_CLOSE_IDLE_CONNECTIONS]   = sConfigMgr->GetOption<bool>("CloseIdleConnections", true);
    m_int_configs[CONFIG_SOCKET_TIMEOUTTIME]        = sConfigMgr->GetOption<int32>("SocketTimeOutTime", 900000);
    m_int_configs[CONFIG_SOCKET_TIMEOUTTIME_ACTIVE] = sConfigMgr->GetOption<int32>("SocketTimeOutTimeActive", 60000);
    m_int_configs[CONFIG_SESSION_ADD_DELAY]         = sConfigMgr->GetOption<int32>("SessionAddDelay", 10000);

    m_float_configs[CONFIG_GROUP_XP_DISTANCE]             = sConfigMgr->GetOption<float>("MaxGroupXPDistance", 74.0f);
    m_float_configs[CONFIG_MAX_RECRUIT_A_FRIEND_DISTANCE] = sConfigMgr->GetOption<float>("MaxRecruitAFriendBonusDistance", 100.0f);

    /// \todo Add MonsterSight in worldserver.conf or put it as define
    m_float_configs[CONFIG_SIGHT_MONSTER] = sConfigMgr->GetOption<float>("MonsterSight", 50);

    if (reload)
    {
        uint32 val = sConfigMgr->GetOption<int32>("GameType", 0);
        if (val != m_int_configs[CONFIG_GAME_TYPE])
            LOG_ERROR("server.loading", "GameType option can't be changed at worldserver.conf reload, using current value ({}).", m_int_configs[CONFIG_GAME_TYPE]);
    }
    else
        m_int_configs[CONFIG_GAME_TYPE] = sConfigMgr->GetOption<int32>("GameType", 0);

    if (reload)
    {
        uint32 val = sConfigMgr->GetOption<int32>("RealmZone", REALM_ZONE_DEVELOPMENT);
        if (val != m_int_configs[CONFIG_REALM_ZONE])
            LOG_ERROR("server.loading", "RealmZone option can't be changed at worldserver.conf reload, using current value ({}).", m_int_configs[CONFIG_REALM_ZONE]);
    }
    else
        m_int_configs[CONFIG_REALM_ZONE] = sConfigMgr->GetOption<int32>("RealmZone", REALM_ZONE_DEVELOPMENT);

    m_int_configs[CONFIG_STRICT_PLAYER_NAMES]                  = sConfigMgr->GetOption<int32> ("StrictPlayerNames",  0);
    m_int_configs[CONFIG_STRICT_CHARTER_NAMES]                 = sConfigMgr->GetOption<int32> ("StrictCharterNames", 0);
    m_int_configs[CONFIG_STRICT_CHANNEL_NAMES]                 = sConfigMgr->GetOption<int32> ("StrictChannelNames", 0);
    m_int_configs[CONFIG_STRICT_PET_NAMES]                     = sConfigMgr->GetOption<int32> ("StrictPetNames",     0);

    m_bool_configs[CONFIG_ALLOW_TWO_SIDE_ACCOUNTS]             = sConfigMgr->GetOption<bool>("AllowTwoSide.Accounts", true);
    m_bool_configs[CONFIG_ALLOW_TWO_SIDE_INTERACTION_CALENDAR] = sConfigMgr->GetOption<bool>("AllowTwoSide.Interaction.Calendar", false);
    m_bool_configs[CONFIG_ALLOW_TWO_SIDE_INTERACTION_CHAT]     = sConfigMgr->GetOption<bool>("AllowTwoSide.Interaction.Chat", false);
    m_bool_configs[CONFIG_ALLOW_TWO_SIDE_INTERACTION_CHANNEL]  = sConfigMgr->GetOption<bool>("AllowTwoSide.Interaction.Channel", false);
    m_bool_configs[CONFIG_ALLOW_TWO_SIDE_INTERACTION_GROUP]    = sConfigMgr->GetOption<bool>("AllowTwoSide.Interaction.Group", false);
    m_bool_configs[CONFIG_ALLOW_TWO_SIDE_INTERACTION_GUILD]    = sConfigMgr->GetOption<bool>("AllowTwoSide.Interaction.Guild", false);
    m_bool_configs[CONFIG_ALLOW_TWO_SIDE_INTERACTION_AUCTION]  = sConfigMgr->GetOption<bool>("AllowTwoSide.Interaction.Auction", false);
    m_bool_configs[CONFIG_ALLOW_TWO_SIDE_INTERACTION_MAIL]     = sConfigMgr->GetOption<bool>("AllowTwoSide.Interaction.Mail", false);
    m_bool_configs[CONFIG_ALLOW_TWO_SIDE_WHO_LIST]             = sConfigMgr->GetOption<bool>("AllowTwoSide.WhoList", false);
    m_bool_configs[CONFIG_ALLOW_TWO_SIDE_ADD_FRIEND]           = sConfigMgr->GetOption<bool>("AllowTwoSide.AddFriend", false);
    m_bool_configs[CONFIG_ALLOW_TWO_SIDE_TRADE]                = sConfigMgr->GetOption<bool>("AllowTwoSide.Trade", false);
    m_bool_configs[CONFIG_ALLOW_TWO_SIDE_INTERACTION_EMOTE]    = sConfigMgr->GetOption<bool>("AllowTwoSide.Interaction.Emote", false);

    m_int_configs[CONFIG_MIN_PLAYER_NAME] = sConfigMgr->GetOption<int32> ("MinPlayerName",  2);
    if (m_int_configs[CONFIG_MIN_PLAYER_NAME] < 1 || m_int_configs[CONFIG_MIN_PLAYER_NAME] > MAX_PLAYER_NAME)
    {
        LOG_ERROR("server.loading", "MinPlayerName ({}) must be in range 1..{}. Set to 2.", m_int_configs[CONFIG_MIN_PLAYER_NAME], MAX_PLAYER_NAME);
        m_int_configs[CONFIG_MIN_PLAYER_NAME] = 2;
    }

    m_int_configs[CONFIG_MIN_CHARTER_NAME] = sConfigMgr->GetOption<int32> ("MinCharterName", 2);
    if (m_int_configs[CONFIG_MIN_CHARTER_NAME] < 1 || m_int_configs[CONFIG_MIN_CHARTER_NAME] > MAX_CHARTER_NAME)
    {
        LOG_ERROR("server.loading", "MinCharterName ({}) must be in range 1..{}. Set to 2.", m_int_configs[CONFIG_MIN_CHARTER_NAME], MAX_CHARTER_NAME);
        m_int_configs[CONFIG_MIN_CHARTER_NAME] = 2;
    }

    m_int_configs[CONFIG_MIN_PET_NAME] = sConfigMgr->GetOption<int32> ("MinPetName",     2);
    if (m_int_configs[CONFIG_MIN_PET_NAME] < 1 || m_int_configs[CONFIG_MIN_PET_NAME] > MAX_PET_NAME)
    {
        LOG_ERROR("server.loading", "MinPetName ({}) must be in range 1..{}. Set to 2.", m_int_configs[CONFIG_MIN_PET_NAME], MAX_PET_NAME);
        m_int_configs[CONFIG_MIN_PET_NAME] = 2;
    }

    m_int_configs[CONFIG_CHARTER_COST_GUILD]     = sConfigMgr->GetOption<int32>("Guild.CharterCost", 1000);
    m_int_configs[CONFIG_CHARTER_COST_ARENA_2v2] = sConfigMgr->GetOption<int32>("ArenaTeam.CharterCost.2v2", 800000);
    m_int_configs[CONFIG_CHARTER_COST_ARENA_3v3] = sConfigMgr->GetOption<int32>("ArenaTeam.CharterCost.3v3", 1200000);
    m_int_configs[CONFIG_CHARTER_COST_ARENA_5v5] = sConfigMgr->GetOption<int32>("ArenaTeam.CharterCost.5v5", 2000000);

    m_int_configs[CONFIG_MAX_WHO_LIST_RETURN] = sConfigMgr->GetOption<int32>("MaxWhoListReturns", 49);

    m_int_configs[CONFIG_CHARACTER_CREATING_DISABLED]           = sConfigMgr->GetOption<int32>("CharacterCreating.Disabled", 0);
    m_int_configs[CONFIG_CHARACTER_CREATING_DISABLED_RACEMASK]  = sConfigMgr->GetOption<int32>("CharacterCreating.Disabled.RaceMask", 0);

    m_int_configs[CONFIG_CHARACTER_CREATING_DISABLED_CLASSMASK] = sConfigMgr->GetOption<int32>("CharacterCreating.Disabled.ClassMask", 0);

    m_int_configs[CONFIG_CHARACTERS_PER_REALM] = sConfigMgr->GetOption<int32>("CharactersPerRealm", 10);
    if (m_int_configs[CONFIG_CHARACTERS_PER_REALM] < 1 || m_int_configs[CONFIG_CHARACTERS_PER_REALM] > 10)
    {
        LOG_ERROR("server.loading", "CharactersPerRealm ({}) must be in range 1..10. Set to 10.", m_int_configs[CONFIG_CHARACTERS_PER_REALM]);
        m_int_configs[CONFIG_CHARACTERS_PER_REALM] = 10;
    }

    // must be after CONFIG_CHARACTERS_PER_REALM
    m_int_configs[CONFIG_CHARACTERS_PER_ACCOUNT] = sConfigMgr->GetOption<int32>("CharactersPerAccount", 50);
    if (m_int_configs[CONFIG_CHARACTERS_PER_ACCOUNT] < m_int_configs[CONFIG_CHARACTERS_PER_REALM])
    {
        LOG_ERROR("server.loading", "CharactersPerAccount ({}) can't be less than CharactersPerRealm ({}).", m_int_configs[CONFIG_CHARACTERS_PER_ACCOUNT], m_int_configs[CONFIG_CHARACTERS_PER_REALM]);
        m_int_configs[CONFIG_CHARACTERS_PER_ACCOUNT] = m_int_configs[CONFIG_CHARACTERS_PER_REALM];
    }

    m_int_configs[CONFIG_HEROIC_CHARACTERS_PER_REALM] = sConfigMgr->GetOption<int32>("HeroicCharactersPerRealm", 1);
    if (int32(m_int_configs[CONFIG_HEROIC_CHARACTERS_PER_REALM]) < 0 || m_int_configs[CONFIG_HEROIC_CHARACTERS_PER_REALM] > 10)
    {
        LOG_ERROR("server.loading", "HeroicCharactersPerRealm ({}) must be in range 0..10. Set to 1.", m_int_configs[CONFIG_HEROIC_CHARACTERS_PER_REALM]);
        m_int_configs[CONFIG_HEROIC_CHARACTERS_PER_REALM] = 1;
    }

    m_int_configs[CONFIG_CHARACTER_CREATING_MIN_LEVEL_FOR_HEROIC_CHARACTER] = sConfigMgr->GetOption<int32>("CharacterCreating.MinLevelForHeroicCharacter", 55);

    m_int_configs[CONFIG_SKIP_CINEMATICS] = sConfigMgr->GetOption<int32>("SkipCinematics", 0);
    if (int32(m_int_configs[CONFIG_SKIP_CINEMATICS]) < 0 || m_int_configs[CONFIG_SKIP_CINEMATICS] > 2)
    {
        LOG_ERROR("server.loading", "SkipCinematics ({}) must be in range 0..2. Set to 0.", m_int_configs[CONFIG_SKIP_CINEMATICS]);
        m_int_configs[CONFIG_SKIP_CINEMATICS] = 0;
    }

    if (reload)
    {
        uint32 val = sConfigMgr->GetOption<int32>("MaxPlayerLevel", DEFAULT_MAX_LEVEL);
        if (val != m_int_configs[CONFIG_MAX_PLAYER_LEVEL])
            LOG_ERROR("server.loading", "MaxPlayerLevel option can't be changed at config reload, using current value ({}).", m_int_configs[CONFIG_MAX_PLAYER_LEVEL]);
    }
    else
        m_int_configs[CONFIG_MAX_PLAYER_LEVEL] = sConfigMgr->GetOption<int32>("MaxPlayerLevel", DEFAULT_MAX_LEVEL);

    if (m_int_configs[CONFIG_MAX_PLAYER_LEVEL] > MAX_LEVEL || m_int_configs[CONFIG_MAX_PLAYER_LEVEL] < 1)
    {
        LOG_ERROR("server.loading", "MaxPlayerLevel ({}) must be in range 1..{}. Set to {}.", m_int_configs[CONFIG_MAX_PLAYER_LEVEL], MAX_LEVEL, MAX_LEVEL);
        m_int_configs[CONFIG_MAX_PLAYER_LEVEL] = MAX_LEVEL;
    }

    m_int_configs[CONFIG_MIN_DUALSPEC_LEVEL] = sConfigMgr->GetOption<int32>("MinDualSpecLevel", 40);

    m_int_configs[CONFIG_START_PLAYER_LEVEL] = sConfigMgr->GetOption<int32>("StartPlayerLevel", 1);
    if (m_int_configs[CONFIG_START_PLAYER_LEVEL] < 1 || m_int_configs[CONFIG_START_PLAYER_LEVEL] > m_int_configs[CONFIG_MAX_PLAYER_LEVEL])
    {
        LOG_ERROR("server.loading", "StartPlayerLevel ({}) must be in range 1..MaxPlayerLevel({}). Set to 1.", m_int_configs[CONFIG_START_PLAYER_LEVEL], m_int_configs[CONFIG_MAX_PLAYER_LEVEL]);
        m_int_configs[CONFIG_START_PLAYER_LEVEL] = 1;
    }

    m_int_configs[CONFIG_START_HEROIC_PLAYER_LEVEL] = sConfigMgr->GetOption<int32>("StartHeroicPlayerLevel", 55);
    if (m_int_configs[CONFIG_START_HEROIC_PLAYER_LEVEL] < 1 || m_int_configs[CONFIG_START_HEROIC_PLAYER_LEVEL] > m_int_configs[CONFIG_MAX_PLAYER_LEVEL])
    {
        LOG_ERROR("server.loading", "StartHeroicPlayerLevel ({}) must be in range 1..MaxPlayerLevel({}). Set to 55.",
                       m_int_configs[CONFIG_START_HEROIC_PLAYER_LEVEL], m_int_configs[CONFIG_MAX_PLAYER_LEVEL]);
        m_int_configs[CONFIG_START_HEROIC_PLAYER_LEVEL] = 55;
    }

    m_int_configs[CONFIG_START_PLAYER_MONEY] = sConfigMgr->GetOption<int32>("StartPlayerMoney", 0);
    if (int32(m_int_configs[CONFIG_START_PLAYER_MONEY]) < 0 || int32(m_int_configs[CONFIG_START_PLAYER_MONEY]) > MAX_MONEY_AMOUNT)
    {
        LOG_ERROR("server.loading", "StartPlayerMoney ({}) must be in range 0..{}. Set to {}.", m_int_configs[CONFIG_START_PLAYER_MONEY], MAX_MONEY_AMOUNT, 0);
        m_int_configs[CONFIG_START_PLAYER_MONEY] = 0;
    }

    m_int_configs[CONFIG_MAX_HONOR_POINTS] = sConfigMgr->GetOption<int32>("MaxHonorPoints", 75000);
    if (int32(m_int_configs[CONFIG_MAX_HONOR_POINTS]) < 0)
    {
        LOG_ERROR("server.loading", "MaxHonorPoints ({}) can't be negative. Set to 0.", m_int_configs[CONFIG_MAX_HONOR_POINTS]);
        m_int_configs[CONFIG_MAX_HONOR_POINTS] = 0;
    }

    m_int_configs[CONFIG_MAX_HONOR_POINTS_MONEY_PER_POINT] = sConfigMgr->GetOption<int32>("MaxHonorPointsMoneyPerPoint", 0);
    if (int32(m_int_configs[CONFIG_MAX_HONOR_POINTS_MONEY_PER_POINT]) < 0)
    {
        LOG_ERROR("server.loading", "MaxHonorPointsMoneyPerPoint ({}) can't be negative. Set to 0.", m_int_configs[CONFIG_MAX_HONOR_POINTS_MONEY_PER_POINT]);
        m_int_configs[CONFIG_MAX_HONOR_POINTS_MONEY_PER_POINT] = 0;
    }

    m_int_configs[CONFIG_START_HONOR_POINTS] = sConfigMgr->GetOption<int32>("StartHonorPoints", 0);
    if (int32(m_int_configs[CONFIG_START_HONOR_POINTS]) < 0 || int32(m_int_configs[CONFIG_START_HONOR_POINTS]) > int32(m_int_configs[CONFIG_MAX_HONOR_POINTS]))
    {
        LOG_ERROR("server.loading", "StartHonorPoints ({}) must be in range 0..MaxHonorPoints({}). Set to {}.",
                       m_int_configs[CONFIG_START_HONOR_POINTS], m_int_configs[CONFIG_MAX_HONOR_POINTS], 0);
        m_int_configs[CONFIG_START_HONOR_POINTS] = 0;
    }

    m_int_configs[CONFIG_MAX_ARENA_POINTS] = sConfigMgr->GetOption<int32>("MaxArenaPoints", 10000);
    if (int32(m_int_configs[CONFIG_MAX_ARENA_POINTS]) < 0)
    {
        LOG_ERROR("server.loading", "MaxArenaPoints ({}) can't be negative. Set to 0.", m_int_configs[CONFIG_MAX_ARENA_POINTS]);
        m_int_configs[CONFIG_MAX_ARENA_POINTS] = 0;
    }

    m_int_configs[CONFIG_START_ARENA_POINTS] = sConfigMgr->GetOption<int32>("StartArenaPoints", 0);
    if (int32(m_int_configs[CONFIG_START_ARENA_POINTS]) < 0 || int32(m_int_configs[CONFIG_START_ARENA_POINTS]) > int32(m_int_configs[CONFIG_MAX_ARENA_POINTS]))
    {
        LOG_ERROR("server.loading", "StartArenaPoints ({}) must be in range 0..MaxArenaPoints({}). Set to {}.",
                       m_int_configs[CONFIG_START_ARENA_POINTS], m_int_configs[CONFIG_MAX_ARENA_POINTS], 0);
        m_int_configs[CONFIG_START_ARENA_POINTS] = 0;
    }

    m_int_configs[CONFIG_MAX_RECRUIT_A_FRIEND_BONUS_PLAYER_LEVEL] = sConfigMgr->GetOption<int32>("RecruitAFriend.MaxLevel", 60);
    if (m_int_configs[CONFIG_MAX_RECRUIT_A_FRIEND_BONUS_PLAYER_LEVEL] > m_int_configs[CONFIG_MAX_PLAYER_LEVEL]
        || int32(m_int_configs[CONFIG_MAX_RECRUIT_A_FRIEND_BONUS_PLAYER_LEVEL]) < 0)
    {
        LOG_ERROR("server.loading", "RecruitAFriend.MaxLevel ({}) must be in the range 0..MaxLevel({}). Set to {}.",
                       m_int_configs[CONFIG_MAX_RECRUIT_A_FRIEND_BONUS_PLAYER_LEVEL], m_int_configs[CONFIG_MAX_PLAYER_LEVEL], 60);
        m_int_configs[CONFIG_MAX_RECRUIT_A_FRIEND_BONUS_PLAYER_LEVEL] = 60;
    }

    m_int_configs[CONFIG_MAX_RECRUIT_A_FRIEND_BONUS_PLAYER_LEVEL_DIFFERENCE] = sConfigMgr->GetOption<int32>("RecruitAFriend.MaxDifference", 4);
    m_bool_configs[CONFIG_ALL_TAXI_PATHS] = sConfigMgr->GetOption<bool>("AllFlightPaths", false);
    m_int_configs[CONFIG_INSTANT_TAXI]    = sConfigMgr->GetOption<int32>("InstantFlightPaths", 0);

    m_bool_configs[CONFIG_INSTANCE_IGNORE_LEVEL]    = sConfigMgr->GetOption<bool>("Instance.IgnoreLevel", false);
    m_bool_configs[CONFIG_INSTANCE_IGNORE_RAID]     = sConfigMgr->GetOption<bool>("Instance.IgnoreRaid", false);
    m_bool_configs[CONFIG_INSTANCE_GMSUMMON_PLAYER] = sConfigMgr->GetOption<bool>("Instance.GMSummonPlayer", false);
    m_bool_configs[CONFIG_INSTANCE_SHARED_ID]       = sConfigMgr->GetOption<bool>("Instance.SharedNormalHeroicId", false);

    m_int_configs[CONFIG_INSTANCE_RESET_TIME_HOUR]               = sConfigMgr->GetOption<int32>("Instance.ResetTimeHour", 4);
    m_int_configs[CONFIG_INSTANCE_RESET_TIME_RELATIVE_TIMESTAMP] = sConfigMgr->GetOption<int32>("Instance.ResetTimeRelativeTimestamp", 1135814400);
    m_int_configs[CONFIG_INSTANCE_UNLOAD_DELAY]                  = sConfigMgr->GetOption<int32>("Instance.UnloadDelay", 30 * MINUTE * IN_MILLISECONDS);

    m_int_configs[CONFIG_MAX_PRIMARY_TRADE_SKILL] = sConfigMgr->GetOption<int32>("MaxPrimaryTradeSkill", 2);
    m_int_configs[CONFIG_MIN_PETITION_SIGNS]      = sConfigMgr->GetOption<int32>("MinPetitionSigns", 9);
    if (m_int_configs[CONFIG_MIN_PETITION_SIGNS] > 9 || int32(m_int_configs[CONFIG_MIN_PETITION_SIGNS]) < 0)
    {
        LOG_ERROR("server.loading", "MinPetitionSigns ({}) must be in range 0..9. Set to 9.", m_int_configs[CONFIG_MIN_PETITION_SIGNS]);
        m_int_configs[CONFIG_MIN_PETITION_SIGNS] = 9;
    }

    m_int_configs[CONFIG_GM_LOGIN_STATE]        = sConfigMgr->GetOption<int32>("GM.LoginState", 2);
    m_int_configs[CONFIG_GM_VISIBLE_STATE]      = sConfigMgr->GetOption<int32>("GM.Visible", 2);
    m_int_configs[CONFIG_GM_CHAT]               = sConfigMgr->GetOption<int32>("GM.Chat", 2);
    m_int_configs[CONFIG_GM_WHISPERING_TO]      = sConfigMgr->GetOption<int32>("GM.WhisperingTo", 2);

    m_int_configs[CONFIG_GM_LEVEL_IN_GM_LIST]   = sConfigMgr->GetOption<int32>("GM.InGMList.Level", SEC_ADMINISTRATOR);
    m_int_configs[CONFIG_GM_LEVEL_IN_WHO_LIST]  = sConfigMgr->GetOption<int32>("GM.InWhoList.Level", SEC_ADMINISTRATOR);
    m_int_configs[CONFIG_START_GM_LEVEL]        = sConfigMgr->GetOption<int32>("GM.StartLevel", 1);
    if (m_int_configs[CONFIG_START_GM_LEVEL] < m_int_configs[CONFIG_START_PLAYER_LEVEL])
    {
        LOG_ERROR("server.loading", "GM.StartLevel ({}) must be in range StartPlayerLevel({})..{}. Set to {}.",
                       m_int_configs[CONFIG_START_GM_LEVEL], m_int_configs[CONFIG_START_PLAYER_LEVEL], MAX_LEVEL, m_int_configs[CONFIG_START_PLAYER_LEVEL]);
        m_int_configs[CONFIG_START_GM_LEVEL] = m_int_configs[CONFIG_START_PLAYER_LEVEL];
    }
    else if (m_int_configs[CONFIG_START_GM_LEVEL] > MAX_LEVEL)
    {
        LOG_ERROR("server.loading", "GM.StartLevel ({}) must be in range 1..{}. Set to {}.", m_int_configs[CONFIG_START_GM_LEVEL], MAX_LEVEL, MAX_LEVEL);
        m_int_configs[CONFIG_START_GM_LEVEL] = MAX_LEVEL;
    }
    m_bool_configs[CONFIG_ALLOW_GM_GROUP]       = sConfigMgr->GetOption<bool>("GM.AllowInvite", false);
    m_bool_configs[CONFIG_ALLOW_GM_FRIEND]      = sConfigMgr->GetOption<bool>("GM.AllowFriend", false);
    m_bool_configs[CONFIG_GM_LOWER_SECURITY]    = sConfigMgr->GetOption<bool>("GM.LowerSecurity", false);
    m_float_configs[CONFIG_CHANCE_OF_GM_SURVEY] = sConfigMgr->GetOption<float>("GM.TicketSystem.ChanceOfGMSurvey", 50.0f);

    m_int_configs[CONFIG_GROUP_VISIBILITY]      = sConfigMgr->GetOption<int32>("Visibility.GroupMode", 1);

    m_int_configs[CONFIG_MAIL_DELIVERY_DELAY]   = sConfigMgr->GetOption<int32>("MailDeliveryDelay", HOUR);

    m_int_configs[CONFIG_UPTIME_UPDATE]         = sConfigMgr->GetOption<int32>("UpdateUptimeInterval", 10);
    if (int32(m_int_configs[CONFIG_UPTIME_UPDATE]) <= 0)
    {
        LOG_ERROR("server.loading", "UpdateUptimeInterval ({}) must be > 0, set to default 10.", m_int_configs[CONFIG_UPTIME_UPDATE]);
        m_int_configs[CONFIG_UPTIME_UPDATE] = 1;
    }

    if (reload)
    {
        m_timers[WUPDATE_UPTIME].SetInterval(m_int_configs[CONFIG_UPTIME_UPDATE]*MINUTE * IN_MILLISECONDS);
        m_timers[WUPDATE_UPTIME].Reset();
    }

    // log db cleanup interval
    m_int_configs[CONFIG_LOGDB_CLEARINTERVAL] = sConfigMgr->GetOption<int32>("LogDB.Opt.ClearInterval", 10);
    if (int32(m_int_configs[CONFIG_LOGDB_CLEARINTERVAL]) <= 0)
    {
        LOG_ERROR("server.loading", "LogDB.Opt.ClearInterval ({}) must be > 0, set to default 10.", m_int_configs[CONFIG_LOGDB_CLEARINTERVAL]);
        m_int_configs[CONFIG_LOGDB_CLEARINTERVAL] = 10;
    }
    if (reload)
    {
        m_timers[WUPDATE_CLEANDB].SetInterval(m_int_configs[CONFIG_LOGDB_CLEARINTERVAL] * MINUTE * IN_MILLISECONDS);
        m_timers[WUPDATE_CLEANDB].Reset();
    }
    m_int_configs[CONFIG_LOGDB_CLEARTIME] = sConfigMgr->GetOption<int32>("LogDB.Opt.ClearTime", 1209600); // 14 days default
    LOG_INFO("server.loading", "Will clear `logs` table of entries older than {} seconds every {} minutes.",
                    m_int_configs[CONFIG_LOGDB_CLEARTIME], m_int_configs[CONFIG_LOGDB_CLEARINTERVAL]);

    m_int_configs[CONFIG_TELEPORT_TIMEOUT_NEAR]             = sConfigMgr->GetOption<int32>("TeleportTimeoutNear", 25); // pussywizard
    m_int_configs[CONFIG_TELEPORT_TIMEOUT_FAR]              = sConfigMgr->GetOption<int32>("TeleportTimeoutFar", 45); // pussywizard
    m_int_configs[CONFIG_MAX_ALLOWED_MMR_DROP]              = sConfigMgr->GetOption<int32>("MaxAllowedMMRDrop", 500); // pussywizard
    m_bool_configs[CONFIG_ENABLE_LOGIN_AFTER_DC]            = sConfigMgr->GetOption<bool>("EnableLoginAfterDC", true); // pussywizard
    m_bool_configs[CONFIG_DONT_CACHE_RANDOM_MOVEMENT_PATHS] = sConfigMgr->GetOption<bool>("DontCacheRandomMovementPaths", true); // pussywizard

    m_int_configs[CONFIG_SKILL_CHANCE_ORANGE] = sConfigMgr->GetOption<int32>("SkillChance.Orange", 100);
    m_int_configs[CONFIG_SKILL_CHANCE_YELLOW] = sConfigMgr->GetOption<int32>("SkillChance.Yellow", 75);
    m_int_configs[CONFIG_SKILL_CHANCE_GREEN]  = sConfigMgr->GetOption<int32>("SkillChance.Green", 25);
    m_int_configs[CONFIG_SKILL_CHANCE_GREY]   = sConfigMgr->GetOption<int32>("SkillChance.Grey", 0);

    m_int_configs[CONFIG_SKILL_CHANCE_MINING_STEPS]     = sConfigMgr->GetOption<int32>("SkillChance.MiningSteps", 75);
    m_int_configs[CONFIG_SKILL_CHANCE_SKINNING_STEPS]   = sConfigMgr->GetOption<int32>("SkillChance.SkinningSteps", 75);

    m_bool_configs[CONFIG_SKILL_PROSPECTING] = sConfigMgr->GetOption<bool>("SkillChance.Prospecting", false);
    m_bool_configs[CONFIG_SKILL_MILLING]     = sConfigMgr->GetOption<bool>("SkillChance.Milling", false);

    m_int_configs[CONFIG_SKILL_GAIN_CRAFTING] = sConfigMgr->GetOption<int32>("SkillGain.Crafting", 1);

    m_int_configs[CONFIG_SKILL_GAIN_DEFENSE] = sConfigMgr->GetOption<int32>("SkillGain.Defense", 1);

    m_int_configs[CONFIG_SKILL_GAIN_GATHERING] = sConfigMgr->GetOption<int32>("SkillGain.Gathering", 1);

    m_int_configs[CONFIG_SKILL_GAIN_WEAPON] = sConfigMgr->GetOption<int32>("SkillGain.Weapon", 1);

    m_int_configs[CONFIG_MAX_OVERSPEED_PINGS] = sConfigMgr->GetOption<int32>("MaxOverspeedPings", 2);
    if (m_int_configs[CONFIG_MAX_OVERSPEED_PINGS] != 0 && m_int_configs[CONFIG_MAX_OVERSPEED_PINGS] < 2)
    {
        LOG_ERROR("server.loading", "MaxOverspeedPings ({}) must be in range 2..infinity (or 0 to disable check). Set to 2.", m_int_configs[CONFIG_MAX_OVERSPEED_PINGS]);
        m_int_configs[CONFIG_MAX_OVERSPEED_PINGS] = 2;
    }

    m_bool_configs[CONFIG_SAVE_RESPAWN_TIME_IMMEDIATELY] = sConfigMgr->GetOption<bool>("SaveRespawnTimeImmediately", true);
    m_bool_configs[CONFIG_WEATHER]                       = sConfigMgr->GetOption<bool>("ActivateWeather", true);

    m_int_configs[CONFIG_DISABLE_BREATHING] = sConfigMgr->GetOption<int32>("DisableWaterBreath", SEC_CONSOLE);

    m_bool_configs[CONFIG_ALWAYS_MAX_SKILL_FOR_LEVEL] = sConfigMgr->GetOption<bool>("AlwaysMaxSkillForLevel", false);

    if (reload)
    {
        uint32 val = sConfigMgr->GetOption<int32>("Expansion", 2);
        if (val != m_int_configs[CONFIG_EXPANSION])
            LOG_ERROR("server.loading", "Expansion option can't be changed at worldserver.conf reload, using current value ({}).", m_int_configs[CONFIG_EXPANSION]);
    }
    else
        m_int_configs[CONFIG_EXPANSION] = sConfigMgr->GetOption<int32>("Expansion", 2);

    m_int_configs[CONFIG_CHATFLOOD_MESSAGE_COUNT]    = sConfigMgr->GetOption<int32>("ChatFlood.MessageCount", 10);
    m_int_configs[CONFIG_CHATFLOOD_MESSAGE_DELAY]    = sConfigMgr->GetOption<int32>("ChatFlood.MessageDelay", 1);
    m_int_configs[CONFIG_CHATFLOOD_MUTE_TIME]        = sConfigMgr->GetOption<int32>("ChatFlood.MuteTime", 10);
    m_bool_configs[CONFIG_CHAT_MUTE_FIRST_LOGIN]     = sConfigMgr->GetOption<bool>("Chat.MuteFirstLogin", false);
    m_int_configs[CONFIG_CHAT_TIME_MUTE_FIRST_LOGIN] = sConfigMgr->GetOption<int32>("Chat.MuteTimeFirstLogin", 120);

    m_int_configs[CONFIG_EVENT_ANNOUNCE] = sConfigMgr->GetOption<int32>("Event.Announce", 0);

    m_float_configs[CONFIG_CREATURE_FAMILY_FLEE_ASSISTANCE_RADIUS] = sConfigMgr->GetOption<float>("CreatureFamilyFleeAssistanceRadius", 30.0f);
    m_float_configs[CONFIG_CREATURE_FAMILY_ASSISTANCE_RADIUS]      = sConfigMgr->GetOption<float>("CreatureFamilyAssistanceRadius", 10.0f);
    m_int_configs[CONFIG_CREATURE_FAMILY_ASSISTANCE_DELAY]         = sConfigMgr->GetOption<int32>("CreatureFamilyAssistanceDelay", 2000);
    m_int_configs[CONFIG_CREATURE_FAMILY_ASSISTANCE_PERIOD]        = sConfigMgr->GetOption<int32>("CreatureFamilyAssistancePeriod", 3000);
    m_int_configs[CONFIG_CREATURE_FAMILY_FLEE_DELAY]               = sConfigMgr->GetOption<int32>("CreatureFamilyFleeDelay", 7000);

    m_int_configs[CONFIG_WORLD_BOSS_LEVEL_DIFF] = sConfigMgr->GetOption<int32>("WorldBossLevelDiff", 3);

    m_bool_configs[CONFIG_QUEST_ENABLE_QUEST_TRACKER] = sConfigMgr->GetOption<bool>("Quests.EnableQuestTracker", false);

    // note: disable value (-1) will assigned as 0xFFFFFFF, to prevent overflow at calculations limit it to max possible player level MAX_LEVEL(100)
    m_int_configs[CONFIG_QUEST_LOW_LEVEL_HIDE_DIFF] = sConfigMgr->GetOption<int32>("Quests.LowLevelHideDiff", 4);
    if (m_int_configs[CONFIG_QUEST_LOW_LEVEL_HIDE_DIFF] > MAX_LEVEL)
        m_int_configs[CONFIG_QUEST_LOW_LEVEL_HIDE_DIFF] = MAX_LEVEL;
    m_int_configs[CONFIG_QUEST_HIGH_LEVEL_HIDE_DIFF] = sConfigMgr->GetOption<int32>("Quests.HighLevelHideDiff", 7);
    if (m_int_configs[CONFIG_QUEST_HIGH_LEVEL_HIDE_DIFF] > MAX_LEVEL)
        m_int_configs[CONFIG_QUEST_HIGH_LEVEL_HIDE_DIFF] = MAX_LEVEL;
    m_bool_configs[CONFIG_QUEST_IGNORE_RAID]          = sConfigMgr->GetOption<bool>("Quests.IgnoreRaid", false);
    m_bool_configs[CONFIG_QUEST_IGNORE_AUTO_ACCEPT]   = sConfigMgr->GetOption<bool>("Quests.IgnoreAutoAccept", false);
    m_bool_configs[CONFIG_QUEST_IGNORE_AUTO_COMPLETE] = sConfigMgr->GetOption<bool>("Quests.IgnoreAutoComplete", false);

    m_int_configs[CONFIG_RANDOM_BG_RESET_HOUR] = sConfigMgr->GetOption<int32>("Battleground.Random.ResetHour", 6);
    if (m_int_configs[CONFIG_RANDOM_BG_RESET_HOUR] > 23)
    {
        LOG_ERROR("server.loading", "Battleground.Random.ResetHour ({}) can't be load. Set to 6.", m_int_configs[CONFIG_RANDOM_BG_RESET_HOUR]);
        m_int_configs[CONFIG_RANDOM_BG_RESET_HOUR] = 6;
    }

    m_int_configs[CONFIG_CALENDAR_DELETE_OLD_EVENTS_HOUR] = sConfigMgr->GetOption<int32>("Calendar.DeleteOldEventsHour", 6);
    if (m_int_configs[CONFIG_CALENDAR_DELETE_OLD_EVENTS_HOUR] > 23 || int32(m_int_configs[CONFIG_CALENDAR_DELETE_OLD_EVENTS_HOUR]) < 0)
    {
        LOG_ERROR("server.loading", "Calendar.DeleteOldEventsHour ({}) can't be load. Set to 6.", m_int_configs[CONFIG_CALENDAR_DELETE_OLD_EVENTS_HOUR]);
        m_int_configs[CONFIG_CALENDAR_DELETE_OLD_EVENTS_HOUR] = 6;
    }

    m_int_configs[CONFIG_GUILD_RESET_HOUR] = sConfigMgr->GetOption<int32>("Guild.ResetHour", 6);
    if (m_int_configs[CONFIG_GUILD_RESET_HOUR] > 23)
    {
        LOG_ERROR("server.loading", "Guild.ResetHour ({}) can't be load. Set to 6.", m_int_configs[CONFIG_GUILD_RESET_HOUR]);
        m_int_configs[CONFIG_GUILD_RESET_HOUR] = 6;
    }

    m_int_configs[CONFIG_GUILD_BANK_INITIAL_TABS] = sConfigMgr->GetOption<int32>("Guild.BankInitialTabs", 0);
    m_int_configs[CONFIG_GUILD_BANK_TAB_COST_0] = sConfigMgr->GetOption<int32>("Guild.BankTabCost0", 1000000);
    m_int_configs[CONFIG_GUILD_BANK_TAB_COST_1] = sConfigMgr->GetOption<int32>("Guild.BankTabCost1", 2500000);
    m_int_configs[CONFIG_GUILD_BANK_TAB_COST_2] = sConfigMgr->GetOption<int32>("Guild.BankTabCost2", 5000000);
    m_int_configs[CONFIG_GUILD_BANK_TAB_COST_3] = sConfigMgr->GetOption<int32>("Guild.BankTabCost3", 10000000);
    m_int_configs[CONFIG_GUILD_BANK_TAB_COST_4] = sConfigMgr->GetOption<int32>("Guild.BankTabCost4", 25000000);
    m_int_configs[CONFIG_GUILD_BANK_TAB_COST_5] = sConfigMgr->GetOption<int32>("Guild.BankTabCost5", 50000000);

    m_bool_configs[CONFIG_DETECT_POS_COLLISION] = sConfigMgr->GetOption<bool>("DetectPosCollision", true);

    m_bool_configs[CONFIG_RESTRICTED_LFG_CHANNEL]      = sConfigMgr->GetOption<bool>("Channel.RestrictedLfg", true);
    m_bool_configs[CONFIG_SILENTLY_GM_JOIN_TO_CHANNEL] = sConfigMgr->GetOption<bool>("Channel.SilentlyGMJoin", false);

    m_bool_configs[CONFIG_TALENTS_INSPECTING]                = sConfigMgr->GetOption<bool>("TalentsInspecting", true);
    m_bool_configs[CONFIG_CHAT_FAKE_MESSAGE_PREVENTING]      = sConfigMgr->GetOption<bool>("ChatFakeMessagePreventing", false);
    m_int_configs[CONFIG_CHAT_STRICT_LINK_CHECKING_SEVERITY] = sConfigMgr->GetOption<int32>("ChatStrictLinkChecking.Severity", 0);
    m_int_configs[CONFIG_CHAT_STRICT_LINK_CHECKING_KICK]     = sConfigMgr->GetOption<int32>("ChatStrictLinkChecking.Kick", 0);

    m_int_configs[CONFIG_CORPSE_DECAY_NORMAL]    = sConfigMgr->GetOption<int32>("Corpse.Decay.NORMAL", 60);
    m_int_configs[CONFIG_CORPSE_DECAY_RARE]      = sConfigMgr->GetOption<int32>("Corpse.Decay.RARE", 300);
    m_int_configs[CONFIG_CORPSE_DECAY_ELITE]     = sConfigMgr->GetOption<int32>("Corpse.Decay.ELITE", 300);
    m_int_configs[CONFIG_CORPSE_DECAY_RAREELITE] = sConfigMgr->GetOption<int32>("Corpse.Decay.RAREELITE", 300);
    m_int_configs[CONFIG_CORPSE_DECAY_WORLDBOSS] = sConfigMgr->GetOption<int32>("Corpse.Decay.WORLDBOSS", 3600);

    m_int_configs[CONFIG_DEATH_SICKNESS_LEVEL]            = sConfigMgr->GetOption<int32> ("Death.SicknessLevel", 11);
    m_bool_configs[CONFIG_DEATH_CORPSE_RECLAIM_DELAY_PVP] = sConfigMgr->GetOption<bool>("Death.CorpseReclaimDelay.PvP", true);
    m_bool_configs[CONFIG_DEATH_CORPSE_RECLAIM_DELAY_PVE] = sConfigMgr->GetOption<bool>("Death.CorpseReclaimDelay.PvE", true);
    m_bool_configs[CONFIG_DEATH_BONES_WORLD]              = sConfigMgr->GetOption<bool>("Death.Bones.World", true);
    m_bool_configs[CONFIG_DEATH_BONES_BG_OR_ARENA]        = sConfigMgr->GetOption<bool>("Death.Bones.BattlegroundOrArena", true);

    m_bool_configs[CONFIG_DIE_COMMAND_MODE] = sConfigMgr->GetOption<bool>("Die.Command.Mode", true);

    // always use declined names in the russian client
    m_bool_configs[CONFIG_DECLINED_NAMES_USED] =
        (m_int_configs[CONFIG_REALM_ZONE] == REALM_ZONE_RUSSIAN) ? true : sConfigMgr->GetOption<bool>("DeclinedNames", false);

    m_float_configs[CONFIG_LISTEN_RANGE_SAY]       = sConfigMgr->GetOption<float>("ListenRange.Say", 25.0f);
    m_float_configs[CONFIG_LISTEN_RANGE_TEXTEMOTE] = sConfigMgr->GetOption<float>("ListenRange.TextEmote", 25.0f);
    m_float_configs[CONFIG_LISTEN_RANGE_YELL]      = sConfigMgr->GetOption<float>("ListenRange.Yell", 300.0f);

    m_bool_configs[CONFIG_BATTLEGROUND_DISABLE_QUEST_SHARE_IN_BG]           = sConfigMgr->GetOption<bool>("Battleground.DisableQuestShareInBG", false);
    m_bool_configs[CONFIG_BATTLEGROUND_DISABLE_READY_CHECK_IN_BG]           = sConfigMgr->GetOption<bool>("Battleground.DisableReadyCheckInBG", false);
    m_bool_configs[CONFIG_BATTLEGROUND_CAST_DESERTER]                       = sConfigMgr->GetOption<bool>("Battleground.CastDeserter", true);
    m_bool_configs[CONFIG_BATTLEGROUND_QUEUE_ANNOUNCER_ENABLE]              = sConfigMgr->GetOption<bool>("Battleground.QueueAnnouncer.Enable", false);
    m_int_configs[CONFIG_BATTLEGROUND_QUEUE_ANNOUNCER_LIMIT_MIN_LEVEL]      = sConfigMgr->GetOption<uint32>("Battleground.QueueAnnouncer.Limit.MinLevel", 0);
    m_int_configs[CONFIG_BATTLEGROUND_QUEUE_ANNOUNCER_LIMIT_MIN_PLAYERS]    = sConfigMgr->GetOption<uint32>("Battleground.QueueAnnouncer.Limit.MinPlayers", 3);
    m_int_configs[CONFIG_BATTLEGROUND_QUEUE_ANNOUNCER_SPAM_DELAY]           = sConfigMgr->GetOption<uint32>("Battleground.QueueAnnouncer.SpamProtection.Delay", 30);
    m_bool_configs[CONFIG_BATTLEGROUND_QUEUE_ANNOUNCER_PLAYERONLY]          = sConfigMgr->GetOption<bool>("Battleground.QueueAnnouncer.PlayerOnly", false);
    m_bool_configs[CONFIG_BATTLEGROUND_QUEUE_ANNOUNCER_TIMED]               = sConfigMgr->GetOption<bool>("Battleground.QueueAnnouncer.Timed", false);
    m_int_configs[CONFIG_BATTLEGROUND_QUEUE_ANNOUNCER_TIMER]                = sConfigMgr->GetOption<uint32>("Battleground.QueueAnnouncer.Timer", 30000);
    m_bool_configs[CONFIG_BATTLEGROUND_STORE_STATISTICS_ENABLE]             = sConfigMgr->GetOption<bool>("Battleground.StoreStatistics.Enable", false);
    m_bool_configs[CONFIG_BATTLEGROUND_TRACK_DESERTERS]                     = sConfigMgr->GetOption<bool>("Battleground.TrackDeserters.Enable", false);
    m_int_configs[CONFIG_BATTLEGROUND_PREMATURE_FINISH_TIMER]               = sConfigMgr->GetOption<int32> ("Battleground.PrematureFinishTimer", 5 * MINUTE * IN_MILLISECONDS);
    m_int_configs[CONFIG_BATTLEGROUND_INVITATION_TYPE]                      = sConfigMgr->GetOption<int32>("Battleground.InvitationType", 0);
    m_int_configs[CONFIG_BATTLEGROUND_PREMADE_GROUP_WAIT_FOR_MATCH]         = sConfigMgr->GetOption<int32> ("Battleground.PremadeGroupWaitForMatch", 30 * MINUTE * IN_MILLISECONDS);
    m_bool_configs[CONFIG_BG_XP_FOR_KILL]                                   = sConfigMgr->GetOption<bool>("Battleground.GiveXPForKills", false);
    m_int_configs[CONFIG_BATTLEGROUND_REPORT_AFK_TIMER]                     = sConfigMgr->GetOption<int32>("Battleground.ReportAFK.Timer", 4);
    m_int_configs[CONFIG_BATTLEGROUND_REPORT_AFK]                           = sConfigMgr->GetOption<int32>("Battleground.ReportAFK", 3);
    if (m_int_configs[CONFIG_BATTLEGROUND_REPORT_AFK] < 1)
    {
        LOG_ERROR("server.loading", "Battleground.ReportAFK ({}) must be >0. Using 3 instead.", m_int_configs[CONFIG_BATTLEGROUND_REPORT_AFK]);
        m_int_configs[CONFIG_BATTLEGROUND_REPORT_AFK] = 3;
    }
    else if (m_int_configs[CONFIG_BATTLEGROUND_REPORT_AFK] > 9)
    {
        LOG_ERROR("server.loading", "Battleground.ReportAFK ({}) must be <10. Using 3 instead.", m_int_configs[CONFIG_BATTLEGROUND_REPORT_AFK]);
        m_int_configs[CONFIG_BATTLEGROUND_REPORT_AFK] = 3;
    }
    m_int_configs[CONFIG_BATTLEGROUND_PLAYER_RESPAWN]        = sConfigMgr->GetOption<int32>("Battleground.PlayerRespawn", 30);
    if (m_int_configs[CONFIG_BATTLEGROUND_PLAYER_RESPAWN] < 3)
    {
        LOG_ERROR("server.loading", "Battleground.PlayerRespawn ({}) must be >2. Using 30 instead.", m_int_configs[CONFIG_BATTLEGROUND_PLAYER_RESPAWN]);
        m_int_configs[CONFIG_BATTLEGROUND_PLAYER_RESPAWN] = 30;
    }
    m_int_configs[CONFIG_BATTLEGROUND_RESTORATION_BUFF_RESPAWN]        = sConfigMgr->GetOption<int32>("Battleground.RestorationBuffRespawn", 20);
    if (m_int_configs[CONFIG_BATTLEGROUND_RESTORATION_BUFF_RESPAWN] < 1)
    {
        LOG_ERROR("server.loading", "Battleground.RestorationBuffRespawn ({}) must be > 0. Using 20 instead.", m_int_configs[CONFIG_BATTLEGROUND_RESTORATION_BUFF_RESPAWN]);
        m_int_configs[CONFIG_BATTLEGROUND_RESTORATION_BUFF_RESPAWN] = 20;
    }
    m_int_configs[CONFIG_BATTLEGROUND_BERSERKING_BUFF_RESPAWN] = sConfigMgr->GetOption<int32>("Battleground.BerserkingBuffRespawn", 120);
    if (m_int_configs[CONFIG_BATTLEGROUND_BERSERKING_BUFF_RESPAWN] < 1)
    {
        LOG_ERROR("server.loading", "Battleground.BerserkingBuffRespawn ({}) must be > 0. Using 120 instead.", m_int_configs[CONFIG_BATTLEGROUND_BERSERKING_BUFF_RESPAWN]);
        m_int_configs[CONFIG_BATTLEGROUND_BERSERKING_BUFF_RESPAWN] = 120;
    }
    m_int_configs[CONFIG_BATTLEGROUND_SPEED_BUFF_RESPAWN] = sConfigMgr->GetOption<int32>("Battleground.SpeedBuffRespawn", 150);
    if (m_int_configs[CONFIG_BATTLEGROUND_SPEED_BUFF_RESPAWN] < 1)
    {
        LOG_ERROR("server.loading", "Battleground.SpeedBuffRespawn ({}) must be > 0. Using 150 instead.", m_int_configs[CONFIG_BATTLEGROUND_SPEED_BUFF_RESPAWN]);
        m_int_configs[CONFIG_BATTLEGROUND_SPEED_BUFF_RESPAWN] = 150;
    }

    m_int_configs[CONFIG_ARENA_MAX_RATING_DIFFERENCE]                = sConfigMgr->GetOption<uint32>("Arena.MaxRatingDifference", 150);
    m_int_configs[CONFIG_ARENA_RATING_DISCARD_TIMER]                 = sConfigMgr->GetOption<uint32>("Arena.RatingDiscardTimer", 10 * MINUTE * IN_MILLISECONDS);
    m_int_configs[CONFIG_ARENA_PREV_OPPONENTS_DISCARD_TIMER]         = sConfigMgr->GetOption<uint32>("Arena.PreviousOpponentsDiscardTimer", 2 * MINUTE * IN_MILLISECONDS);
    m_bool_configs[CONFIG_ARENA_AUTO_DISTRIBUTE_POINTS]              = sConfigMgr->GetOption<bool>("Arena.AutoDistributePoints", false);
    m_int_configs[CONFIG_ARENA_AUTO_DISTRIBUTE_INTERVAL_DAYS]        = sConfigMgr->GetOption<uint32>("Arena.AutoDistributeInterval", 7); // pussywizard: spoiled by implementing constant day and hour, always 7 now
    m_int_configs[CONFIG_ARENA_GAMES_REQUIRED]                       = sConfigMgr->GetOption<uint32>("Arena.GamesRequired", 10);
    m_int_configs[CONFIG_ARENA_SEASON_ID]                            = sConfigMgr->GetOption<uint32>("Arena.ArenaSeason.ID", 1);
    m_int_configs[CONFIG_ARENA_START_RATING]                         = sConfigMgr->GetOption<uint32>("Arena.ArenaStartRating", 0);
    m_int_configs[CONFIG_ARENA_START_PERSONAL_RATING]                = sConfigMgr->GetOption<uint32>("Arena.ArenaStartPersonalRating", 1000);
    m_int_configs[CONFIG_ARENA_START_MATCHMAKER_RATING]              = sConfigMgr->GetOption<uint32>("Arena.ArenaStartMatchmakerRating", 1500);
    m_bool_configs[CONFIG_ARENA_SEASON_IN_PROGRESS]                  = sConfigMgr->GetOption<bool>("Arena.ArenaSeason.InProgress", true);
    m_float_configs[CONFIG_ARENA_WIN_RATING_MODIFIER_1]              = sConfigMgr->GetOption<float>("Arena.ArenaWinRatingModifier1", 48.0f);
    m_float_configs[CONFIG_ARENA_WIN_RATING_MODIFIER_2]              = sConfigMgr->GetOption<float>("Arena.ArenaWinRatingModifier2", 24.0f);
    m_float_configs[CONFIG_ARENA_LOSE_RATING_MODIFIER]               = sConfigMgr->GetOption<float>("Arena.ArenaLoseRatingModifier", 24.0f);
    m_float_configs[CONFIG_ARENA_MATCHMAKER_RATING_MODIFIER]         = sConfigMgr->GetOption<float>("Arena.ArenaMatchmakerRatingModifier", 24.0f);
    m_bool_configs[CONFIG_ARENA_QUEUE_ANNOUNCER_ENABLE]              = sConfigMgr->GetOption<bool>("Arena.QueueAnnouncer.Enable", false);
    m_bool_configs[CONFIG_ARENA_QUEUE_ANNOUNCER_PLAYERONLY]          = sConfigMgr->GetOption<bool>("Arena.QueueAnnouncer.PlayerOnly", false);

    m_bool_configs[CONFIG_OFFHAND_CHECK_AT_SPELL_UNLEARN]            = sConfigMgr->GetOption<bool>("OffhandCheckAtSpellUnlearn", true);
    m_int_configs[CONFIG_CREATURE_STOP_FOR_PLAYER]                   = sConfigMgr->GetOption<uint32>("Creature.MovingStopTimeForPlayer", 3 * MINUTE * IN_MILLISECONDS);

<<<<<<< HEAD
    m_float_configs[CONFIG_WATER_BREATH_TIMER]                       = sConfigMgr->GetOption<float>("WaterBreath.Timer", 3.0f);
    if (m_float_configs[CONFIG_WATER_BREATH_TIMER] <= 0)
    {
        LOG_ERROR("server.loading", "WaterBreath.Timer ({}) must be > 0. Using 3 instead.", m_float_configs[CONFIG_WATER_BREATH_TIMER]);
        m_float_configs[CONFIG_WATER_BREATH_TIMER] = 3;
=======
    m_int_configs[CONFIG_WATER_BREATH_TIMER]                       = sConfigMgr->GetOption<uint32>("WaterBreath.Timer", 180000);
    if (m_int_configs[CONFIG_WATER_BREATH_TIMER] <= 0)
    {
        LOG_ERROR("server.loading", "WaterBreath.Timer ({}) must be > 0. Using 180000 instead.", m_int_configs[CONFIG_WATER_BREATH_TIMER]);
        m_int_configs[CONFIG_WATER_BREATH_TIMER] = 180000;
>>>>>>> 35dfcf58
    }

    if (int32 clientCacheId = sConfigMgr->GetOption<int32>("ClientCacheVersion", 0))
    {
        // overwrite DB/old value
        if (clientCacheId > 0)
        {
            m_int_configs[CONFIG_CLIENTCACHE_VERSION] = clientCacheId;
            LOG_INFO("server.loading", "Client cache version set to: {}", clientCacheId);
        }
        else
            LOG_ERROR("server.loading", "ClientCacheVersion can't be negative {}, ignored.", clientCacheId);
    }

    m_int_configs[CONFIG_INSTANT_LOGOUT] = sConfigMgr->GetOption<int32>("InstantLogout", SEC_MODERATOR);

    m_int_configs[CONFIG_GUILD_EVENT_LOG_COUNT] = sConfigMgr->GetOption<int32>("Guild.EventLogRecordsCount", GUILD_EVENTLOG_MAX_RECORDS);
    if (m_int_configs[CONFIG_GUILD_EVENT_LOG_COUNT] > GUILD_EVENTLOG_MAX_RECORDS)
        m_int_configs[CONFIG_GUILD_EVENT_LOG_COUNT] = GUILD_EVENTLOG_MAX_RECORDS;
    m_int_configs[CONFIG_GUILD_BANK_EVENT_LOG_COUNT] = sConfigMgr->GetOption<int32>("Guild.BankEventLogRecordsCount", GUILD_BANKLOG_MAX_RECORDS);
    if (m_int_configs[CONFIG_GUILD_BANK_EVENT_LOG_COUNT] > GUILD_BANKLOG_MAX_RECORDS)
        m_int_configs[CONFIG_GUILD_BANK_EVENT_LOG_COUNT] = GUILD_BANKLOG_MAX_RECORDS;

    //visibility on continents
    m_MaxVisibleDistanceOnContinents = sConfigMgr->GetOption<float>("Visibility.Distance.Continents", DEFAULT_VISIBILITY_DISTANCE);
    if (m_MaxVisibleDistanceOnContinents < 45 * sWorld->getRate(RATE_CREATURE_AGGRO))
    {
        LOG_ERROR("server.loading", "Visibility.Distance.Continents can't be less max aggro radius {}", 45 * sWorld->getRate(RATE_CREATURE_AGGRO));
        m_MaxVisibleDistanceOnContinents = 45 * sWorld->getRate(RATE_CREATURE_AGGRO);
    }
    else if (m_MaxVisibleDistanceOnContinents > MAX_VISIBILITY_DISTANCE)
    {
        LOG_ERROR("server.loading", "Visibility.Distance.Continents can't be greater {}", MAX_VISIBILITY_DISTANCE);
        m_MaxVisibleDistanceOnContinents = MAX_VISIBILITY_DISTANCE;
    }

    //visibility in instances
    m_MaxVisibleDistanceInInstances = sConfigMgr->GetOption<float>("Visibility.Distance.Instances", DEFAULT_VISIBILITY_INSTANCE);
    if (m_MaxVisibleDistanceInInstances < 45 * sWorld->getRate(RATE_CREATURE_AGGRO))
    {
        LOG_ERROR("server.loading", "Visibility.Distance.Instances can't be less max aggro radius {}", 45 * sWorld->getRate(RATE_CREATURE_AGGRO));
        m_MaxVisibleDistanceInInstances = 45 * sWorld->getRate(RATE_CREATURE_AGGRO);
    }
    else if (m_MaxVisibleDistanceInInstances > MAX_VISIBILITY_DISTANCE)
    {
        LOG_ERROR("server.loading", "Visibility.Distance.Instances can't be greater {}", MAX_VISIBILITY_DISTANCE);
        m_MaxVisibleDistanceInInstances = MAX_VISIBILITY_DISTANCE;
    }

    //visibility in BG/Arenas
    m_MaxVisibleDistanceInBGArenas = sConfigMgr->GetOption<float>("Visibility.Distance.BGArenas", DEFAULT_VISIBILITY_BGARENAS);
    if (m_MaxVisibleDistanceInBGArenas < 45 * sWorld->getRate(RATE_CREATURE_AGGRO))
    {
        LOG_ERROR("server.loading", "Visibility.Distance.BGArenas can't be less max aggro radius {}", 45 * sWorld->getRate(RATE_CREATURE_AGGRO));
        m_MaxVisibleDistanceInBGArenas = 45 * sWorld->getRate(RATE_CREATURE_AGGRO);
    }
    else if (m_MaxVisibleDistanceInBGArenas > MAX_VISIBILITY_DISTANCE)
    {
        LOG_ERROR("server.loading", "Visibility.Distance.BGArenas can't be greater {}", MAX_VISIBILITY_DISTANCE);
        m_MaxVisibleDistanceInBGArenas = MAX_VISIBILITY_DISTANCE;
    }

    ///- Load the CharDelete related config options
    m_int_configs[CONFIG_CHARDELETE_METHOD]    = sConfigMgr->GetOption<int32>("CharDelete.Method", 0);
    m_int_configs[CONFIG_CHARDELETE_MIN_LEVEL] = sConfigMgr->GetOption<int32>("CharDelete.MinLevel", 0);
    m_int_configs[CONFIG_CHARDELETE_KEEP_DAYS] = sConfigMgr->GetOption<int32>("CharDelete.KeepDays", 30);

    ///- Load the ItemDelete related config options
    m_bool_configs[CONFIG_ITEMDELETE_METHOD]    = sConfigMgr->GetOption<bool>("ItemDelete.Method", 0);
    m_bool_configs[CONFIG_ITEMDELETE_VENDOR]    = sConfigMgr->GetOption<bool>("ItemDelete.Vendor", 0);
    m_int_configs[CONFIG_ITEMDELETE_QUALITY]    = sConfigMgr->GetOption<int32>("ItemDelete.Quality", 3);
    m_int_configs[CONFIG_ITEMDELETE_ITEM_LEVEL] = sConfigMgr->GetOption<int32>("ItemDelete.ItemLevel", 80);

    m_int_configs[CONFIG_FFA_PVP_TIMER] = sConfigMgr->GetOption<int32>("FFAPvPTimer", 30);

    m_int_configs[CONFIG_LOOT_NEED_BEFORE_GREED_ILVL_RESTRICTION] = sConfigMgr->GetOption<int32>("LootNeedBeforeGreedILvlRestriction", 70);

    m_bool_configs[CONFIG_PLAYER_SETTINGS_ENABLED] = sConfigMgr->GetOption<bool>("EnablePlayerSettings", 0);

    m_bool_configs[CONFIG_ALLOW_JOIN_BG_AND_LFG] = sConfigMgr->GetOption<bool>("JoinBGAndLFG.Enable", false);

    m_bool_configs[CONFIG_LEAVE_GROUP_ON_LOGOUT] = sConfigMgr->GetOption<bool>("LeaveGroupOnLogout.Enabled", true);

    m_int_configs[CONFIG_CHANGE_FACTION_MAX_MONEY] = sConfigMgr->GetOption<uint32>("ChangeFaction.MaxMoney", 0);

    ///- Read the "Data" directory from the config file
    std::string dataPath = sConfigMgr->GetOption<std::string>("DataDir", "./");
    if (dataPath.empty() || (dataPath.at(dataPath.length() - 1) != '/' && dataPath.at(dataPath.length() - 1) != '\\'))
        dataPath.push_back('/');

#if AC_PLATFORM == AC_PLATFORM_UNIX || AC_PLATFORM == AC_PLATFORM_APPLE
    if (dataPath[0] == '~')
    {
        const char* home = getenv("HOME");
        if (home)
            dataPath.replace(0, 1, home);
    }
#endif

    if (reload)
    {
        if (dataPath != m_dataPath)
            LOG_ERROR("server.loading", "DataDir option can't be changed at worldserver.conf reload, using current value ({}).", m_dataPath);
    }
    else
    {
        m_dataPath = dataPath;
        LOG_INFO("server.loading", "Using DataDir {}", m_dataPath);
    }

    m_bool_configs[CONFIG_VMAP_INDOOR_CHECK] = sConfigMgr->GetOption<bool>("vmap.enableIndoorCheck", 0);
    bool enableIndoor = sConfigMgr->GetOption<bool>("vmap.enableIndoorCheck", true);
    bool enableLOS = sConfigMgr->GetOption<bool>("vmap.enableLOS", true);
    bool enableHeight = sConfigMgr->GetOption<bool>("vmap.enableHeight", true);
    bool enablePetLOS = sConfigMgr->GetOption<bool>("vmap.petLOS", true);
    m_bool_configs[CONFIG_VMAP_BLIZZLIKE_PVP_LOS] = sConfigMgr->GetOption<bool>("vmap.BlizzlikePvPLOS", true);

    if (!enableHeight)
        LOG_ERROR("server.loading", "VMap height checking disabled! Creatures movements and other various things WILL be broken! Expect no support.");

    VMAP::VMapFactory::createOrGetVMapMgr()->setEnableLineOfSightCalc(enableLOS);
    VMAP::VMapFactory::createOrGetVMapMgr()->setEnableHeightCalc(enableHeight);
    LOG_INFO("server.loading", "WORLD: VMap support included. LineOfSight:{}, getHeight:{}, indoorCheck:{} PetLOS:{}", enableLOS, enableHeight, enableIndoor, enablePetLOS);

    m_bool_configs[CONFIG_PET_LOS]            = sConfigMgr->GetOption<bool>("vmap.petLOS", true);
    m_bool_configs[CONFIG_START_CUSTOM_SPELLS] = sConfigMgr->GetOption<bool>("PlayerStart.CustomSpells", false);
    m_int_configs[CONFIG_HONOR_AFTER_DUEL]    = sConfigMgr->GetOption<int32>("HonorPointsAfterDuel", 0);
    m_bool_configs[CONFIG_START_ALL_EXPLORED] = sConfigMgr->GetOption<bool>("PlayerStart.MapsExplored", false);
    m_bool_configs[CONFIG_START_ALL_REP]      = sConfigMgr->GetOption<bool>("PlayerStart.AllReputation", false);
    m_bool_configs[CONFIG_ALWAYS_MAXSKILL]    = sConfigMgr->GetOption<bool>("AlwaysMaxWeaponSkill", false);
    m_bool_configs[CONFIG_PVP_TOKEN_ENABLE]   = sConfigMgr->GetOption<bool>("PvPToken.Enable", false);
    m_int_configs[CONFIG_PVP_TOKEN_MAP_TYPE]  = sConfigMgr->GetOption<int32>("PvPToken.MapAllowType", 4);
    m_int_configs[CONFIG_PVP_TOKEN_ID]        = sConfigMgr->GetOption<int32>("PvPToken.ItemID", 29434);
    m_int_configs[CONFIG_PVP_TOKEN_COUNT]     = sConfigMgr->GetOption<int32>("PvPToken.ItemCount", 1);
    if (m_int_configs[CONFIG_PVP_TOKEN_COUNT] < 1)
        m_int_configs[CONFIG_PVP_TOKEN_COUNT] = 1;

    m_bool_configs[CONFIG_NO_RESET_TALENT_COST]       = sConfigMgr->GetOption<bool>("NoResetTalentsCost", false);
    m_int_configs[CONFIG_TOGGLE_XP_COST]              = sConfigMgr->GetOption<int32>("ToggleXP.Cost", 100000);
    m_bool_configs[CONFIG_SHOW_KICK_IN_WORLD]         = sConfigMgr->GetOption<bool>("ShowKickInWorld", false);
    m_bool_configs[CONFIG_SHOW_MUTE_IN_WORLD]         = sConfigMgr->GetOption<bool>("ShowMuteInWorld", false);
    m_bool_configs[CONFIG_SHOW_BAN_IN_WORLD]          = sConfigMgr->GetOption<bool>("ShowBanInWorld", false);
    m_int_configs[CONFIG_NUMTHREADS]                  = sConfigMgr->GetOption<int32>("MapUpdate.Threads", 1);
    m_int_configs[CONFIG_MAX_RESULTS_LOOKUP_COMMANDS] = sConfigMgr->GetOption<int32>("Command.LookupMaxResults", 0);

    // Warden
    m_bool_configs[CONFIG_WARDEN_ENABLED]              = sConfigMgr->GetOption<bool>("Warden.Enabled", true);
    m_int_configs[CONFIG_WARDEN_NUM_MEM_CHECKS]        = sConfigMgr->GetOption<int32>("Warden.NumMemChecks", 3);
    m_int_configs[CONFIG_WARDEN_NUM_LUA_CHECKS]        = sConfigMgr->GetOption<int32>("Warden.NumLuaChecks", 1);
    m_int_configs[CONFIG_WARDEN_NUM_OTHER_CHECKS]      = sConfigMgr->GetOption<int32>("Warden.NumOtherChecks", 7);
    m_int_configs[CONFIG_WARDEN_CLIENT_BAN_DURATION]   = sConfigMgr->GetOption<int32>("Warden.BanDuration", 86400);
    m_int_configs[CONFIG_WARDEN_CLIENT_CHECK_HOLDOFF]  = sConfigMgr->GetOption<int32>("Warden.ClientCheckHoldOff", 30);
    m_int_configs[CONFIG_WARDEN_CLIENT_FAIL_ACTION]    = sConfigMgr->GetOption<int32>("Warden.ClientCheckFailAction", 0);
    m_int_configs[CONFIG_WARDEN_CLIENT_RESPONSE_DELAY] = sConfigMgr->GetOption<int32>("Warden.ClientResponseDelay", 600);

    // Dungeon finder
    m_int_configs[CONFIG_LFG_OPTIONSMASK] = sConfigMgr->GetOption<int32>("DungeonFinder.OptionsMask", 5);

    // Max instances per hour
    m_int_configs[CONFIG_MAX_INSTANCES_PER_HOUR] = sConfigMgr->GetOption<int32>("AccountInstancesPerHour", 5);

    // AutoBroadcast
    m_bool_configs[CONFIG_AUTOBROADCAST]         = sConfigMgr->GetOption<bool>("AutoBroadcast.On", false);
    m_int_configs[CONFIG_AUTOBROADCAST_CENTER]   = sConfigMgr->GetOption<int32>("AutoBroadcast.Center", 0);
    m_int_configs[CONFIG_AUTOBROADCAST_INTERVAL] = sConfigMgr->GetOption<int32>("AutoBroadcast.Timer", 60000);
    m_int_configs[CONFIG_AUTOBROADCAST_MIN_LEVEL_DISABLE] = sConfigMgr->GetOption<int32>("AutoBroadcast.MinDisableLevel", 0);
    if (reload)
    {
        m_timers[WUPDATE_AUTOBROADCAST].SetInterval(m_int_configs[CONFIG_AUTOBROADCAST_INTERVAL]);
        m_timers[WUPDATE_AUTOBROADCAST].Reset();
    }

    // MySQL ping time interval
    m_int_configs[CONFIG_DB_PING_INTERVAL] = sConfigMgr->GetOption<int32>("MaxPingTime", 30);

    // misc
    m_bool_configs[CONFIG_PDUMP_NO_PATHS]     = sConfigMgr->GetOption<bool>("PlayerDump.DisallowPaths", true);
    m_bool_configs[CONFIG_PDUMP_NO_OVERWRITE] = sConfigMgr->GetOption<bool>("PlayerDump.DisallowOverwrite", true);
    m_bool_configs[CONFIG_ENABLE_MMAPS]       = sConfigMgr->GetOption<bool>("MoveMaps.Enable", true);
    MMAP::MMapFactory::InitializeDisabledMaps();

    // Wintergrasp
    m_bool_configs[CONFIG_WINTERGRASP_ENABLE]             = sConfigMgr->GetOption<bool>("Wintergrasp.Enable", false);
    m_int_configs[CONFIG_WINTERGRASP_PLR_MAX]             = sConfigMgr->GetOption<int32>("Wintergrasp.PlayerMax", 100);
    m_int_configs[CONFIG_WINTERGRASP_PLR_MIN]             = sConfigMgr->GetOption<int32>("Wintergrasp.PlayerMin", 0);
    m_int_configs[CONFIG_WINTERGRASP_PLR_MIN_LVL]         = sConfigMgr->GetOption<int32>("Wintergrasp.PlayerMinLvl", 77);
    m_int_configs[CONFIG_WINTERGRASP_BATTLETIME]          = sConfigMgr->GetOption<int32>("Wintergrasp.BattleTimer", 30);
    m_int_configs[CONFIG_WINTERGRASP_NOBATTLETIME]        = sConfigMgr->GetOption<int32>("Wintergrasp.NoBattleTimer", 150);
    m_int_configs[CONFIG_WINTERGRASP_RESTART_AFTER_CRASH] = sConfigMgr->GetOption<int32>("Wintergrasp.CrashRestartTimer", 10);

    m_int_configs[CONFIG_BIRTHDAY_TIME]     = sConfigMgr->GetOption<int32>("BirthdayTime", 1222964635);
    m_bool_configs[CONFIG_MINIGOB_MANABONK] = sConfigMgr->GetOption<bool>("Minigob.Manabonk.Enable", true);

    m_bool_configs[CONFIG_ENABLE_CONTINENT_TRANSPORT]            = sConfigMgr->GetOption<bool>("IsContinentTransport.Enabled", true);
    m_bool_configs[CONFIG_ENABLE_CONTINENT_TRANSPORT_PRELOADING] = sConfigMgr->GetOption<bool>("IsPreloadedContinentTransport.Enabled", false);

    m_bool_configs[CONFIG_IP_BASED_ACTION_LOGGING] = sConfigMgr->GetOption<bool>("Allow.IP.Based.Action.Logging", false);

    // Whether to use LoS from game objects
    m_bool_configs[CONFIG_CHECK_GOBJECT_LOS] = sConfigMgr->GetOption<bool>("CheckGameObjectLoS", true);

    m_bool_configs[CONFIG_CALCULATE_CREATURE_ZONE_AREA_DATA]   = sConfigMgr->GetOption<bool>("Calculate.Creature.Zone.Area.Data", false);
    m_bool_configs[CONFIG_CALCULATE_GAMEOBJECT_ZONE_AREA_DATA] = sConfigMgr->GetOption<bool>("Calculate.Gameoject.Zone.Area.Data", false);

    // Player can join LFG anywhere
    m_bool_configs[CONFIG_LFG_LOCATION_ALL] = sConfigMgr->GetOption<bool>("LFG.Location.All", false);

    // Prevent players AFK from being logged out
    m_int_configs[CONFIG_AFK_PREVENT_LOGOUT] = sConfigMgr->GetOption<int32>("PreventAFKLogout", 0);

    // Preload all grids of all non-instanced maps
    m_bool_configs[CONFIG_PRELOAD_ALL_NON_INSTANCED_MAP_GRIDS] = sConfigMgr->GetOption<bool>("PreloadAllNonInstancedMapGrids", false);

    // ICC buff override
    m_int_configs[CONFIG_ICC_BUFF_HORDE] = sConfigMgr->GetOption<int32>("ICC.Buff.Horde", 73822);
    m_int_configs[CONFIG_ICC_BUFF_ALLIANCE] = sConfigMgr->GetOption<int32>("ICC.Buff.Alliance", 73828);

    m_bool_configs[CONFIG_SET_ALL_CREATURES_WITH_WAYPOINT_MOVEMENT_ACTIVE] = sConfigMgr->GetOption<bool>("SetAllCreaturesWithWaypointMovementActive", false);

    // packet spoof punishment
    m_int_configs[CONFIG_PACKET_SPOOF_POLICY] = sConfigMgr->GetOption<int32>("PacketSpoof.Policy", (uint32)WorldSession::DosProtection::POLICY_KICK);
    m_int_configs[CONFIG_PACKET_SPOOF_BANMODE] = sConfigMgr->GetOption<int32>("PacketSpoof.BanMode", (uint32)0);
    if (m_int_configs[CONFIG_PACKET_SPOOF_BANMODE] > 1)
        m_int_configs[CONFIG_PACKET_SPOOF_BANMODE] = (uint32)0;

    m_int_configs[CONFIG_PACKET_SPOOF_BANDURATION] = sConfigMgr->GetOption<int32>("PacketSpoof.BanDuration", 86400);

    // Random Battleground Rewards
    m_int_configs[CONFIG_BG_REWARD_WINNER_HONOR_FIRST] = sConfigMgr->GetOption<int32>("Battleground.RewardWinnerHonorFirst", 30);
    m_int_configs[CONFIG_BG_REWARD_WINNER_ARENA_FIRST] = sConfigMgr->GetOption<int32>("Battleground.RewardWinnerArenaFirst", 25);
    m_int_configs[CONFIG_BG_REWARD_WINNER_HONOR_LAST]  = sConfigMgr->GetOption<int32>("Battleground.RewardWinnerHonorLast", 15);
    m_int_configs[CONFIG_BG_REWARD_WINNER_ARENA_LAST]  = sConfigMgr->GetOption<int32>("Battleground.RewardWinnerArenaLast", 0);
    m_int_configs[CONFIG_BG_REWARD_LOSER_HONOR_FIRST]  = sConfigMgr->GetOption<int32>("Battleground.RewardLoserHonorFirst", 5);
    m_int_configs[CONFIG_BG_REWARD_LOSER_HONOR_LAST]   = sConfigMgr->GetOption<int32>("Battleground.RewardLoserHonorLast", 5);

    m_int_configs[CONFIG_WAYPOINT_MOVEMENT_STOP_TIME_FOR_PLAYER] = sConfigMgr->GetOption<int32>("WaypointMovementStopTimeForPlayer", 120);

    m_int_configs[CONFIG_DUNGEON_ACCESS_REQUIREMENTS_PRINT_MODE]              = sConfigMgr->GetOption<int32>("DungeonAccessRequirements.PrintMode", 1);
    m_bool_configs[CONFIG_DUNGEON_ACCESS_REQUIREMENTS_PORTAL_CHECK_ILVL]      = sConfigMgr->GetOption<bool>("DungeonAccessRequirements.PortalAvgIlevelCheck", false);
    m_bool_configs[CONFIG_DUNGEON_ACCESS_REQUIREMENTS_LFG_DBC_LEVEL_OVERRIDE] = sConfigMgr->GetOption<bool>("DungeonAccessRequirements.LFGLevelDBCOverride", false);
    m_int_configs[CONFIG_DUNGEON_ACCESS_REQUIREMENTS_OPTIONAL_STRING_ID]      = sConfigMgr->GetOption<int32>("DungeonAccessRequirements.OptionalStringID", 0);
    m_int_configs[CONFIG_NPC_EVADE_IF_NOT_REACHABLE] = sConfigMgr->GetOption<int32>("NpcEvadeIfTargetIsUnreachable", 5);
    m_int_configs[CONFIG_NPC_REGEN_TIME_IF_NOT_REACHABLE_IN_RAID] = sConfigMgr->GetOption<int32>("NpcRegenHPTimeIfTargetIsUnreachable", 10);
    m_bool_configs[CONFIG_REGEN_HP_CANNOT_REACH_TARGET_IN_RAID] = sConfigMgr->GetOption<bool>("NpcRegenHPIfTargetIsUnreachable", true);

    //Debug
    m_bool_configs[CONFIG_DEBUG_BATTLEGROUND] = sConfigMgr->GetOption<bool>("Debug.Battleground", false);
    m_bool_configs[CONFIG_DEBUG_ARENA]        = sConfigMgr->GetOption<bool>("Debug.Arena",        false);

    m_int_configs[CONFIG_GM_LEVEL_CHANNEL_MODERATION] = sConfigMgr->GetOption<int32>("Channel.ModerationGMLevel", 1);

    m_bool_configs[CONFIG_SET_BOP_ITEM_TRADEABLE] = sConfigMgr->GetOption<bool>("Item.SetItemTradeable", true);

    // Specifies if IP addresses can be logged to the database
    m_bool_configs[CONFIG_ALLOW_LOGGING_IP_ADDRESSES_IN_DATABASE] = sConfigMgr->GetOption<bool>("AllowLoggingIPAddressesInDatabase", true, true);

    // LFG group mechanics.
    m_int_configs[CONFIG_LFG_MAX_KICK_COUNT] = sConfigMgr->GetOption<int32>("LFG.MaxKickCount", 2);
    if (m_int_configs[CONFIG_LFG_MAX_KICK_COUNT] > 3)
    {
        m_int_configs[CONFIG_LFG_MAX_KICK_COUNT] = 3;
        LOG_ERROR("server.loading", "LFG.MaxKickCount can't be higher than 3.");
    }

    m_int_configs[CONFIG_LFG_KICK_PREVENTION_TIMER] = sConfigMgr->GetOption<int32>("LFG.KickPreventionTimer", 15 * MINUTE * IN_MILLISECONDS) * IN_MILLISECONDS;
    if (m_int_configs[CONFIG_LFG_KICK_PREVENTION_TIMER] > 15 * MINUTE * IN_MILLISECONDS)
    {
        m_int_configs[CONFIG_LFG_KICK_PREVENTION_TIMER] = 15 * MINUTE * IN_MILLISECONDS;
        LOG_ERROR("server.loading", "LFG.KickPreventionTimer can't be higher than 15 minutes.");
    }

    // Realm Availability
    m_bool_configs[CONFIG_REALM_LOGIN_ENABLED] = sConfigMgr->GetOption<bool>("World.RealmAvailability", true);

    // call ScriptMgr if we're reloading the configuration
    sScriptMgr->OnAfterConfigLoad(reload);
}

/// Initialize the World
void World::SetInitialWorldSettings()
{
    ///- Server startup begin
    uint32 startupBegin = getMSTime();

    ///- Initialize the random number generator
    srand((unsigned int)GameTime::GetGameTime().count());

    ///- Initialize detour memory management
    dtAllocSetCustom(dtCustomAlloc, dtCustomFree);

    ///- Initialize VMapMgr function pointers (to untangle game/collision circular deps)
    VMAP::VMapMgr2* vmmgr2 = VMAP::VMapFactory::createOrGetVMapMgr();
    vmmgr2->GetLiquidFlagsPtr = &GetLiquidFlags;
    vmmgr2->IsVMAPDisabledForPtr = &DisableMgr::IsVMAPDisabledFor;

    ///- Initialize config settings
    LoadConfigSettings();

    ///- Initialize Allowed Security Level
    LoadDBAllowedSecurityLevel();

    ///- Init highest guids before any table loading to prevent using not initialized guids in some code.
    sObjectMgr->SetHighestGuids();

    if (!sConfigMgr->isDryRun())
    {
        ///- Check the existence of the map files for all starting areas.
        if (!MapMgr::ExistMapAndVMap(0, -6240.32f, 331.033f)
                || !MapMgr::ExistMapAndVMap(0, -8949.95f, -132.493f)
                || !MapMgr::ExistMapAndVMap(1, -618.518f, -4251.67f)
                || !MapMgr::ExistMapAndVMap(0, 1676.35f, 1677.45f)
                || !MapMgr::ExistMapAndVMap(1, 10311.3f, 832.463f)
                || !MapMgr::ExistMapAndVMap(1, -2917.58f, -257.98f)
                || (m_int_configs[CONFIG_EXPANSION] && (
                        !MapMgr::ExistMapAndVMap(530, 10349.6f, -6357.29f) ||
                        !MapMgr::ExistMapAndVMap(530, -3961.64f, -13931.2f))))
        {
            exit(1);
        }
    }

    ///- Initialize pool manager
    sPoolMgr->Initialize();

    ///- Initialize game event manager
    sGameEventMgr->Initialize();

    ///- Loading strings. Getting no records means core load has to be canceled because no error message can be output.
    LOG_INFO("server.loading", " ");
    LOG_INFO("server.loading", "Loading acore strings...");
    if (!sObjectMgr->LoadAcoreStrings())
        exit(1);                                            // Error message displayed in function already

    ///- Update the realm entry in the database with the realm type from the config file
    //No SQL injection as values are treated as integers

    // not send custom type REALM_FFA_PVP to realm list
    uint32 server_type;
    if (IsFFAPvPRealm())
        server_type = REALM_TYPE_PVP;
    else
        server_type = getIntConfig(CONFIG_GAME_TYPE);

    uint32 realm_zone = getIntConfig(CONFIG_REALM_ZONE);

    LoginDatabase.Execute("UPDATE realmlist SET icon = {}, timezone = {} WHERE id = '{}'", server_type, realm_zone, realm.Id.Realm);      // One-time query

    ///- Custom Hook for loading DB items
    sScriptMgr->OnLoadCustomDatabaseTable();

    ///- Load the DBC files
    LOG_INFO("server.loading", "Initialize data stores...");
    LoadDBCStores(m_dataPath);
    DetectDBCLang();

    // Load cinematic cameras
    LoadM2Cameras(m_dataPath);

    // Load IP Location Database
    sIPLocation->Load();

    std::vector<uint32> mapIds;
    for (auto const map : sMapStore)
    {
        mapIds.emplace_back(map->MapID);
    }

    vmmgr2->InitializeThreadUnsafe(mapIds);

    MMAP::MMapMgr* mmmgr = MMAP::MMapFactory::createOrGetMMapMgr();
    mmmgr->InitializeThreadUnsafe(mapIds);

    LOG_INFO("server.loading", "Loading Game Graveyard...");
    sGraveyard->LoadGraveyardFromDB();

    LOG_INFO("server.loading", "Initializing PlayerDump tables...");
    PlayerDump::InitializeTables();

    LOG_INFO("server.loading", "Loading SpellInfo store...");
    sSpellMgr->LoadSpellInfoStore();

    LOG_INFO("server.loading", "Loading SpellInfo data corrections...");
    sSpellMgr->LoadSpellInfoCorrections();

    LOG_INFO("server.loading", "Loading Spell Rank Data...");
    sSpellMgr->LoadSpellRanks();

    LOG_INFO("server.loading", "Loading Spell Specific And Aura State...");
    sSpellMgr->LoadSpellSpecificAndAuraState();

    LOG_INFO("server.loading", "Loading SkillLineAbilityMultiMap Data...");
    sSpellMgr->LoadSkillLineAbilityMap();

    LOG_INFO("server.loading", "Loading SpellInfo custom attributes...");
    sSpellMgr->LoadSpellInfoCustomAttributes();

    LOG_INFO("server.loading", "Loading GameObject models...");
    LoadGameObjectModelList(m_dataPath);

    LOG_INFO("server.loading", "Loading Script Names...");
    sObjectMgr->LoadScriptNames();

    LOG_INFO("server.loading", "Loading Instance Template...");
    sObjectMgr->LoadInstanceTemplate();

    LOG_INFO("server.loading", "Loading Instance Saved Gameobject State Data...");
    sObjectMgr->LoadInstanceSavedGameobjectStateData();

    LOG_INFO("server.loading", "Load Character Cache...");
    sCharacterCache->LoadCharacterCacheStorage();

    // Must be called before `creature_respawn`/`gameobject_respawn` tables
    LOG_INFO("server.loading", "Loading instances...");
    sInstanceSaveMgr->LoadInstances();

    LOG_INFO("server.loading", "Loading Broadcast texts...");
    sObjectMgr->LoadBroadcastTexts();
    sObjectMgr->LoadBroadcastTextLocales();

    LOG_INFO("server.loading", "Loading Localization strings...");
    uint32 oldMSTime = getMSTime();
    sObjectMgr->LoadCreatureLocales();
    sObjectMgr->LoadGameObjectLocales();
    sObjectMgr->LoadItemLocales();
    sObjectMgr->LoadItemSetNameLocales();
    sObjectMgr->LoadQuestLocales();
    sObjectMgr->LoadQuestOfferRewardLocale();
    sObjectMgr->LoadQuestRequestItemsLocale();
    sObjectMgr->LoadNpcTextLocales();
    sObjectMgr->LoadPageTextLocales();
    sObjectMgr->LoadGossipMenuItemsLocales();
    sObjectMgr->LoadPointOfInterestLocales();

    sObjectMgr->SetDBCLocaleIndex(GetDefaultDbcLocale());        // Get once for all the locale index of DBC language (console/broadcasts)
    LOG_INFO("server.loading", ">> Localization strings loaded in {} ms", GetMSTimeDiffToNow(oldMSTime));
    LOG_INFO("server.loading", " ");

    LOG_INFO("server.loading", "Loading Page Texts...");
    sObjectMgr->LoadPageTexts();

    LOG_INFO("server.loading", "Loading Game Object Templates...");         // must be after LoadPageTexts
    sObjectMgr->LoadGameObjectTemplate();

    LOG_INFO("server.loading", "Loading Game Object template addons...");
    sObjectMgr->LoadGameObjectTemplateAddons();

    LOG_INFO("server.loading", "Loading Transport templates...");
    sTransportMgr->LoadTransportTemplates();

    LOG_INFO("server.loading", "Loading Spell Required Data...");
    sSpellMgr->LoadSpellRequired();

    LOG_INFO("server.loading", "Loading Spell Group types...");
    sSpellMgr->LoadSpellGroups();

    LOG_INFO("server.loading", "Loading Spell Learn Skills...");
    sSpellMgr->LoadSpellLearnSkills();                           // must be after LoadSpellRanks

    LOG_INFO("server.loading", "Loading Spell Proc Event conditions...");
    sSpellMgr->LoadSpellProcEvents();

    LOG_INFO("server.loading", "Loading Spell Proc conditions and data...");
    sSpellMgr->LoadSpellProcs();

    LOG_INFO("server.loading", "Loading Spell Bonus Data...");
    sSpellMgr->LoadSpellBonusess();

    LOG_INFO("server.loading", "Loading Aggro Spells Definitions...");
    sSpellMgr->LoadSpellThreats();

    LOG_INFO("server.loading", "Loading Mixology bonuses...");
    sSpellMgr->LoadSpellMixology();

    LOG_INFO("server.loading", "Loading Spell Group Stack Rules...");
    sSpellMgr->LoadSpellGroupStackRules();

    LOG_INFO("server.loading", "Loading NPC Texts...");
    sObjectMgr->LoadGossipText();

    LOG_INFO("server.loading", "Loading Enchant Spells Proc datas...");
    sSpellMgr->LoadSpellEnchantProcData();

    LOG_INFO("server.loading", "Loading Item Random Enchantments Table...");
    LoadRandomEnchantmentsTable();

    LOG_INFO("server.loading", "Loading Disables");
    DisableMgr::LoadDisables();                                  // must be before loading quests and items

    LOG_INFO("server.loading", "Loading Items...");                         // must be after LoadRandomEnchantmentsTable and LoadPageTexts
    sObjectMgr->LoadItemTemplates();

    LOG_INFO("server.loading", "Loading Item set names...");                // must be after LoadItemPrototypes
    sObjectMgr->LoadItemSetNames();

    LOG_INFO("server.loading", "Loading Creature Model Based Info Data...");
    sObjectMgr->LoadCreatureModelInfo();

    LOG_INFO("server.loading", "Loading Creature templates...");
    sObjectMgr->LoadCreatureTemplates();

    LOG_INFO("server.loading", "Loading Equipment templates...");           // must be after LoadCreatureTemplates
    sObjectMgr->LoadEquipmentTemplates();

    LOG_INFO("server.loading", "Loading Creature template addons...");
    sObjectMgr->LoadCreatureTemplateAddons();

    LOG_INFO("server.loading", "Loading Reputation Reward Rates...");
    sObjectMgr->LoadReputationRewardRate();

    LOG_INFO("server.loading", "Loading Creature Reputation OnKill Data...");
    sObjectMgr->LoadReputationOnKill();

    LOG_INFO("server.loading", "Loading Reputation Spillover Data..." );
    sObjectMgr->LoadReputationSpilloverTemplate();

    LOG_INFO("server.loading", "Loading Points Of Interest Data...");
    sObjectMgr->LoadPointsOfInterest();

    LOG_INFO("server.loading", "Loading Creature Base Stats...");
    sObjectMgr->LoadCreatureClassLevelStats();

    LOG_INFO("server.loading", "Loading Creature Data...");
    sObjectMgr->LoadCreatures();

    LOG_INFO("server.loading", "Loading Temporary Summon Data...");
    sObjectMgr->LoadTempSummons();                               // must be after LoadCreatureTemplates() and LoadGameObjectTemplates()

    LOG_INFO("server.loading", "Loading pet levelup spells...");
    sSpellMgr->LoadPetLevelupSpellMap();

    LOG_INFO("server.loading", "Loading pet default spells additional to levelup spells...");
    sSpellMgr->LoadPetDefaultSpells();

    LOG_INFO("server.loading", "Loading Creature Addon Data...");
    sObjectMgr->LoadCreatureAddons();                            // must be after LoadCreatureTemplates() and LoadCreatures()

    LOG_INFO("server.loading", "Loading Creature Movement Overrides...");
    sObjectMgr->LoadCreatureMovementOverrides(); // must be after LoadCreatures()

    LOG_INFO("server.loading", "Loading Gameobject Data...");
    sObjectMgr->LoadGameobjects();

    LOG_INFO("server.loading", "Loading GameObject Addon Data...");
    sObjectMgr->LoadGameObjectAddons();                          // must be after LoadGameObjectTemplate() and LoadGameobjects()

    LOG_INFO("server.loading", "Loading GameObject Quest Items...");
    sObjectMgr->LoadGameObjectQuestItems();

    LOG_INFO("server.loading", "Loading Creature Quest Items...");
    sObjectMgr->LoadCreatureQuestItems();

    LOG_INFO("server.loading", "Loading Creature Linked Respawn...");
    sObjectMgr->LoadLinkedRespawn();                             // must be after LoadCreatures(), LoadGameObjects()

    LOG_INFO("server.loading", "Loading Weather Data...");
    WeatherMgr::LoadWeatherData();

    LOG_INFO("server.loading", "Loading Quests...");
    sObjectMgr->LoadQuests();                                    // must be loaded after DBCs, creature_template, item_template, gameobject tables

    LOG_INFO("server.loading", "Checking Quest Disables");
    DisableMgr::CheckQuestDisables();                           // must be after loading quests

    LOG_INFO("server.loading", "Loading Quest POI");
    sObjectMgr->LoadQuestPOI();

    LOG_INFO("server.loading", "Loading Quests Starters and Enders...");
    sObjectMgr->LoadQuestStartersAndEnders();                    // must be after quest load

    LOG_INFO("server.loading", "Loading Quest Greetings...");
    sObjectMgr->LoadQuestGreetings();                               // must be loaded after creature_template, gameobject_template tables
    LOG_INFO("server.loading", "Loading Quest Greeting Locales...");
    sObjectMgr->LoadQuestGreetingsLocales();                        // must be loaded after creature_template, gameobject_template tables

    LOG_INFO("server.loading", "Loading Quest Money Rewards...");
    sObjectMgr->LoadQuestMoneyRewards();

    LOG_INFO("server.loading", "Loading Objects Pooling Data...");
    sPoolMgr->LoadFromDB();

    LOG_INFO("server.loading", "Loading Game Event Data...");               // must be after loading pools fully
    sGameEventMgr->LoadHolidayDates();                           // Must be after loading DBC
    sGameEventMgr->LoadFromDB();                                 // Must be after loading holiday dates

    LOG_INFO("server.loading", "Loading UNIT_NPC_FLAG_SPELLCLICK Data..."); // must be after LoadQuests
    sObjectMgr->LoadNPCSpellClickSpells();

    LOG_INFO("server.loading", "Loading Vehicle Template Accessories...");
    sObjectMgr->LoadVehicleTemplateAccessories();                // must be after LoadCreatureTemplates() and LoadNPCSpellClickSpells()

    LOG_INFO("server.loading", "Loading Vehicle Accessories...");
    sObjectMgr->LoadVehicleAccessories();                       // must be after LoadCreatureTemplates() and LoadNPCSpellClickSpells()

    LOG_INFO("server.loading", "Loading SpellArea Data...");                // must be after quest load
    sSpellMgr->LoadSpellAreas();

    LOG_INFO("server.loading", "Loading Area Trigger definitions");
    sObjectMgr->LoadAreaTriggers();

    LOG_INFO("server.loading", "Loading Area Trigger Teleport definitions...");
    sObjectMgr->LoadAreaTriggerTeleports();

    LOG_INFO("server.loading", "Loading Access Requirements...");
    sObjectMgr->LoadAccessRequirements();                        // must be after item template load

    LOG_INFO("server.loading", "Loading Quest Area Triggers...");
    sObjectMgr->LoadQuestAreaTriggers();                         // must be after LoadQuests

    LOG_INFO("server.loading", "Loading Tavern Area Triggers...");
    sObjectMgr->LoadTavernAreaTriggers();

    LOG_INFO("server.loading", "Loading AreaTrigger script names...");
    sObjectMgr->LoadAreaTriggerScripts();

    LOG_INFO("server.loading", "Loading LFG entrance positions..."); // Must be after areatriggers
    sLFGMgr->LoadLFGDungeons();

    LOG_INFO("server.loading", "Loading Dungeon boss data...");
    sObjectMgr->LoadInstanceEncounters();

    LOG_INFO("server.loading", "Loading LFG rewards...");
    sLFGMgr->LoadRewards();

    LOG_INFO("server.loading", "Loading Graveyard-zone links...");
    sGraveyard->LoadGraveyardZones();

    LOG_INFO("server.loading", "Loading spell pet auras...");
    sSpellMgr->LoadSpellPetAuras();

    LOG_INFO("server.loading", "Loading Spell target coordinates...");
    sSpellMgr->LoadSpellTargetPositions();

    LOG_INFO("server.loading", "Loading enchant custom attributes...");
    sSpellMgr->LoadEnchantCustomAttr();

    LOG_INFO("server.loading", "Loading linked spells...");
    sSpellMgr->LoadSpellLinked();

    LOG_INFO("server.loading", "Loading Player Create Data...");
    sObjectMgr->LoadPlayerInfo();

    LOG_INFO("server.loading", "Loading Exploration BaseXP Data...");
    sObjectMgr->LoadExplorationBaseXP();

    LOG_INFO("server.loading", "Loading Pet Name Parts...");
    sObjectMgr->LoadPetNames();

    CharacterDatabaseCleaner::CleanDatabase();

    LOG_INFO("server.loading", "Loading the max pet number...");
    sObjectMgr->LoadPetNumber();

    LOG_INFO("server.loading", "Loading pet level stats...");
    sObjectMgr->LoadPetLevelInfo();

    LOG_INFO("server.loading", "Loading Player level dependent mail rewards...");
    sObjectMgr->LoadMailLevelRewards();

    LOG_INFO("server.loading", "Load Mail Server Template...");
    sObjectMgr->LoadMailServerTemplates();

    // Loot tables
    LoadLootTables();

    LOG_INFO("server.loading", "Loading Skill Discovery Table...");
    LoadSkillDiscoveryTable();

    LOG_INFO("server.loading", "Loading Skill Extra Item Table...");
    LoadSkillExtraItemTable();

    LOG_INFO("server.loading", "Loading Skill Perfection Data Table...");
    LoadSkillPerfectItemTable();

    LOG_INFO("server.loading", "Loading Skill Fishing base level requirements...");
    sObjectMgr->LoadFishingBaseSkillLevel();

    LOG_INFO("server.loading", "Loading Achievements...");
    sAchievementMgr->LoadAchievementReferenceList();
    LOG_INFO("server.loading", "Loading Achievement Criteria Lists...");
    sAchievementMgr->LoadAchievementCriteriaList();
    LOG_INFO("server.loading", "Loading Achievement Criteria Data...");
    sAchievementMgr->LoadAchievementCriteriaData();
    LOG_INFO("server.loading", "Loading Achievement Rewards...");
    sAchievementMgr->LoadRewards();
    LOG_INFO("server.loading", "Loading Achievement Reward Locales...");
    sAchievementMgr->LoadRewardLocales();
    LOG_INFO("server.loading", "Loading Completed Achievements...");
    sAchievementMgr->LoadCompletedAchievements();

    ///- Load dynamic data tables from the database
    LOG_INFO("server.loading", "Loading Item Auctions...");
    sAuctionMgr->LoadAuctionItems();
    LOG_INFO("server.loading", "Loading Auctions...");
    sAuctionMgr->LoadAuctions();

    sGuildMgr->LoadGuilds();

    LOG_INFO("server.loading", "Loading ArenaTeams...");
    sArenaTeamMgr->LoadArenaTeams();

    LOG_INFO("server.loading", "Loading Groups...");
    sGroupMgr->LoadGroups();

    LOG_INFO("server.loading", "Loading ReservedNames...");
    sObjectMgr->LoadReservedPlayersNames();

    LOG_INFO("server.loading", "Loading GameObjects for quests...");
    sObjectMgr->LoadGameObjectForQuests();

    LOG_INFO("server.loading", "Loading BattleMasters...");
    sBattlegroundMgr->LoadBattleMastersEntry();

    LOG_INFO("server.loading", "Loading GameTeleports...");
    sObjectMgr->LoadGameTele();

    LOG_INFO("server.loading", "Loading Gossip menu...");
    sObjectMgr->LoadGossipMenu();

    LOG_INFO("server.loading", "Loading Gossip menu options...");
    sObjectMgr->LoadGossipMenuItems();

    LOG_INFO("server.loading", "Loading Vendors...");
    sObjectMgr->LoadVendors();                                   // must be after load CreatureTemplate and ItemTemplate

    LOG_INFO("server.loading", "Loading Trainers...");
    sObjectMgr->LoadTrainerSpell();                              // must be after load CreatureTemplate

    LOG_INFO("server.loading", "Loading Waypoints...");
    sWaypointMgr->Load();

    LOG_INFO("server.loading", "Loading SmartAI Waypoints...");
    sSmartWaypointMgr->LoadFromDB();

    LOG_INFO("server.loading", "Loading Creature Formations...");
    sFormationMgr->LoadCreatureFormations();

    LOG_INFO("server.loading", "Loading World States...");              // must be loaded before battleground, outdoor PvP and conditions
    LoadWorldStates();

    LOG_INFO("server.loading", "Loading Conditions...");
    sConditionMgr->LoadConditions();

    LOG_INFO("server.loading", "Loading faction change achievement pairs...");
    sObjectMgr->LoadFactionChangeAchievements();

    LOG_INFO("server.loading", "Loading faction change spell pairs...");
    sObjectMgr->LoadFactionChangeSpells();

    LOG_INFO("server.loading", "Loading faction change item pairs...");
    sObjectMgr->LoadFactionChangeItems();

    LOG_INFO("server.loading", "Loading faction change reputation pairs...");
    sObjectMgr->LoadFactionChangeReputations();

    LOG_INFO("server.loading", "Loading faction change title pairs...");
    sObjectMgr->LoadFactionChangeTitles();

    LOG_INFO("server.loading", "Loading faction change quest pairs...");
    sObjectMgr->LoadFactionChangeQuests();

    LOG_INFO("server.loading", "Loading GM tickets...");
    sTicketMgr->LoadTickets();

    LOG_INFO("server.loading", "Loading GM surveys...");
    sTicketMgr->LoadSurveys();

    LOG_INFO("server.loading", "Loading client addons...");
    AddonMgr::LoadFromDB();

    // pussywizard:
    LOG_INFO("server.loading", "Deleting invalid mail items...");
    LOG_INFO("server.loading", " ");
    CharacterDatabase.Execute("DELETE mi FROM mail_items mi LEFT JOIN item_instance ii ON mi.item_guid = ii.guid WHERE ii.guid IS NULL");
    CharacterDatabase.Execute("DELETE mi FROM mail_items mi LEFT JOIN mail m ON mi.mail_id = m.id WHERE m.id IS NULL");
    CharacterDatabase.Execute("UPDATE mail m LEFT JOIN mail_items mi ON m.id = mi.mail_id SET m.has_items=0 WHERE m.has_items<>0 AND mi.mail_id IS NULL");

    ///- Handle outdated emails (delete/return)
    LOG_INFO("server.loading", "Returning old mails...");
    LOG_INFO("server.loading", " ");
    sObjectMgr->ReturnOrDeleteOldMails(false);

    ///- Load AutoBroadCast
    LOG_INFO("server.loading", "Loading Autobroadcasts...");
    LoadAutobroadcasts();

    ///- Load and initialize scripts
    sObjectMgr->LoadSpellScripts();                              // must be after load Creature/Gameobject(Template/Data)
    sObjectMgr->LoadEventScripts();                              // must be after load Creature/Gameobject(Template/Data)
    sObjectMgr->LoadWaypointScripts();

    LOG_INFO("server.loading", "Loading spell script names...");
    sObjectMgr->LoadSpellScriptNames();

    LOG_INFO("server.loading", "Loading Creature Texts...");
    sCreatureTextMgr->LoadCreatureTexts();

    LOG_INFO("server.loading", "Loading Creature Text Locales...");
    sCreatureTextMgr->LoadCreatureTextLocales();

    LOG_INFO("server.loading", "Loading Scripts...");
    sScriptMgr->LoadDatabase();

    LOG_INFO("server.loading", "Validating spell scripts...");
    sObjectMgr->ValidateSpellScripts();

    LOG_INFO("server.loading", "Loading SmartAI scripts...");
    sSmartScriptMgr->LoadSmartAIFromDB();

    LOG_INFO("server.loading", "Loading Calendar data...");
    sCalendarMgr->LoadFromDB();

    LOG_INFO("server.loading", "Initializing SpellInfo precomputed data..."); // must be called after loading items, professions, spells and pretty much anything
    LOG_INFO("server.loading", " ");
    sObjectMgr->InitializeSpellInfoPrecomputedData();

    LOG_INFO("server.loading", "Initialize commands...");
    Acore::ChatCommands::LoadCommandMap();

    ///- Initialize game time and timers
    LOG_INFO("server.loading", "Initialize game time and timers");
    LOG_INFO("server.loading", " ");

    LoginDatabase.Execute("INSERT INTO uptime (realmid, starttime, uptime, revision) VALUES ({}, {}, 0, '{}')",
                           realm.Id.Realm, uint32(GameTime::GetStartTime().count()), GitRevision::GetFullVersion());       // One-time query

    m_timers[WUPDATE_WEATHERS].SetInterval(1 * IN_MILLISECONDS);
    m_timers[WUPDATE_AUCTIONS].SetInterval(MINUTE * IN_MILLISECONDS);
    m_timers[WUPDATE_AUCTIONS].SetCurrent(MINUTE * IN_MILLISECONDS);
    m_timers[WUPDATE_UPTIME].SetInterval(m_int_configs[CONFIG_UPTIME_UPDATE]*MINUTE * IN_MILLISECONDS);
    //Update "uptime" table based on configuration entry in minutes.

    m_timers[WUPDATE_CORPSES].SetInterval(20 * MINUTE * IN_MILLISECONDS);
    //erase corpses every 20 minutes
    m_timers[WUPDATE_CLEANDB].SetInterval(m_int_configs[CONFIG_LOGDB_CLEARINTERVAL]*MINUTE * IN_MILLISECONDS);
    // clean logs table every 14 days by default
    m_timers[WUPDATE_AUTOBROADCAST].SetInterval(getIntConfig(CONFIG_AUTOBROADCAST_INTERVAL));

    m_timers[WUPDATE_PINGDB].SetInterval(getIntConfig(CONFIG_DB_PING_INTERVAL)*MINUTE * IN_MILLISECONDS);  // Mysql ping time in minutes

    // our speed up
    m_timers[WUPDATE_5_SECS].SetInterval(5 * IN_MILLISECONDS);

    m_timers[WUPDATE_WHO_LIST].SetInterval(5 * IN_MILLISECONDS); // update who list cache every 5 seconds

    mail_expire_check_timer = GameTime::GetGameTime() + 6h;

    ///- Initilize static helper structures
    AIRegistry::Initialize();

    ///- Initialize MapMgr
    LOG_INFO("server.loading", "Starting Map System");
    LOG_INFO("server.loading", " ");
    sMapMgr->Initialize();

    LOG_INFO("server.loading", "Starting Game Event system...");
    LOG_INFO("server.loading", " ");
    uint32 nextGameEvent = sGameEventMgr->StartSystem();
    m_timers[WUPDATE_EVENTS].SetInterval(nextGameEvent);    //depend on next event

    // Delete all characters which have been deleted X days before
    Player::DeleteOldCharacters();

    // Delete all custom channels which haven't been used for PreserveCustomChannelDuration days.
    Channel::CleanOldChannelsInDB();

    LOG_INFO("server.loading", "Initializing Opcodes...");
    opcodeTable.Initialize();

    LOG_INFO("server.loading", "Starting Arena Season...");
    LOG_INFO("server.loading", " ");
    sGameEventMgr->StartArenaSeason();

    sTicketMgr->Initialize();

    ///- Initialize Battlegrounds
    LOG_INFO("server.loading", "Starting Battleground System");
    sBattlegroundMgr->LoadBattlegroundTemplates();
    sBattlegroundMgr->InitAutomaticArenaPointDistribution();

    ///- Initialize outdoor pvp
    LOG_INFO("server.loading", "Starting Outdoor PvP System");
    sOutdoorPvPMgr->InitOutdoorPvP();

    ///- Initialize Battlefield
    LOG_INFO("server.loading", "Starting Battlefield System");
    sBattlefieldMgr->InitBattlefield();

    LOG_INFO("server.loading", "Loading Transports...");
    sTransportMgr->SpawnContinentTransports();

    ///- Initialize Warden
    LOG_INFO("server.loading", "Loading Warden Checks..." );
    sWardenCheckMgr->LoadWardenChecks();

    LOG_INFO("server.loading", "Loading Warden Action Overrides..." );
    sWardenCheckMgr->LoadWardenOverrides();

    LOG_INFO("server.loading", "Deleting expired bans...");
    LoginDatabase.Execute("DELETE FROM ip_banned WHERE unbandate <= UNIX_TIMESTAMP() AND unbandate<>bandate");      // One-time query

    LOG_INFO("server.loading", "Calculate next daily quest reset time...");
    InitDailyQuestResetTime();

    LOG_INFO("server.loading", "Calculate next weekly quest reset time..." );
    InitWeeklyQuestResetTime();

    LOG_INFO("server.loading", "Calculate next monthly quest reset time...");
    InitMonthlyQuestResetTime();

    LOG_INFO("server.loading", "Calculate random battleground reset time..." );
    InitRandomBGResetTime();

    LOG_INFO("server.loading", "Calculate deletion of old calendar events time...");
    InitCalendarOldEventsDeletionTime();

    LOG_INFO("server.loading", "Calculate Guild cap reset time...");
    LOG_INFO("server.loading", " ");
    InitGuildResetTime();

    LOG_INFO("server.loading", "Load Petitions...");
    sPetitionMgr->LoadPetitions();

    LOG_INFO("server.loading", "Load Petition Signs...");
    sPetitionMgr->LoadSignatures();

    LOG_INFO("server.loading", "Load Stored Loot Items...");
    sLootItemStorage->LoadStorageFromDB();

    LOG_INFO("server.loading", "Load Channel Rights...");
    ChannelMgr::LoadChannelRights();

    LOG_INFO("server.loading", "Load Channels...");
    ChannelMgr::LoadChannels();

    sScriptMgr->OnBeforeWorldInitialized();

    if (sWorld->getBoolConfig(CONFIG_PRELOAD_ALL_NON_INSTANCED_MAP_GRIDS))
    {
        LOG_INFO("server.loading", "Loading all grids for all non-instanced maps...");

        for (uint32 i = 0; i < sMapStore.GetNumRows(); ++i)
        {
            MapEntry const* mapEntry = sMapStore.LookupEntry(i);

            if (mapEntry && !mapEntry->Instanceable())
            {
                Map* map = sMapMgr->CreateBaseMap(mapEntry->MapID);

                if (map)
                {
                    LOG_INFO("server.loading", ">> Loading all grids for map {}", map->GetId());
                    map->LoadAllCells();
                }
            }
        }
    }

    uint32 startupDuration = GetMSTimeDiffToNow(startupBegin);

    LOG_INFO("server.loading", " ");
    LOG_INFO("server.loading", "WORLD: World initialized in {} minutes {} seconds", (startupDuration / 60000), ((startupDuration % 60000) / 1000)); // outError for red color in console
    LOG_INFO("server.loading", " ");

    METRIC_EVENT("events", "World initialized", "World initialized in " + std::to_string(startupDuration / 60000) + " minutes " + std::to_string((startupDuration % 60000) / 1000) + " seconds");

    if (sConfigMgr->isDryRun())
    {
        sMapMgr->UnloadAll();
        LOG_INFO("server.loading", "AzerothCore dry run completed, terminating.");
        exit(0);
    }
}

void World::DetectDBCLang()
{
    uint8 m_lang_confid = sConfigMgr->GetOption<int32>("DBC.Locale", 255);

    if (m_lang_confid != 255 && m_lang_confid >= TOTAL_LOCALES)
    {
        LOG_ERROR("server.loading", "Incorrect DBC.Locale! Must be >= 0 and < {} (set to 0)", TOTAL_LOCALES);
        m_lang_confid = LOCALE_enUS;
    }

    ChrRacesEntry const* race = sChrRacesStore.LookupEntry(1);
    std::string availableLocalsStr;

    uint8 default_locale = TOTAL_LOCALES;
    for (uint8 i = default_locale - 1; i < TOTAL_LOCALES; --i) // -1 will be 255 due to uint8
    {
        if (race->name[i][0] != '\0')                     // check by race names
        {
            default_locale = i;
            m_availableDbcLocaleMask |= (1 << i);
            availableLocalsStr += localeNames[i];
            availableLocalsStr += " ";
        }
    }

    if (default_locale != m_lang_confid && m_lang_confid < TOTAL_LOCALES &&
            (m_availableDbcLocaleMask & (1 << m_lang_confid)))
    {
        default_locale = m_lang_confid;
    }

    if (default_locale >= TOTAL_LOCALES)
    {
        LOG_ERROR("server.loading", "Unable to determine your DBC Locale! (corrupt DBC?)");
        exit(1);
    }

    m_defaultDbcLocale = LocaleConstant(default_locale);

    LOG_INFO("server.loading", "Using {} DBC Locale as default. All available DBC locales: {}", localeNames[GetDefaultDbcLocale()], availableLocalsStr.empty() ? "<none>" : availableLocalsStr);
    LOG_INFO("server.loading", " ");
}

void World::LoadAutobroadcasts()
{
    uint32 oldMSTime = getMSTime();

    m_Autobroadcasts.clear();
    m_AutobroadcastsWeights.clear();

    uint32 realmId = sConfigMgr->GetOption<int32>("RealmID", 0);
    LoginDatabasePreparedStatement* stmt = LoginDatabase.GetPreparedStatement(LOGIN_SEL_AUTOBROADCAST);
    stmt->SetData(0, realmId);
    PreparedQueryResult result = LoginDatabase.Query(stmt);

    if (!result)
    {
        LOG_WARN("server.loading", ">> Loaded 0 autobroadcasts definitions. DB table `autobroadcast` is empty for this realm!");
        return;
    }

    uint32 count = 0;

    do
    {
        Field* fields = result->Fetch();
        uint8 id = fields[0].Get<uint8>();

        m_Autobroadcasts[id] = fields[2].Get<std::string>();
        m_AutobroadcastsWeights[id] = fields[1].Get<uint8>();

        ++count;
    } while (result->NextRow());

    LOG_INFO("server.loading", ">> Loaded {} autobroadcast definitions in {} ms", count, GetMSTimeDiffToNow(oldMSTime));
    LOG_INFO("server.loading", " ");
}

/// Update the World !
void World::Update(uint32 diff)
{
    METRIC_TIMER("world_update_time_total");

    ///- Update the game time and check for shutdown time
    _UpdateGameTime();
    Seconds currentGameTime = GameTime::GetGameTime();

    sWorldUpdateTime.UpdateWithDiff(diff);

    // Record update if recording set in log and diff is greater then minimum set in log
    sWorldUpdateTime.RecordUpdateTime(GameTime::GetGameTimeMS(), diff, GetActiveSessionCount());

    DynamicVisibilityMgr::Update(GetActiveSessionCount());

    ///- Update the different timers
    for (int i = 0; i < WUPDATE_COUNT; ++i)
    {
        if (m_timers[i].GetCurrent() >= 0)
            m_timers[i].Update(diff);
        else
            m_timers[i].SetCurrent(0);
    }

    // pussywizard: our speed up and functionality
    if (m_timers[WUPDATE_5_SECS].Passed())
    {
        m_timers[WUPDATE_5_SECS].Reset();

        // moved here from HandleCharEnumOpcode
        CharacterDatabasePreparedStatement* stmt = CharacterDatabase.GetPreparedStatement(CHAR_DEL_EXPIRED_BANS);
        CharacterDatabase.Execute(stmt);
    }

    ///- Update Who List Cache
    if (m_timers[WUPDATE_WHO_LIST].Passed())
    {
        METRIC_TIMER("world_update_time", METRIC_TAG("type", "Update who list"));
        m_timers[WUPDATE_WHO_LIST].Reset();
        sWhoListCacheMgr->Update();
    }

    {
        METRIC_TIMER("world_update_time", METRIC_TAG("type", "Check quest reset times"));

        /// Handle daily quests reset time
        if (currentGameTime > m_NextDailyQuestReset)
        {
            ResetDailyQuests();
        }

        /// Handle weekly quests reset time
        if (currentGameTime > m_NextWeeklyQuestReset)
        {
            ResetWeeklyQuests();
        }

        /// Handle monthly quests reset time
        if (currentGameTime > m_NextMonthlyQuestReset)
        {
            ResetMonthlyQuests();
        }
    }

    if (currentGameTime > m_NextRandomBGReset)
    {
        METRIC_TIMER("world_update_time", METRIC_TAG("type", "Reset random BG"));
        ResetRandomBG();
    }

    if (currentGameTime > m_NextCalendarOldEventsDeletionTime)
    {
        METRIC_TIMER("world_update_time", METRIC_TAG("type", "Delete old calendar events"));
        CalendarDeleteOldEvents();
    }

    if (currentGameTime > m_NextGuildReset)
    {
        METRIC_TIMER("world_update_time", METRIC_TAG("type", "Reset guild cap"));
        ResetGuildCap();
    }

    sScriptMgr->OnPlayerbotUpdate(diff);

    // pussywizard:
    // acquire mutex now, this is kind of waiting for listing thread to finish it's work (since it can't process next packet)
    // so we don't have to do it in every packet that modifies auctions
    AsyncAuctionListingMgr::SetAuctionListingAllowed(false);
    {
        std::lock_guard<std::mutex> guard(AsyncAuctionListingMgr::GetLock());

        // pussywizard: handle auctions when the timer has passed
        if (m_timers[WUPDATE_AUCTIONS].Passed())
        {
            METRIC_TIMER("world_update_time", METRIC_TAG("type", "Update expired auctions"));

            m_timers[WUPDATE_AUCTIONS].Reset();

            // pussywizard: handle expired auctions, auctions expired when realm was offline are also handled here (not during loading when many required things aren't loaded yet)
            sAuctionMgr->Update();
        }

        AsyncAuctionListingMgr::Update(diff);

        if (currentGameTime > mail_expire_check_timer)
        {
            sObjectMgr->ReturnOrDeleteOldMails(true);
            mail_expire_check_timer = currentGameTime + 6h;
        }

        {
            /// <li> Handle session updates when the timer has passed
            METRIC_TIMER("world_update_time", METRIC_TAG("type", "Update sessions"));
            UpdateSessions(diff);
        }
    }

    // end of section with mutex
    AsyncAuctionListingMgr::SetAuctionListingAllowed(true);

    /// <li> Handle weather updates when the timer has passed
    if (m_timers[WUPDATE_WEATHERS].Passed())
    {
        m_timers[WUPDATE_WEATHERS].Reset();
        WeatherMgr::Update(uint32(m_timers[WUPDATE_WEATHERS].GetInterval()));
    }

    /// <li> Clean logs table
    if (sWorld->getIntConfig(CONFIG_LOGDB_CLEARTIME) > 0) // if not enabled, ignore the timer
    {
        if (m_timers[WUPDATE_CLEANDB].Passed())
        {
            METRIC_TIMER("world_update_time", METRIC_TAG("type", "Clean logs table"));

            m_timers[WUPDATE_CLEANDB].Reset();

            LoginDatabasePreparedStatement* stmt = LoginDatabase.GetPreparedStatement(LOGIN_DEL_OLD_LOGS);
            stmt->SetData(0, sWorld->getIntConfig(CONFIG_LOGDB_CLEARTIME));
            stmt->SetData(1, uint32(currentGameTime.count()));
            LoginDatabase.Execute(stmt);
        }
    }

    {
        METRIC_TIMER("world_update_time", METRIC_TAG("type", "Update LFG 0"));
        sLFGMgr->Update(diff, 0); // pussywizard: remove obsolete stuff before finding compatibility during map update
    }

    {
        ///- Update objects when the timer has passed (maps, transport, creatures, ...)
        METRIC_TIMER("world_update_time", METRIC_TAG("type", "Update maps"));
        sMapMgr->Update(diff);
    }

    if (sWorld->getBoolConfig(CONFIG_AUTOBROADCAST))
    {
        if (m_timers[WUPDATE_AUTOBROADCAST].Passed())
        {
            METRIC_TIMER("world_update_time", METRIC_TAG("type", "Send autobroadcast"));
            m_timers[WUPDATE_AUTOBROADCAST].Reset();
            SendAutoBroadcast();
        }
    }

    {
        METRIC_TIMER("world_update_time", METRIC_TAG("type", "Update battlegrounds"));
        sBattlegroundMgr->Update(diff);
    }

    {
        METRIC_TIMER("world_update_time", METRIC_TAG("type", "Update outdoor pvp"));
        sOutdoorPvPMgr->Update(diff);
    }

    {
        METRIC_TIMER("world_update_time", METRIC_TAG("type", "Update battlefields"));
        sBattlefieldMgr->Update(diff);
    }

    {
        METRIC_TIMER("world_update_time", METRIC_TAG("type", "Update LFG 2"));
        sLFGMgr->Update(diff, 2); // pussywizard: handle created proposals
    }

    {
        METRIC_TIMER("world_update_time", METRIC_TAG("type", "Process query callbacks"));
        // execute callbacks from sql queries that were queued recently
        ProcessQueryCallbacks();
    }

    /// <li> Update uptime table
    if (m_timers[WUPDATE_UPTIME].Passed())
    {
        METRIC_TIMER("world_update_time", METRIC_TAG("type", "Update uptime"));

        m_timers[WUPDATE_UPTIME].Reset();

        LoginDatabasePreparedStatement* stmt = LoginDatabase.GetPreparedStatement(LOGIN_UPD_UPTIME_PLAYERS);
        stmt->SetData(0, uint32(GameTime::GetUptime().count()));
        stmt->SetData(1, uint16(GetMaxPlayerCount()));
        stmt->SetData(2, realm.Id.Realm);
        stmt->SetData(3, uint32(GameTime::GetStartTime().count()));
        LoginDatabase.Execute(stmt);
    }

    ///- Erase corpses once every 20 minutes
    if (m_timers[WUPDATE_CORPSES].Passed())
    {
        METRIC_TIMER("world_update_time", METRIC_TAG("type", "Remove old corpses"));
        m_timers[WUPDATE_CORPSES].Reset();

        sMapMgr->DoForAllMaps([](Map* map)
        {
            map->RemoveOldCorpses();
        });
    }

    ///- Process Game events when necessary
    if (m_timers[WUPDATE_EVENTS].Passed())
    {
        METRIC_TIMER("world_update_time", METRIC_TAG("type", "Update game events"));
        m_timers[WUPDATE_EVENTS].Reset();                   // to give time for Update() to be processed
        uint32 nextGameEvent = sGameEventMgr->Update();
        m_timers[WUPDATE_EVENTS].SetInterval(nextGameEvent);
        m_timers[WUPDATE_EVENTS].Reset();
    }

    ///- Ping to keep MySQL connections alive
    if (m_timers[WUPDATE_PINGDB].Passed())
    {
        METRIC_TIMER("world_update_time", METRIC_TAG("type", "Ping MySQL"));
        m_timers[WUPDATE_PINGDB].Reset();
        LOG_DEBUG("sql.driver", "Ping MySQL to keep connection alive");
        CharacterDatabase.KeepAlive();
        LoginDatabase.KeepAlive();
        WorldDatabase.KeepAlive();
        sScriptMgr->OnDatabasesKeepAlive();
    }

    {
        METRIC_TIMER("world_update_time", METRIC_TAG("type", "Update instance reset times"));
        // update the instance reset times
        sInstanceSaveMgr->Update();
    }

    {
        METRIC_TIMER("world_update_time", METRIC_TAG("type", "Process cli commands"));
        // And last, but not least handle the issued cli commands
        ProcessCliCommands();
    }

    {
        METRIC_TIMER("world_update_time", METRIC_TAG("type", "Update world scripts"));
        sScriptMgr->OnWorldUpdate(diff);
    }

    {
        METRIC_TIMER("world_update_time", METRIC_TAG("type", "Update playersSaveScheduler"));
        playersSaveScheduler.Update(diff);
    }

    {
        METRIC_TIMER("world_update_time", METRIC_TAG("type", "Update metrics"));
        // Stats logger update
        sMetric->Update();
        METRIC_VALUE("update_time_diff", diff);
    }
}

void World::ForceGameEventUpdate()
{
    m_timers[WUPDATE_EVENTS].Reset();                   // to give time for Update() to be processed
    uint32 nextGameEvent = sGameEventMgr->Update();
    m_timers[WUPDATE_EVENTS].SetInterval(nextGameEvent);
    m_timers[WUPDATE_EVENTS].Reset();
}

/// Send a packet to all players (except self if mentioned)
void World::SendGlobalMessage(WorldPacket const* packet, WorldSession* self, TeamId teamId)
{
    SessionMap::const_iterator itr;
    for (itr = m_sessions.begin(); itr != m_sessions.end(); ++itr)
    {
        if (itr->second &&
                itr->second->GetPlayer() &&
                itr->second->GetPlayer()->IsInWorld() &&
                itr->second != self &&
                (teamId == TEAM_NEUTRAL || itr->second->GetPlayer()->GetTeamId() == teamId))
        {
            itr->second->SendPacket(packet);
        }
    }
}

/// Send a packet to all GMs (except self if mentioned)
void World::SendGlobalGMMessage(WorldPacket const* packet, WorldSession* self, TeamId teamId)
{
    SessionMap::iterator itr;
    for (itr = m_sessions.begin(); itr != m_sessions.end(); ++itr)
    {
        if (itr->second &&
                itr->second->GetPlayer() &&
                itr->second->GetPlayer()->IsInWorld() &&
                itr->second != self &&
                !AccountMgr::IsPlayerAccount(itr->second->GetSecurity()) &&
                (teamId == TEAM_NEUTRAL || itr->second->GetPlayer()->GetTeamId() == teamId))
        {
            itr->second->SendPacket(packet);
        }
    }
}

namespace Acore
{
    class WorldWorldTextBuilder
    {
    public:
        typedef std::vector<WorldPacket*> WorldPacketList;
        explicit WorldWorldTextBuilder(uint32 textId, va_list* args = nullptr) : i_textId(textId), i_args(args) {}
        void operator()(WorldPacketList& data_list, LocaleConstant loc_idx)
        {
            char const* text = sObjectMgr->GetAcoreString(i_textId, loc_idx);

            if (i_args)
            {
                // we need copy va_list before use or original va_list will corrupted
                va_list ap;
                va_copy(ap, *i_args);

                char str[2048];
                vsnprintf(str, 2048, text, ap);
                va_end(ap);

                do_helper(data_list, &str[0]);
            }
            else
                do_helper(data_list, (char*)text);
        }
    private:
        char* lineFromMessage(char*& pos) { char* start = strtok(pos, "\n"); pos = nullptr; return start; }
        void do_helper(WorldPacketList& data_list, char* text)
        {
            char* pos = text;
            while (char* line = lineFromMessage(pos))
            {
                WorldPacket* data = new WorldPacket();
                ChatHandler::BuildChatPacket(*data, CHAT_MSG_SYSTEM, LANG_UNIVERSAL, nullptr, nullptr, line);
                data_list.push_back(data);
            }
        }

        uint32 i_textId;
        va_list* i_args;
    };
}                                                           // namespace Acore

/// Send a System Message to all players (except self if mentioned)
void World::SendWorldText(uint32 string_id, ...)
{
    va_list ap;
    va_start(ap, string_id);

    Acore::WorldWorldTextBuilder wt_builder(string_id, &ap);
    Acore::LocalizedPacketListDo<Acore::WorldWorldTextBuilder> wt_do(wt_builder);
    for (SessionMap::const_iterator itr = m_sessions.begin(); itr != m_sessions.end(); ++itr)
    {
        if (!itr->second || !itr->second->GetPlayer() || !itr->second->GetPlayer()->IsInWorld())
            continue;

        wt_do(itr->second->GetPlayer());
    }

    va_end(ap);
}

void World::SendWorldTextOptional(uint32 string_id, uint32 flag, ...)
{
    va_list ap;
    va_start(ap, flag);

    Acore::WorldWorldTextBuilder wt_builder(string_id, &ap);
    Acore::LocalizedPacketListDo<Acore::WorldWorldTextBuilder> wt_do(wt_builder);
    for (auto const& itr : m_sessions)
    {
        if (!itr.second || !itr.second->GetPlayer() || !itr.second->GetPlayer()->IsInWorld())
        {
            continue;
        }

        if (sWorld->getBoolConfig(CONFIG_PLAYER_SETTINGS_ENABLED))
        {
            if (itr.second->GetPlayer()->GetPlayerSetting(AzerothcorePSSource, SETTING_ANNOUNCER_FLAGS).HasFlag(flag))
            {
                continue;
            }
        }

        wt_do(itr.second->GetPlayer());
    }

    va_end(ap);
}

/// Send a System Message to all GMs (except self if mentioned)
void World::SendGMText(uint32 string_id, ...)
{
    va_list ap;
    va_start(ap, string_id);

    Acore::WorldWorldTextBuilder wt_builder(string_id, &ap);
    Acore::LocalizedPacketListDo<Acore::WorldWorldTextBuilder> wt_do(wt_builder);
    for (SessionMap::iterator itr = m_sessions.begin(); itr != m_sessions.end(); ++itr)
    {
        // Session should have permissions to receive global gm messages
        WorldSession* session = itr->second;
        if (!session || AccountMgr::IsPlayerAccount(session->GetSecurity()))
            continue;

        // Player should be in world
        Player* player = session->GetPlayer();
        if (!player || !player->IsInWorld())
            continue;

        wt_do(session->GetPlayer());
    }

    va_end(ap);
}

/// DEPRECATED, only for debug purpose. Send a System Message to all players (except self if mentioned)
void World::SendGlobalText(const char* text, WorldSession* self)
{
    WorldPacket data;

    // need copy to prevent corruption by strtok call in LineFromMessage original string
    char* buf = strdup(text);
    char* pos = buf;

    while (char* line = ChatHandler::LineFromMessage(pos))
    {
        ChatHandler::BuildChatPacket(data, CHAT_MSG_SYSTEM, LANG_UNIVERSAL, nullptr, nullptr, line);
        SendGlobalMessage(&data, self);
    }

    free(buf);
}

/// Send a packet to all players (or players selected team) in the zone (except self if mentioned)
bool World::SendZoneMessage(uint32 zone, WorldPacket const* packet, WorldSession* self, TeamId teamId)
{
    bool foundPlayerToSend = false;
    SessionMap::const_iterator itr;

    for (itr = m_sessions.begin(); itr != m_sessions.end(); ++itr)
    {
        if (itr->second &&
                itr->second->GetPlayer() &&
                itr->second->GetPlayer()->IsInWorld() &&
                itr->second->GetPlayer()->GetZoneId() == zone &&
                itr->second != self &&
                (teamId == TEAM_NEUTRAL || itr->second->GetPlayer()->GetTeamId() == teamId))
        {
            itr->second->SendPacket(packet);
            foundPlayerToSend = true;
        }
    }

    return foundPlayerToSend;
}

/// Send a System Message to all players in the zone (except self if mentioned)
void World::SendZoneText(uint32 zone, const char* text, WorldSession* self, TeamId teamId)
{
    WorldPacket data;
    ChatHandler::BuildChatPacket(data, CHAT_MSG_SYSTEM, LANG_UNIVERSAL, nullptr, nullptr, text);
    SendZoneMessage(zone, &data, self, teamId);
}

/// Kick (and save) all players
void World::KickAll()
{
    m_QueuedPlayer.clear();                                 // prevent send queue update packet and login queued sessions

    // session not removed at kick and will removed in next update tick
    for (SessionMap::const_iterator itr = m_sessions.begin(); itr != m_sessions.end(); ++itr)
        itr->second->KickPlayer("KickAll sessions");

    // pussywizard: kick offline sessions
    for (SessionMap::const_iterator itr = m_offlineSessions.begin(); itr != m_offlineSessions.end(); ++itr)
        itr->second->KickPlayer("KickAll offline sessions");
}

/// Kick (and save) all players with security level less `sec`
void World::KickAllLess(AccountTypes sec)
{
    // session not removed at kick and will removed in next update tick
    for (SessionMap::const_iterator itr = m_sessions.begin(); itr != m_sessions.end(); ++itr)
        if (itr->second->GetSecurity() < sec)
            itr->second->KickPlayer("KickAllLess");
}

/// Update the game time
void World::_UpdateGameTime()
{
    ///- update the time
    Seconds lastGameTime = GameTime::GetGameTime();
    GameTime::UpdateGameTimers();

    Seconds elapsed = GameTime::GetGameTime() - lastGameTime;

    ///- if there is a shutdown timer
    if (!IsStopped() && m_ShutdownTimer > 0 && elapsed > 0s)
    {
        ///- ... and it is overdue, stop the world (set m_stopEvent)
        if (m_ShutdownTimer <= elapsed.count())
        {
            if (!(m_ShutdownMask & SHUTDOWN_MASK_IDLE) || GetActiveAndQueuedSessionCount() == 0)
                m_stopEvent = true;                         // exist code already set
            else
                m_ShutdownTimer = 1;                        // minimum timer value to wait idle state
        }
        ///- ... else decrease it and if necessary display a shutdown countdown to the users
        else
        {
            m_ShutdownTimer -= elapsed.count();

            ShutdownMsg();
        }
    }
}

/// Shutdown the server
void World::ShutdownServ(uint32 time, uint32 options, uint8 exitcode, const std::string& reason)
{
    // ignore if server shutdown at next tick
    if (IsStopped())
        return;

    m_ShutdownMask = options;
    m_ExitCode = exitcode;

    auto const& playersOnline = GetActiveSessionCount();

    if (time < 5 && playersOnline)
    {
        // Set time to 5s for save all players
        time = 5;
    }

    playersSaveScheduler.CancelAll();

    if (time >= 5)
    {
        playersSaveScheduler.Schedule(Seconds(time - 5), [this](TaskContext /*context*/)
        {
            if (!GetActiveSessionCount())
            {
                LOG_INFO("server", "> No players online. Skip save before shutdown");
                return;
            }

            LOG_INFO("server", "> Save players before shutdown server");
            ObjectAccessor::SaveAllPlayers();
        });
    }

    LOG_WARN("server", "Time left until shutdown/restart: {}", time);

    ///- If the shutdown time is 0, set m_stopEvent (except if shutdown is 'idle' with remaining sessions)
    if (time == 0)
    {
        if (!(options & SHUTDOWN_MASK_IDLE) || GetActiveAndQueuedSessionCount() == 0)
            m_stopEvent = true;                             // exist code already set
        else
            m_ShutdownTimer = 1;                            //So that the session count is re-evaluated at next world tick
    }
    ///- Else set the shutdown timer and warn users
    else
    {
        m_ShutdownTimer = time;
        ShutdownMsg(true, nullptr, reason);
    }

    sScriptMgr->OnPlayerbotLogoutBots();

    sScriptMgr->OnShutdownInitiate(ShutdownExitCode(exitcode), ShutdownMask(options));
}

/// Display a shutdown message to the user(s)
void World::ShutdownMsg(bool show, Player* player, const std::string& reason)
{
    // not show messages for idle shutdown mode
    if (m_ShutdownMask & SHUTDOWN_MASK_IDLE)
        return;

    ///- Display a message every 12 hours, hours, 5 minutes, minute, 5 seconds and finally seconds
    if (show ||
            (m_ShutdownTimer < 5 * MINUTE && (m_ShutdownTimer % 15) == 0) || // < 5 min; every 15 sec
            (m_ShutdownTimer < 15 * MINUTE && (m_ShutdownTimer % MINUTE) == 0) || // < 15 min ; every 1 min
            (m_ShutdownTimer < 30 * MINUTE && (m_ShutdownTimer % (5 * MINUTE)) == 0) || // < 30 min ; every 5 min
            (m_ShutdownTimer < 12 * HOUR && (m_ShutdownTimer % HOUR) == 0) || // < 12 h ; every 1 h
            (m_ShutdownTimer > 12 * HOUR && (m_ShutdownTimer % (12 * HOUR)) == 0)) // > 12 h ; every 12 h
    {
        std::string str = secsToTimeString(m_ShutdownTimer).append(".");

        if (!reason.empty())
        {
            str += " - " + reason;
        }

        ServerMessageType msgid = (m_ShutdownMask & SHUTDOWN_MASK_RESTART) ? SERVER_MSG_RESTART_TIME : SERVER_MSG_SHUTDOWN_TIME;

        SendServerMessage(msgid, str, player);
        LOG_DEBUG("server.worldserver", "Server is {} in {}", (m_ShutdownMask & SHUTDOWN_MASK_RESTART ? "restart" : "shuttingdown"), str);
    }
}

/// Cancel a planned server shutdown
void World::ShutdownCancel()
{
    // nothing cancel or too later
    if (!m_ShutdownTimer || m_stopEvent)
        return;

    ServerMessageType msgid = (m_ShutdownMask & SHUTDOWN_MASK_RESTART) ? SERVER_MSG_RESTART_CANCELLED : SERVER_MSG_SHUTDOWN_CANCELLED;

    m_ShutdownMask = 0;
    m_ShutdownTimer = 0;
    m_ExitCode = SHUTDOWN_EXIT_CODE;                       // to default value
    SendServerMessage(msgid);

    LOG_DEBUG("server.worldserver", "Server {} cancelled.", (m_ShutdownMask & SHUTDOWN_MASK_RESTART ? "restart" : "shuttingdown"));

    sScriptMgr->OnShutdownCancel();
}

/// Send a server message to the user(s)
void World::SendServerMessage(ServerMessageType messageID, std::string stringParam /*= ""*/, Player* player /*= nullptr*/)
{
    WorldPackets::Chat::ChatServerMessage chatServerMessage;
    chatServerMessage.MessageID = int32(messageID);
    if (messageID <= SERVER_MSG_STRING)
        chatServerMessage.StringParam = stringParam;

    if (player)
        player->SendDirectMessage(chatServerMessage.Write());
    else
        SendGlobalMessage(chatServerMessage.Write());
}

void World::UpdateSessions(uint32 diff)
{
    {
        METRIC_DETAILED_NO_THRESHOLD_TIMER("world_update_time",
            METRIC_TAG("type", "Add sessions"),
            METRIC_TAG("parent_type", "Update sessions"));

        ///- Add new sessions
        WorldSession* sess = nullptr;
        while (addSessQueue.next(sess))
        {
            AddSession_(sess);
        }
    }

    ///- Then send an update signal to remaining ones
    for (SessionMap::iterator itr = m_sessions.begin(), next; itr != m_sessions.end(); itr = next)
    {
        next = itr;
        ++next;

        ///- and remove not active sessions from the list
        WorldSession* pSession = itr->second;
        WorldSessionFilter updater(pSession);

        // pussywizard:
        if (pSession->HandleSocketClosed())
        {
            if (!RemoveQueuedPlayer(pSession) && getIntConfig(CONFIG_INTERVAL_DISCONNECT_TOLERANCE))
                m_disconnects[pSession->GetAccountId()] = GameTime::GetGameTime().count();
            m_sessions.erase(itr);
            // there should be no offline session if current one is logged onto a character
            SessionMap::iterator iter;
            if ((iter = m_offlineSessions.find(pSession->GetAccountId())) != m_offlineSessions.end())
            {
                WorldSession* tmp = iter->second;
                m_offlineSessions.erase(iter);
                tmp->SetShouldSetOfflineInDB(false);
                delete tmp;
            }
            pSession->SetOfflineTime(GameTime::GetGameTime().count());
            m_offlineSessions[pSession->GetAccountId()] = pSession;
            continue;
        }

        [[maybe_unused]] uint32 currentSessionId = itr->first;
        METRIC_DETAILED_TIMER("world_update_sessions_time", METRIC_TAG("account_id", std::to_string(currentSessionId)));

        if (!pSession->Update(diff, updater))
        {
            if (!RemoveQueuedPlayer(pSession) && getIntConfig(CONFIG_INTERVAL_DISCONNECT_TOLERANCE))
                m_disconnects[pSession->GetAccountId()] = GameTime::GetGameTime().count();
            m_sessions.erase(itr);
            if (m_offlineSessions.find(pSession->GetAccountId()) != m_offlineSessions.end()) // pussywizard: don't set offline in db because offline session for that acc is present (character is in world)
                pSession->SetShouldSetOfflineInDB(false);
            delete pSession;
        }
    }

    // pussywizard:
    if (m_offlineSessions.empty())
        return;
    uint32 currTime = GameTime::GetGameTime().count();
    for (SessionMap::iterator itr = m_offlineSessions.begin(), next; itr != m_offlineSessions.end(); itr = next)
    {
        next = itr;
        ++next;
        WorldSession* pSession = itr->second;
        if (!pSession->GetPlayer() || pSession->GetOfflineTime() + 60 < currTime || pSession->IsKicked())
        {
            m_offlineSessions.erase(itr);
            if (m_sessions.find(pSession->GetAccountId()) != m_sessions.end())
                pSession->SetShouldSetOfflineInDB(false); // pussywizard: don't set offline in db because new session for that acc is already created
            delete pSession;
        }
    }
}

// This handles the issued and queued CLI commands
void World::ProcessCliCommands()
{
    CliCommandHolder::Print zprint = nullptr;
    void* callbackArg = nullptr;
    CliCommandHolder* command = nullptr;
    while (cliCmdQueue.next(command))
    {
        LOG_DEBUG("server.worldserver", "CLI command under processing...");
        zprint = command->m_print;
        callbackArg = command->m_callbackArg;
        CliHandler handler(callbackArg, zprint);
        handler.ParseCommands(command->m_command);
        if (command->m_commandFinished)
            command->m_commandFinished(callbackArg, !handler.HasSentErrorMessage());
        delete command;
    }
}

void World::SendAutoBroadcast()
{
    if (m_Autobroadcasts.empty())
        return;

    uint32 weight = 0;
    AutobroadcastsWeightMap selectionWeights;

    std::string msg;

    for (AutobroadcastsWeightMap::const_iterator it = m_AutobroadcastsWeights.begin(); it != m_AutobroadcastsWeights.end(); ++it)
    {
        if (it->second)
        {
            weight += it->second;
            selectionWeights[it->first] = it->second;
        }
    }

    if (weight)
    {
        uint32 selectedWeight = urand(0, weight - 1);
        weight = 0;
        for (AutobroadcastsWeightMap::const_iterator it = selectionWeights.begin(); it != selectionWeights.end(); ++it)
        {
            weight += it->second;
            if (selectedWeight < weight)
            {
                msg = m_Autobroadcasts[it->first];
                break;
            }
        }
    }
    else
        msg = m_Autobroadcasts[urand(0, m_Autobroadcasts.size())];

    uint32 abcenter = sWorld->getIntConfig(CONFIG_AUTOBROADCAST_CENTER);

    if (abcenter == 0)
    {
        sWorld->SendWorldTextOptional(LANG_AUTO_BROADCAST, ANNOUNCER_FLAG_DISABLE_AUTOBROADCAST, msg.c_str());
    }

    else if (abcenter == 1)
    {
        WorldPacket data(SMSG_NOTIFICATION, (msg.size() + 1));
        data << msg;
        sWorld->SendGlobalMessage(&data);
    }

    else if (abcenter == 2)
    {
        sWorld->SendWorldTextOptional(LANG_AUTO_BROADCAST, ANNOUNCER_FLAG_DISABLE_AUTOBROADCAST, msg.c_str());

        WorldPacket data(SMSG_NOTIFICATION, (msg.size() + 1));
        data << msg;
        sWorld->SendGlobalMessage(&data);
    }

    LOG_DEBUG("server.worldserver", "AutoBroadcast: '{}'", msg);
}

void World::UpdateRealmCharCount(uint32 accountId)
{
    CharacterDatabasePreparedStatement* stmt = CharacterDatabase.GetPreparedStatement(CHAR_SEL_CHARACTER_COUNT);
    stmt->SetData(0, accountId);
    _queryProcessor.AddCallback(CharacterDatabase.AsyncQuery(stmt).WithPreparedCallback(std::bind(&World::_UpdateRealmCharCount, this, std::placeholders::_1)));
}

void World::_UpdateRealmCharCount(PreparedQueryResult resultCharCount)
{
    if (resultCharCount)
    {
        Field* fields = resultCharCount->Fetch();
        uint32 accountId = fields[0].Get<uint32>();
        uint8 charCount = uint8(fields[1].Get<uint64>());

        LoginDatabaseTransaction trans = LoginDatabase.BeginTransaction();

        LoginDatabasePreparedStatement* stmt = LoginDatabase.GetPreparedStatement(LOGIN_REP_REALM_CHARACTERS);
        stmt->SetData(0, charCount);
        stmt->SetData(1, accountId);
        stmt->SetData(2, realm.Id.Realm);
        trans->Append(stmt);

        LoginDatabase.CommitTransaction(trans);
    }
}

void World::InitWeeklyQuestResetTime()
{
    Seconds wstime = Seconds(sWorld->getWorldState(WS_WEEKLY_QUEST_RESET_TIME));
    m_NextWeeklyQuestReset = wstime > 0s ? wstime : Seconds(Acore::Time::GetNextTimeWithDayAndHour(4, 6));

    if (wstime == 0s)
    {
        sWorld->setWorldState(WS_WEEKLY_QUEST_RESET_TIME, m_NextWeeklyQuestReset.count());
    }
}

void World::InitDailyQuestResetTime()
{
    Seconds wstime = Seconds(sWorld->getWorldState(WS_DAILY_QUEST_RESET_TIME));
    m_NextDailyQuestReset = wstime > 0s ? wstime : Seconds(Acore::Time::GetNextTimeWithDayAndHour(-1, 6));

    if (wstime == 0s)
    {
        sWorld->setWorldState(WS_DAILY_QUEST_RESET_TIME, m_NextDailyQuestReset.count());
    }
}

void World::InitMonthlyQuestResetTime()
{
    Seconds wstime = Seconds(sWorld->getWorldState(WS_MONTHLY_QUEST_RESET_TIME));
    m_NextMonthlyQuestReset = wstime > 0s ? wstime : Seconds(Acore::Time::GetNextTimeWithDayAndHour(-1, 6));

    if (wstime == 0s)
    {
        sWorld->setWorldState(WS_MONTHLY_QUEST_RESET_TIME, m_NextMonthlyQuestReset.count());
    }
}

void World::InitRandomBGResetTime()
{
    Seconds wstime = Seconds(sWorld->getWorldState(WS_BG_DAILY_RESET_TIME));
    m_NextRandomBGReset = wstime > 0s ? wstime : Seconds(Acore::Time::GetNextTimeWithDayAndHour(-1, 6));

    if (wstime == 0s)
    {
        sWorld->setWorldState(WS_BG_DAILY_RESET_TIME, m_NextRandomBGReset.count());
    }
}

void World::InitCalendarOldEventsDeletionTime()
{
    Seconds currentDeletionTime = Seconds(getWorldState(WS_DAILY_CALENDAR_DELETION_OLD_EVENTS_TIME));
    Seconds nextDeletionTime = currentDeletionTime > 0s ? currentDeletionTime : Seconds(Acore::Time::GetNextTimeWithDayAndHour(-1, getIntConfig(CONFIG_CALENDAR_DELETE_OLD_EVENTS_HOUR)));

    // If the reset time saved in the worldstate is before now it means the server was offline when the reset was supposed to occur.
    // In this case we set the reset time in the past and next world update will do the reset and schedule next one in the future.
    if (currentDeletionTime < GameTime::GetGameTime())
    {
        m_NextCalendarOldEventsDeletionTime = nextDeletionTime - 1_days;
    }
    else
    {
        m_NextCalendarOldEventsDeletionTime = nextDeletionTime;
    }

    if (currentDeletionTime == 0s)
    {
        sWorld->setWorldState(WS_DAILY_CALENDAR_DELETION_OLD_EVENTS_TIME, m_NextCalendarOldEventsDeletionTime.count());
    }
}

void World::InitGuildResetTime()
{
    Seconds wstime = Seconds(getWorldState(WS_GUILD_DAILY_RESET_TIME));
    m_NextGuildReset = wstime > 0s ? wstime : Seconds(Acore::Time::GetNextTimeWithDayAndHour(-1, 6));

    if (wstime == 0s)
    {
        sWorld->setWorldState(WS_GUILD_DAILY_RESET_TIME, m_NextGuildReset.count());
    }
}

void World::ResetDailyQuests()
{
    CharacterDatabasePreparedStatement* stmt = CharacterDatabase.GetPreparedStatement(CHAR_DEL_QUEST_STATUS_DAILY);
    CharacterDatabase.Execute(stmt);

    for (SessionMap::const_iterator itr = m_sessions.begin(); itr != m_sessions.end(); ++itr)
        if (itr->second->GetPlayer())
            itr->second->GetPlayer()->ResetDailyQuestStatus();

    m_NextDailyQuestReset = Seconds(Acore::Time::GetNextTimeWithDayAndHour(-1, 6));
    sWorld->setWorldState(WS_DAILY_QUEST_RESET_TIME, m_NextDailyQuestReset.count());

    // change available dailies
    sPoolMgr->ChangeDailyQuests();
}

void World::LoadDBAllowedSecurityLevel()
{
    LoginDatabasePreparedStatement* stmt = LoginDatabase.GetPreparedStatement(LOGIN_SEL_REALMLIST_SECURITY_LEVEL);
    stmt->SetData(0, int32(realm.Id.Realm));
    PreparedQueryResult result = LoginDatabase.Query(stmt);

    if (result)
        SetPlayerSecurityLimit(AccountTypes(result->Fetch()->Get<uint8>()));
}

void World::SetPlayerSecurityLimit(AccountTypes _sec)
{
    AccountTypes sec = _sec < SEC_CONSOLE ? _sec : SEC_PLAYER;
    bool update = sec > m_allowedSecurityLevel;
    m_allowedSecurityLevel = sec;
    if (update)
        KickAllLess(m_allowedSecurityLevel);
}

void World::ResetWeeklyQuests()
{
    CharacterDatabasePreparedStatement* stmt = CharacterDatabase.GetPreparedStatement(CHAR_DEL_QUEST_STATUS_WEEKLY);
    CharacterDatabase.Execute(stmt);

    for (SessionMap::const_iterator itr = m_sessions.begin(); itr != m_sessions.end(); ++itr)
        if (itr->second->GetPlayer())
            itr->second->GetPlayer()->ResetWeeklyQuestStatus();

    m_NextWeeklyQuestReset = Seconds(Acore::Time::GetNextTimeWithDayAndHour(4, 6));
    sWorld->setWorldState(WS_WEEKLY_QUEST_RESET_TIME, m_NextWeeklyQuestReset.count());

    // change available weeklies
    sPoolMgr->ChangeWeeklyQuests();
}

void World::ResetMonthlyQuests()
{
    LOG_INFO("server.worldserver", "Monthly quests reset for all characters.");

    CharacterDatabasePreparedStatement* stmt = CharacterDatabase.GetPreparedStatement(CHAR_DEL_QUEST_STATUS_MONTHLY);
    CharacterDatabase.Execute(stmt);

    for (SessionMap::const_iterator itr = m_sessions.begin(); itr != m_sessions.end(); ++itr)
        if (itr->second->GetPlayer())
            itr->second->GetPlayer()->ResetMonthlyQuestStatus();

    m_NextMonthlyQuestReset = Seconds(Acore::Time::GetNextTimeWithMonthAndHour(-1, 6));
    sWorld->setWorldState(WS_MONTHLY_QUEST_RESET_TIME, m_NextMonthlyQuestReset.count());
}

void World::ResetEventSeasonalQuests(uint16 event_id)
{
    CharacterDatabasePreparedStatement* stmt = CharacterDatabase.GetPreparedStatement(CHAR_DEL_QUEST_STATUS_SEASONAL);
    stmt->SetData(0, event_id);
    CharacterDatabase.Execute(stmt);

    for (SessionMap::const_iterator itr = m_sessions.begin(); itr != m_sessions.end(); ++itr)
        if (itr->second->GetPlayer())
            itr->second->GetPlayer()->ResetSeasonalQuestStatus(event_id);
}

void World::ResetRandomBG()
{
    LOG_DEBUG("server.worldserver", "Random BG status reset for all characters.");

    CharacterDatabasePreparedStatement* stmt = CharacterDatabase.GetPreparedStatement(CHAR_DEL_BATTLEGROUND_RANDOM);
    CharacterDatabase.Execute(stmt);

    for (SessionMap::const_iterator itr = m_sessions.begin(); itr != m_sessions.end(); ++itr)
        if (itr->second->GetPlayer())
            itr->second->GetPlayer()->SetRandomWinner(false);

    m_NextRandomBGReset = Seconds(Acore::Time::GetNextTimeWithDayAndHour(-1, 6));
    sWorld->setWorldState(WS_BG_DAILY_RESET_TIME, m_NextRandomBGReset.count());
}

void World::CalendarDeleteOldEvents()
{
    LOG_INFO("server.worldserver", "Calendar deletion of old events.");

    m_NextCalendarOldEventsDeletionTime += 1_days;
    sWorld->setWorldState(WS_DAILY_CALENDAR_DELETION_OLD_EVENTS_TIME, m_NextCalendarOldEventsDeletionTime.count());
    sCalendarMgr->DeleteOldEvents();
}

void World::ResetGuildCap()
{
    LOG_INFO("server.worldserver", "Guild Daily Cap reset.");

    m_NextGuildReset = Seconds(Acore::Time::GetNextTimeWithDayAndHour(-1, 6));
    sWorld->setWorldState(WS_GUILD_DAILY_RESET_TIME, m_NextGuildReset.count());

    sGuildMgr->ResetTimes();
}

void World::UpdateMaxSessionCounters()
{
    m_maxActiveSessionCount = std::max(m_maxActiveSessionCount, uint32(m_sessions.size() - m_QueuedPlayer.size()));
    m_maxQueuedSessionCount = std::max(m_maxQueuedSessionCount, uint32(m_QueuedPlayer.size()));
}

void World::LoadDBVersion()
{
    QueryResult result = WorldDatabase.Query("SELECT db_version, cache_id FROM version LIMIT 1");
    if (result)
    {
        Field* fields = result->Fetch();

        m_DBVersion = fields[0].Get<std::string>();

        // will be overwrite by config values if different and non-0
        m_int_configs[CONFIG_CLIENTCACHE_VERSION] = fields[1].Get<uint32>();
    }

    if (m_DBVersion.empty())
        m_DBVersion = "Unknown world database.";
}

void World::UpdateAreaDependentAuras()
{
    SessionMap::const_iterator itr;
    for (itr = m_sessions.begin(); itr != m_sessions.end(); ++itr)
        if (itr->second && itr->second->GetPlayer() && itr->second->GetPlayer()->IsInWorld())
        {
            itr->second->GetPlayer()->UpdateAreaDependentAuras(itr->second->GetPlayer()->GetAreaId());
            itr->second->GetPlayer()->UpdateZoneDependentAuras(itr->second->GetPlayer()->GetZoneId());
        }
}

void World::LoadWorldStates()
{
    uint32 oldMSTime = getMSTime();

    QueryResult result = CharacterDatabase.Query("SELECT entry, value FROM worldstates");

    if (!result)
    {
        LOG_WARN("server.loading", ">> Loaded 0 world states. DB table `worldstates` is empty!");
        LOG_INFO("server.loading", " ");
        return;
    }

    do
    {
        Field* fields = result->Fetch();
        m_worldstates[fields[0].Get<uint32>()] = fields[1].Get<uint32>();
    } while (result->NextRow());

    LOG_INFO("server.loading", ">> Loaded {} world states in {} ms", m_worldstates.size(), GetMSTimeDiffToNow(oldMSTime));
    LOG_INFO("server.loading", " ");
}

// Setting a worldstate will save it to DB
void World::setWorldState(uint32 index, uint64 timeValue)
{
    auto const& it = m_worldstates.find(index);
    if (it != m_worldstates.end())
    {
        CharacterDatabasePreparedStatement* stmt = CharacterDatabase.GetPreparedStatement(CHAR_UPD_WORLDSTATE);
        stmt->SetData(0, uint32(timeValue));
        stmt->SetData(1, index);
        CharacterDatabase.Execute(stmt);
    }
    else
    {
        CharacterDatabasePreparedStatement* stmt = CharacterDatabase.GetPreparedStatement(CHAR_INS_WORLDSTATE);
        stmt->SetData(0, index);
        stmt->SetData(1, uint32(timeValue));
        CharacterDatabase.Execute(stmt);
    }

    m_worldstates[index] = timeValue;
}

uint64 World::getWorldState(uint32 index) const
{
    auto const& itr = m_worldstates.find(index);
    return itr != m_worldstates.end() ? itr->second : 0;
}

void World::ProcessQueryCallbacks()
{
    _queryProcessor.ProcessReadyCallbacks();
    _queryHolderProcessor.ProcessReadyCallbacks();
}

SQLQueryHolderCallback& World::AddQueryHolderCallback(SQLQueryHolderCallback&& callback)
{
    return _queryHolderProcessor.AddCallback(std::move(callback));
}

void World::RemoveOldCorpses()
{
    m_timers[WUPDATE_CORPSES].SetCurrent(m_timers[WUPDATE_CORPSES].GetInterval());
}

bool World::IsPvPRealm() const
{
    return getIntConfig(CONFIG_GAME_TYPE) == REALM_TYPE_PVP || getIntConfig(CONFIG_GAME_TYPE) == REALM_TYPE_RPPVP || getIntConfig(CONFIG_GAME_TYPE) == REALM_TYPE_FFA_PVP;
}

bool World::IsFFAPvPRealm() const
{
    return getIntConfig(CONFIG_GAME_TYPE) == REALM_TYPE_FFA_PVP;
}

uint32 World::GetNextWhoListUpdateDelaySecs()
{
    if (m_timers[WUPDATE_5_SECS].Passed())
        return 1;

    uint32 t = m_timers[WUPDATE_5_SECS].GetInterval() - m_timers[WUPDATE_5_SECS].GetCurrent();
    t = std::min(t, (uint32)m_timers[WUPDATE_5_SECS].GetInterval());

    return uint32(std::ceil(t / 1000.0f));
}

void World::FinalizePlayerWorldSession(WorldSession* session)
{
    uint32 cacheVersion = sWorld->getIntConfig(CONFIG_CLIENTCACHE_VERSION);
    sScriptMgr->OnBeforeFinalizePlayerWorldSession(cacheVersion);

    session->SendAddonsInfo();
    session->SendClientCacheVersion(cacheVersion);
    session->SendTutorialsData();
}

CliCommandHolder::CliCommandHolder(void* callbackArg, char const* command, Print zprint, CommandFinished commandFinished)
    : m_callbackArg(callbackArg), m_command(strdup(command)), m_print(zprint), m_commandFinished(commandFinished)
{
}

CliCommandHolder::~CliCommandHolder()
{
    free(m_command);
}<|MERGE_RESOLUTION|>--- conflicted
+++ resolved
@@ -1185,19 +1185,11 @@
     m_bool_configs[CONFIG_OFFHAND_CHECK_AT_SPELL_UNLEARN]            = sConfigMgr->GetOption<bool>("OffhandCheckAtSpellUnlearn", true);
     m_int_configs[CONFIG_CREATURE_STOP_FOR_PLAYER]                   = sConfigMgr->GetOption<uint32>("Creature.MovingStopTimeForPlayer", 3 * MINUTE * IN_MILLISECONDS);
 
-<<<<<<< HEAD
-    m_float_configs[CONFIG_WATER_BREATH_TIMER]                       = sConfigMgr->GetOption<float>("WaterBreath.Timer", 3.0f);
-    if (m_float_configs[CONFIG_WATER_BREATH_TIMER] <= 0)
-    {
-        LOG_ERROR("server.loading", "WaterBreath.Timer ({}) must be > 0. Using 3 instead.", m_float_configs[CONFIG_WATER_BREATH_TIMER]);
-        m_float_configs[CONFIG_WATER_BREATH_TIMER] = 3;
-=======
     m_int_configs[CONFIG_WATER_BREATH_TIMER]                       = sConfigMgr->GetOption<uint32>("WaterBreath.Timer", 180000);
     if (m_int_configs[CONFIG_WATER_BREATH_TIMER] <= 0)
     {
         LOG_ERROR("server.loading", "WaterBreath.Timer ({}) must be > 0. Using 180000 instead.", m_int_configs[CONFIG_WATER_BREATH_TIMER]);
         m_int_configs[CONFIG_WATER_BREATH_TIMER] = 180000;
->>>>>>> 35dfcf58
     }
 
     if (int32 clientCacheId = sConfigMgr->GetOption<int32>("ClientCacheVersion", 0))
