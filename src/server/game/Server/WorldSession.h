/*
 * This file is part of the AzerothCore Project. See AUTHORS file for Copyright information
 *
 * This program is free software; you can redistribute it and/or modify it
 * under the terms of the GNU Affero General Public License as published by the
 * Free Software Foundation; either version 3 of the License, or (at your
 * option) any later version.
 *
 * This program is distributed in the hope that it will be useful, but WITHOUT
 * ANY WARRANTY; without even the implied warranty of MERCHANTABILITY or
 * FITNESS FOR A PARTICULAR PURPOSE. See the GNU Affero General Public License for
 * more details.
 *
 * You should have received a copy of the GNU General Public License along
 * with this program. If not, see <http://www.gnu.org/licenses/>.
 */

/// \addtogroup u2w
/// @{
/// \file

#ifndef __WORLDSESSION_H
#define __WORLDSESSION_H

#include "AccountMgr.h"
#include "AddonMgr.h"
#include "AuthDefines.h"
#include "CircularBuffer.h"
#include "Common.h"
#include "DatabaseEnv.h"
#include "GossipDef.h"
#include "QueryHolder.h"
#include "Packet.h"
#include "SharedDefines.h"
#include "World.h"
#include <map>
#include <memory>
#include <utility>

class Creature;
class GameObject;
class InstanceSave;
class Item;
class LoadPetFromDBQueryHolder;
class Object;
class Pet;
class Player;
class Quest;
class SpellCastTargets;
class Unit;
class Warden;
class WorldPacket;
class WorldSocket;
class AsynchPetSummon;
struct AreaTableEntry;
struct AuctionEntry;
struct DeclinedName;
struct ItemTemplate;
struct MovementInfo;

namespace lfg
{
    struct LfgJoinResultData;
    struct LfgPlayerBoot;
    struct LfgProposal;
    struct LfgQueueStatusData;
    struct LfgPlayerRewardData;
    struct LfgRoleCheck;
    struct LfgUpdateData;
}

namespace WorldPackets
{
    namespace LFG
    {
        class LFGJoin;
        class LFGLeave;
    }

    namespace Chat
    {
        class EmoteClient;
    }

    namespace Character
    {
        class LogoutCancel;
        class LogoutRequest;
        class ShowingCloak;
        class ShowingHelm;
        class PlayerLogout;
        class PlayedTimeClient;
    }

    namespace Totem
    {
        class TotemDestroyed;
    }

    namespace Bank
    {
        class AutoBankItem;
        class AutoStoreBankItem;
        class BuyBankSlot;
    }

    namespace Combat
    {
        class SetSheathed;
    }

    namespace Guild
    {
        class QueryGuildInfo;
        class GuildCreate;
        class GuildInviteByName;
        class AcceptGuildInvite;
        class GuildDeclineInvitation;
        class GuildGetInfo;
        class GuildGetRoster;
        class GuildPromoteMember;
        class GuildDemoteMember;
        class GuildOfficerRemoveMember;
        class GuildLeave;
        class GuildDelete;
        class GuildUpdateMotdText;
        class GuildAddRank;
        class GuildDeleteRank;
        class GuildUpdateInfoText;
        class GuildSetMemberNote;
        class GuildEventLogQuery;
        class GuildBankRemainingWithdrawMoneyQuery;
        class GuildPermissionsQuery;
        class GuildSetRankPermissions;
        class GuildBankActivate;
        class GuildBankQueryTab;
        class GuildBankDepositMoney;
        class GuildBankWithdrawMoney;
        class GuildBankSwapItems;
        class GuildBankBuyTab;
        class GuildBankUpdateTab;
        class GuildBankLogQuery;
        class GuildBankTextQuery;
        class GuildBankSetTabText;
        class GuildSetGuildMaster;
        class SaveGuildEmblem;
    }

    namespace Misc
    {
        class MinimapPingClient;
        class RandomRollClient;
        class Complain;
    }

    namespace Pet
    {
        class DismissCritter;
        class PetAbandon;
        class PetStopAttack;
        class PetSpellAutocast;
        class RequestPetInfo;
    }

    namespace Query
    {
        class NameQuery;
        class TimeQuery;
        class CorpseMapPositionQuery;
    }

    namespace Item
    {
        class SplitItem;
        class SwapInventoryItem;
        class AutoEquipItemSlot;
        class SwapItem;
        class AutoEquipItem;
        class DestroyItem;
        class ReadItem;
        class SellItem;
        class BuybackItem;
        class BuyItemInSlot;
        class BuyItem;
        class ListInventory;
        class AutoStoreBagItem;
        class WrapItem;
        class SocketGems;
        class CancelTempEnchantment;
        class ItemRefundInfo;
        class ItemRefund;
    }

    namespace Calendar
    {
        class GetEvent;
        class GuildFilter;
        class ArenaTeam;
        class CalendarComplain;
    }
}

enum AccountDataType
{
    GLOBAL_CONFIG_CACHE             = 0,                    // 0x01 g
    PER_CHARACTER_CONFIG_CACHE      = 1,                    // 0x02 p
    GLOBAL_BINDINGS_CACHE           = 2,                    // 0x04 g
    PER_CHARACTER_BINDINGS_CACHE    = 3,                    // 0x08 p
    GLOBAL_MACROS_CACHE             = 4,                    // 0x10 g
    PER_CHARACTER_MACROS_CACHE      = 5,                    // 0x20 p
    PER_CHARACTER_LAYOUT_CACHE      = 6,                    // 0x40 p
    PER_CHARACTER_CHAT_CACHE        = 7,                    // 0x80 p
};

#define NUM_ACCOUNT_DATA_TYPES        8

#define GLOBAL_CACHE_MASK           0x15
#define PER_CHARACTER_CACHE_MASK    0xEA

struct AccountData
{
    AccountData() :  Data("") {}

    time_t Time{0};
    std::string Data;
};

enum PartyOperation
{
    PARTY_OP_INVITE = 0,
    PARTY_OP_UNINVITE = 1,
    PARTY_OP_LEAVE = 2,
    PARTY_OP_SWAP = 4
};

enum BFLeaveReason
{
    BF_LEAVE_REASON_CLOSE     = 0x00000001,
    //BF_LEAVE_REASON_UNK1      = 0x00000002, (not used)
    //BF_LEAVE_REASON_UNK2      = 0x00000004, (not used)
    BF_LEAVE_REASON_EXITED    = 0x00000008,
    BF_LEAVE_REASON_LOW_LEVEL = 0x00000010,
};

enum ChatRestrictionType
{
    ERR_CHAT_RESTRICTED = 0,
    ERR_CHAT_THROTTLED  = 1,
    ERR_USER_SQUELCHED  = 2,
    ERR_YELL_RESTRICTED = 3
};

enum DeclinedNameResult
{
    DECLINED_NAMES_RESULT_SUCCESS = 0,
    DECLINED_NAMES_RESULT_ERROR = 1
};

enum CharterTypes
{
    GUILD_CHARTER_TYPE                            = 9,
    ARENA_TEAM_CHARTER_2v2_TYPE                   = 2,
    ARENA_TEAM_CHARTER_3v3_TYPE                   = 3,
    ARENA_TEAM_CHARTER_5v5_TYPE                   = 5
};

class LoginQueryHolder : public CharacterDatabaseQueryHolder
{
    private:
        uint32 m_accountId;
        ObjectGuid m_guid;

    public:
        LoginQueryHolder(uint32 accountId, ObjectGuid guid);

        ObjectGuid GetGuid() const { return m_guid; }
        uint32 GetAccountId() const { return m_accountId; }
        bool Initialize();
};

//class to deal with packet processing
//allows to determine if next packet is safe to be processed
class PacketFilter
{
public:
    explicit PacketFilter(WorldSession* pSession) : m_pSession(pSession) {}
    virtual ~PacketFilter() = default;

    virtual bool Process(WorldPacket* /*packet*/) { return true; }
    [[nodiscard]] virtual bool ProcessUnsafe() const { return true; }

protected:
    WorldSession* const m_pSession;
};
//process only thread-safe packets in Map::Update()
class MapSessionFilter : public PacketFilter
{
public:
    explicit MapSessionFilter(WorldSession* pSession) : PacketFilter(pSession) {}
    ~MapSessionFilter() override = default;

    bool Process(WorldPacket* packet) override;
    //in Map::Update() we do not process player logout!
    [[nodiscard]] bool ProcessUnsafe() const override { return false; }
};

//class used to filer only thread-unsafe packets from queue
//in order to update only be used in World::UpdateSessions()
class WorldSessionFilter : public PacketFilter
{
public:
    explicit WorldSessionFilter(WorldSession* pSession) : PacketFilter(pSession) {}
    ~WorldSessionFilter() override = default;

    bool Process(WorldPacket* packet) override;
};

// Proxy structure to contain data passed to callback function,
// only to prevent bloating the parameter list
class CharacterCreateInfo
{
    friend class WorldSession;
    friend class Player;

public:
    CharacterCreateInfo(std::string const name = "", uint8 _race = 0, uint8 _class = 0, uint8 gender = 0, uint8 skin = 0, uint8 face = 0,
        uint8 hairStyle = 0, uint8 hairColor = 0, uint8 facialHair = 0)
        : Name(name), Race(_race), Class(_class), Gender(gender), Skin(skin), Face(face), HairStyle(hairStyle), HairColor(hairColor), FacialHair(facialHair) { }

protected:
    /// User specified variables
    std::string Name;
    uint8 Race = 0;
    uint8 Class = 0;
    uint8 Gender = GENDER_NONE;
    uint8 Skin = 0;
    uint8 Face = 0;
    uint8 HairStyle = 0;
    uint8 HairColor = 0;
    uint8 FacialHair = 0;
    uint8 OutfitId = 0;

    /// Server side data
    uint8 CharCount = 0;
};

struct CharacterRenameInfo
{
    friend class WorldSession;

protected:
    ObjectGuid Guid;
    std::string Name;
};

struct CharacterCustomizeInfo : public CharacterRenameInfo
{
    friend class Player;
    friend class WorldSession;

protected:
    uint8 Gender = GENDER_NONE;
    uint8 Skin = 0;
    uint8 Face = 0;
    uint8 HairStyle = 0;
    uint8 HairColor = 0;
    uint8 FacialHair = 0;
};

struct CharacterFactionChangeInfo : public CharacterCustomizeInfo
{
    friend class Player;
    friend class WorldSession;

protected:
    uint8 Race = 0;
    bool FactionChange = false;
};

struct PacketCounter
{
    time_t lastReceiveTime;
    uint16 amountCounter;
};

/// Player session in the World
class WorldSession
{
public:
    WorldSession(uint32 id, std::string&& name, uint32 accountFlags, std::shared_ptr<WorldSocket> sock, AccountTypes sec, uint8 expansion, time_t mute_time, LocaleConstant locale, uint32 recruiter, bool isARecruiter, bool skipQueue, uint32 TotalTime, bool is_bot = false);
    ~WorldSession();

    uint32 GetAccountFlags() const { return _accountFlags; }
    bool HasAccountFlag(uint32 flag) const { return (_accountFlags & flag) != 0; }
    void UpdateAccountFlag(uint32 flag, bool remove = false);
    void ValidateAccountFlags();

    bool IsGMAccount() const;

    bool PlayerLoading() const { return m_playerLoading; }
    bool PlayerLogout() const { return m_playerLogout; }
    bool PlayerRecentlyLoggedOut() const { return m_playerRecentlyLogout; }
    bool PlayerLogoutWithSave() const { return m_playerLogout && m_playerSave; }

    void ReadAddonsInfo(ByteBuffer& data);
    void SendAddonsInfo();

    void ReadMovementInfo(WorldPacket& data, MovementInfo* mi);
    void WriteMovementInfo(WorldPacket* data, MovementInfo* mi);
    void SynchronizeMovement(MovementInfo& movementInfo);
    void HandleMoverRelocation(MovementInfo& movementInfo, Unit* mover);
    bool VerifyMovementInfo(MovementInfo const& movementInfo, Player* plrMover, Unit* mover, Opcodes opcode) const;
    bool ProcessMovementInfo(MovementInfo& movementInfo, Unit* mover, Player* plrMover, WorldPacket& recvData);

    void SendPacket(WorldPacket const* packet);
    void SendPetNameInvalid(uint32 error, std::string const& name, DeclinedName* declinedName);
    void SendPartyResult(PartyOperation operation, std::string const& member, PartyResult res, uint32 val = 0);

    void SendAreaTriggerMessage(std::string_view str);

    template<typename... Args>
    void SendAreaTriggerMessage(char const* fmt, Args&&... args)
    {
        if (!m_playerLoading)
            SendAreaTriggerMessage(Acore::StringFormat(fmt, std::forward<Args>(args)...));
    }
    template<typename... Args>
    void SendAreaTriggerMessage(uint32 strId, Args&&... args)
    {
        if (!m_playerLoading)
            SendAreaTriggerMessage(Acore::StringFormat(GetAcoreString(strId), std::forward<Args>(args)...));
    }

    void SendSetPhaseShift(uint32 phaseShift);
    void SendTimeQueryResponse();

    void SendAuthResponse(uint8 code, bool shortForm, uint32 queuePos = 0);
    void SendClientCacheVersion(uint32 version);

    AccountTypes GetSecurity() const { return _security; }
    bool CanSkipQueue() const { return _skipQueue; }
    uint32 GetAccountId() const { return _accountId; }
    Player* GetPlayer() const { return _player; }
    std::string const& GetPlayerName() const;
    std::string GetPlayerInfo() const;

    uint32 GetCurrentVendor() const { return m_currentVendorEntry; }
    void SetCurrentVendor(uint32 vendorEntry) { m_currentVendorEntry = vendorEntry; }

    ObjectGuid::LowType GetGuidLow() const;
    void SetSecurity(AccountTypes security) { _security = security; }
    std::string const& GetRemoteAddress() { return m_Address; }
    void SetPlayer(Player* player);
    uint8 Expansion() const { return m_expansion; }

    void SetTotalTime(uint32 TotalTime) { m_total_time = TotalTime; }
    uint32 GetTotalTime() const { return m_total_time; }

    void InitWarden(SessionKey const&, std::string const& os);
    Warden* GetWarden();

    /// Session in auth.queue currently
    void SetInQueue(bool state) { m_inQueue = state; }

    /// Is the user engaged in a log out process?
    bool isLogingOut() const { return _logoutTime || m_playerLogout; }

    /// Engage the logout process for the user
    void SetLogoutStartTime(time_t requestTime)
    {
        _logoutTime = requestTime;
    }

    /// Is logout cooldown expired?
    bool ShouldLogOut(time_t currTime) const
    {
        return (_logoutTime > 0 && currTime >= _logoutTime + 20);
    }

    void LogoutPlayer(bool save);
    void KickPlayer(bool setKicked = true) { return this->KickPlayer("Unknown reason", setKicked); }
    void KickPlayer(std::string const& reason, bool setKicked = true);

    // Returns true if all contained hyperlinks are valid
    // May kick player on false depending on world config (handler should abort)
    bool ValidateHyperlinksAndMaybeKick(std::string_view str);
    // Returns true if the message contains no hyperlinks
    // May kick player on false depending on world config (handler should abort)
    bool DisallowHyperlinksAndMaybeKick(std::string_view str);

    void QueuePacket(WorldPacket* new_packet);
    bool Update(uint32 diff, PacketFilter& updater);

    /// Handle the authentication waiting queue (to be completed)
    void SendAuthWaitQueue(uint32 position);

    //void SendTestCreatureQueryOpcode(uint32 entry, ObjectGuid guid, uint32 testvalue);
    void SendNameQueryOpcode(ObjectGuid guid);

    void SendTrainerList(ObjectGuid guid);
    void SendTrainerList(ObjectGuid guid, std::string const& strTitle);
    void SendListInventory(ObjectGuid guid, uint32 vendorEntry = 0);
    void SendShowBank(ObjectGuid guid);
    bool CanOpenMailBox(ObjectGuid guid);
    void SendShowMailBox(ObjectGuid guid);
    void SendTabardVendorActivate(ObjectGuid guid);
    void SendSpiritResurrect();
    void SendBindPoint(Creature* npc);

    void SendAttackStop(Unit const* enemy);

    void SendBattleGroundList(ObjectGuid guid, BattlegroundTypeId bgTypeId = BATTLEGROUND_RB);

    void SendTradeStatus(TradeStatus status);
    void SendUpdateTrade(bool trader_data = true);
    void SendCancelTrade(TradeStatus status);

    void SendPetitionQueryOpcode(ObjectGuid petitionguid);

    // Spell
    void HandleClientCastFlags(WorldPacket& recvPacket, uint8 castFlags, SpellCastTargets& targets);

    // Pet
    void SendPetNameQuery(ObjectGuid guid, uint32 petnumber);
    void SendStablePet(ObjectGuid guid);
    void SendStablePetCallback(ObjectGuid guid, PreparedQueryResult result);
    void SendStableResult(uint8 guid);
    bool CheckStableMaster(ObjectGuid guid);

    // Account Data
    AccountData* GetAccountData(AccountDataType type) { return &m_accountData[type]; }
    void SetAccountData(AccountDataType type, time_t tm, std::string const& data);
    void SendAccountDataTimes(uint32 mask);
    void LoadAccountData(PreparedQueryResult result, uint32 mask);

    void LoadTutorialsData(PreparedQueryResult result);
    void SendTutorialsData();
    void SaveTutorialsData(CharacterDatabaseTransaction trans);
    uint32 GetTutorialInt(uint8 index) const { return m_Tutorials[index]; }
    void SetTutorialInt(uint8 index, uint32 value)
    {
        if (m_Tutorials[index] != value)
        {
            m_Tutorials[index] = value;
            m_TutorialsChanged = true;
        }
    }
    //auction
    void SendAuctionHello(ObjectGuid guid, Creature* unit);
    void SendAuctionCommandResult(uint32 auctionId, uint32 Action, uint32 ErrorCode, uint32 bidError = 0);
    void SendAuctionBidderNotification(uint32 location, uint32 auctionId, ObjectGuid bidder, uint32 bidSum, uint32 diff, uint32 item_template);
    void SendAuctionOwnerNotification(AuctionEntry* auction);

    //Item Enchantment
    void SendEnchantmentLog(ObjectGuid target, ObjectGuid caster, uint32 itemId, uint32 enchantId);
    void SendItemEnchantTimeUpdate(ObjectGuid Playerguid, ObjectGuid Itemguid, uint32 slot, uint32 Duration);

    //Taxi
    void SendTaxiStatus(ObjectGuid guid);
    void SendTaxiMenu(Creature* unit);
    void SendDoFlight(uint32 mountDisplayId, uint32 path, uint32 pathNode = 0);
    bool SendLearnNewTaxiNode(Creature* unit);
    void SendDiscoverNewTaxiNode(uint32 nodeid);

    // Guild/Arena Team
    void SendArenaTeamCommandResult(uint32 team_action, std::string const& team, std::string const& player, uint32 error_id = 0);
    void SendNotInArenaTeamPacket(uint8 type);
    void SendPetitionShowList(ObjectGuid guid);

    void BuildPartyMemberStatsChangedPacket(Player* player, WorldPacket* data);

    void DoLootRelease(ObjectGuid lguid);

    // Account mute time
    time_t m_muteTime;

    // Locales
    LocaleConstant GetSessionDbcLocale() const { return m_sessionDbcLocale; }
    LocaleConstant GetSessionDbLocaleIndex() const { return m_sessionDbLocaleIndex; }
    std::string GetAcoreString(uint32 entry) const;
    std::string const* GetModuleString(std::string module, uint32 id) const;

    uint32 GetLatency() const { return m_latency; }
    void SetLatency(uint32 latency) { m_latency = latency; }

    std::atomic<time_t> m_timeOutTime;
    void UpdateTimeOutTime(uint32 diff)
    {
        if (time_t(diff) > m_timeOutTime)
            m_timeOutTime = 0;
        else
            m_timeOutTime -= diff;
    }
    void ResetTimeOutTime(bool onlyActive)
    {
        if (GetPlayer())
            m_timeOutTime = int32(sWorld->getIntConfig(CONFIG_SOCKET_TIMEOUTTIME_ACTIVE));
        else if (!onlyActive)
            m_timeOutTime = int32(sWorld->getIntConfig(CONFIG_SOCKET_TIMEOUTTIME));
    }
    bool IsConnectionIdle() const
    {
        return (m_timeOutTime <= 0 && !m_inQueue);
    }

    // Recruit-A-Friend Handling
    uint32 GetRecruiterId() const { return recruiterId; }
    bool IsARecruiter() const { return isRecruiter; }

    // Packets cooldown
    time_t GetCalendarEventCreationCooldown() const { return _calendarEventCreationCooldown; }
    void SetCalendarEventCreationCooldown(time_t cooldown) { _calendarEventCreationCooldown = cooldown; }

    // Time Synchronisation
    void ResetTimeSync();
    void SendTimeSync();

<<<<<<< HEAD
=======
    // Movement packet order
    uint32 GetOrderCounter() const { return _orderCounter; }
    void IncrementOrderCounter() { ++_orderCounter; }
>>>>>>> 21d2e99d
public:                                                 // opcodes handlers
    void Handle_NULL(WorldPacket& null);                // not used
    void Handle_EarlyProccess(WorldPacket& recvPacket); // just mark packets processed in WorldSocket::OnRead
    void Handle_ServerSide(WorldPacket& recvPacket);    // sever side only, can't be accepted from client
    void Handle_Deprecated(WorldPacket& recvPacket);    // never used anymore by client

    void HandleCharEnumOpcode(WorldPacket& recvPacket);
    void HandleCharDeleteOpcode(WorldPacket& recvPacket);
    void HandleCharCreateOpcode(WorldPacket& recvPacket);
    void HandlePlayerLoginOpcode(WorldPacket& recvPacket);
    void HandleCharEnum(PreparedQueryResult result);
    void HandlePlayerLoginFromDB(LoginQueryHolder const& holder);
    void HandlePlayerLoginToCharInWorld(Player* pCurrChar);
    void HandlePlayerLoginToCharOutOfWorld(Player* pCurrChar);
    void HandleCharFactionOrRaceChange(WorldPacket& recvData);
    void HandleCharFactionOrRaceChangeCallback(std::shared_ptr<CharacterFactionChangeInfo> factionChangeInfo, PreparedQueryResult result);

    void SendCharCreate(ResponseCodes result);
    void SendCharDelete(ResponseCodes result);
    void SendCharLoginFailed(LoginFailureReason reason);
    void SendCharRename(ResponseCodes result, CharacterRenameInfo const* renameInfo);
    void SendCharCustomize(ResponseCodes result, CharacterCustomizeInfo const* customizeInfo);
    void SendCharFactionChange(ResponseCodes result, CharacterFactionChangeInfo const* factionChangeInfo);
    void SendSetPlayerDeclinedNamesResult(DeclinedNameResult result, ObjectGuid guid);

    // played time
    void HandlePlayedTime(WorldPackets::Character::PlayedTimeClient& packet);

    // new
    void HandleMoveRootAck(WorldPacket& recvPacket);

    // new inspect
    void HandleInspectOpcode(WorldPacket& recvPacket);

    // new party stats
    void HandleInspectHonorStatsOpcode(WorldPacket& recvPacket);

    void HandleMountSpecialAnimOpcode(WorldPacket& recvdata);

    // character view
    void HandleShowingHelmOpcode(WorldPackets::Character::ShowingHelm& packet);
    void HandleShowingCloakOpcode(WorldPackets::Character::ShowingCloak& packet);

    // repair
    void HandleRepairItemOpcode(WorldPacket& recvPacket);

    // Knockback
    void HandleMoveKnockBackAck(WorldPacket& recvPacket);

    void HandleMoveTeleportAck(WorldPacket& recvPacket);
    void HandleForceSpeedChangeAck(WorldPacket& recvData);

    void HandleRepopRequestOpcode(WorldPacket& recvPacket);
    void HandleAutostoreLootItemOpcode(WorldPacket& recvPacket);
    void HandleLootMoneyOpcode(WorldPacket& recvPacket);
    void HandleLootOpcode(WorldPacket& recvPacket);
    void HandleLootReleaseOpcode(WorldPacket& recvPacket);
    void HandleLootMasterGiveOpcode(WorldPacket& recvPacket);
    void HandleWhoOpcode(WorldPacket& recvPacket);
    void HandleLogoutRequestOpcode(WorldPackets::Character::LogoutRequest& logoutRequest);
    void HandlePlayerLogoutOpcode(WorldPackets::Character::PlayerLogout& playerLogout);
    void HandleLogoutCancelOpcode(WorldPackets::Character::LogoutCancel& logoutCancel);

    // GM Ticket opcodes
    void HandleGMTicketCreateOpcode(WorldPacket& recvPacket);
    void HandleGMTicketUpdateOpcode(WorldPacket& recvPacket);
    void HandleGMTicketDeleteOpcode(WorldPacket& recvPacket);
    void HandleGMTicketGetTicketOpcode(WorldPacket& recvPacket);
    void HandleGMTicketSystemStatusOpcode(WorldPacket& recvPacket);
    void HandleGMSurveySubmit(WorldPacket& recvPacket);
    void HandleReportLag(WorldPacket& recvPacket);
    void HandleGMResponseResolve(WorldPacket& recvPacket);

    void HandleTogglePvP(WorldPacket& recvPacket);

    void HandleZoneUpdateOpcode(WorldPacket& recvPacket);
    void HandleSetSelectionOpcode(WorldPacket& recvPacket);
    void HandleStandStateChangeOpcode(WorldPacket& recvPacket);
    void HandleEmoteOpcode(WorldPackets::Chat::EmoteClient& packet);
    void HandleContactListOpcode(WorldPacket& recvPacket);
    void HandleAddFriendOpcode(WorldPacket& recvPacket);
    void HandleDelFriendOpcode(WorldPacket& recvPacket);
    void HandleAddIgnoreOpcode(WorldPacket& recvPacket);
    void HandleDelIgnoreOpcode(WorldPacket& recvPacket);
    void HandleSetContactNotesOpcode(WorldPacket& recvPacket);
    void HandleBugOpcode(WorldPacket& recvPacket);
    void HandleSetAmmoOpcode(WorldPacket& recvPacket);
    void HandleItemNameQueryOpcode(WorldPacket& recvPacket);

    void HandleAreaTriggerOpcode(WorldPacket& recvPacket);

    void HandleSetFactionAtWar(WorldPacket& recvData);
    void HandleSetFactionCheat(WorldPacket& recvData);
    void HandleSetWatchedFactionOpcode(WorldPacket& recvData);
    void HandleSetFactionInactiveOpcode(WorldPacket& recvData);

    void HandleUpdateAccountData(WorldPacket& recvPacket);
    void HandleRequestAccountData(WorldPacket& recvPacket);
    void HandleSetActionButtonOpcode(WorldPacket& recvPacket);

    void HandleGameObjectUseOpcode(WorldPacket& recPacket);
    void HandleGameobjectReportUse(WorldPacket& recvPacket);

    void HandleNameQueryOpcode(WorldPackets::Query::NameQuery& packet);

    void HandleTimeQueryOpcode(WorldPackets::Query::TimeQuery& packet);

    void HandleCreatureQueryOpcode(WorldPacket& recvPacket);

    void HandleGameObjectQueryOpcode(WorldPacket& recvPacket);

    void HandleMoveWorldportAckOpcode(WorldPacket& recvPacket);
    void HandleMoveWorldportAck(); // for server-side calls

    void HandleMovementOpcodes(WorldPacket& recvPacket);
    void HandleSetActiveMoverOpcode(WorldPacket& recvData);
    void HandleMoveNotActiveMover(WorldPacket& recvData);
    void HandleDismissControlledVehicle(WorldPacket& recvData);
    void HandleRequestVehicleExit(WorldPacket& recvData);
    void HandleChangeSeatsOnControlledVehicle(WorldPacket& recvData);
    void HandleMoveTimeSkippedOpcode(WorldPacket& recvData);

    void HandleRequestRaidInfoOpcode(WorldPacket& recvData);

    void HandleBattlefieldStatusOpcode(WorldPacket& recvData);

    void HandleGroupInviteOpcode(WorldPacket& recvPacket);
    void HandleGroupAcceptOpcode(WorldPacket& recvPacket);
    void HandleGroupDeclineOpcode(WorldPacket& recvPacket);
    void HandleGroupUninviteOpcode(WorldPacket& recvPacket);
    void HandleGroupUninviteGuidOpcode(WorldPacket& recvPacket);
    void HandleGroupSetLeaderOpcode(WorldPacket& recvPacket);
    void HandleGroupDisbandOpcode(WorldPacket& recvPacket);
    void HandleOptOutOfLootOpcode(WorldPacket& recvData);
    void HandleLootMethodOpcode(WorldPacket& recvPacket);
    void HandleLootRoll(WorldPacket& recvData);
    void HandleRequestPartyMemberStatsOpcode(WorldPacket& recvData);
    void HandleGroupSwapSubGroupOpcode(WorldPacket& recvData);
    void HandleRaidTargetUpdateOpcode(WorldPacket& recvData);
    void HandleRaidReadyCheckOpcode(WorldPacket& recvData);
    void HandleRaidReadyCheckFinishedOpcode(WorldPacket& recvData);
    void HandleGroupRaidConvertOpcode(WorldPacket& recvData);
    void HandleGroupChangeSubGroupOpcode(WorldPacket& recvData);
    void HandleGroupAssistantLeaderOpcode(WorldPacket& recvData);
    void HandlePartyAssignmentOpcode(WorldPacket& recvData);

    void HandlePetitionBuyOpcode(WorldPacket& recvData);
    void HandlePetitionShowSignOpcode(WorldPacket& recvData);
    void HandlePetitionQueryOpcode(WorldPacket& recvData);
    void HandlePetitionRenameOpcode(WorldPacket& recvData);
    void HandlePetitionSignOpcode(WorldPacket& recvData);
    void HandlePetitionDeclineOpcode(WorldPacket& recvData);
    void HandleOfferPetitionOpcode(WorldPacket& recvData);
    void HandleTurnInPetitionOpcode(WorldPacket& recvData);

    void HandleGuildQueryOpcode(WorldPackets::Guild::QueryGuildInfo& query);
    void HandleGuildCreateOpcode(WorldPackets::Guild::GuildCreate& packet);
    void HandleGuildInviteOpcode(WorldPackets::Guild::GuildInviteByName& packet);
    void HandleGuildRemoveOpcode(WorldPackets::Guild::GuildOfficerRemoveMember& packet);
    void HandleGuildAcceptOpcode(WorldPackets::Guild::AcceptGuildInvite& invite);
    void HandleGuildDeclineOpcode(WorldPackets::Guild::GuildDeclineInvitation& decline);
    void HandleGuildInfoOpcode(WorldPackets::Guild::GuildGetInfo& packet);
    void HandleGuildEventLogQueryOpcode(WorldPackets::Guild::GuildEventLogQuery& packet);
    void HandleGuildRosterOpcode(WorldPackets::Guild::GuildGetRoster& packet);
    void HandleGuildPromoteOpcode(WorldPackets::Guild::GuildPromoteMember& promote);
    void HandleGuildDemoteOpcode(WorldPackets::Guild::GuildDemoteMember& demote);
    void HandleGuildLeaveOpcode(WorldPackets::Guild::GuildLeave& leave);
    void HandleGuildDisbandOpcode(WorldPackets::Guild::GuildDelete& packet);
    void HandleGuildLeaderOpcode(WorldPackets::Guild::GuildSetGuildMaster& packet);
    void HandleGuildMOTDOpcode(WorldPackets::Guild::GuildUpdateMotdText& packet);
    void HandleGuildSetPublicNoteOpcode(WorldPackets::Guild::GuildSetMemberNote& packet);
    void HandleGuildSetOfficerNoteOpcode(WorldPackets::Guild::GuildSetMemberNote& packet);
    void HandleGuildRankOpcode(WorldPackets::Guild::GuildSetRankPermissions& packet);
    void HandleGuildAddRankOpcode(WorldPackets::Guild::GuildAddRank& packet);
    void HandleGuildDelRankOpcode(WorldPackets::Guild::GuildDeleteRank& packet);
    void HandleGuildChangeInfoTextOpcode(WorldPackets::Guild::GuildUpdateInfoText& packet);
    void HandleSaveGuildEmblemOpcode(WorldPackets::Guild::SaveGuildEmblem& packet);

    void HandleTaxiNodeStatusQueryOpcode(WorldPacket& recvPacket);
    void HandleTaxiQueryAvailableNodes(WorldPacket& recvPacket);
    void HandleActivateTaxiOpcode(WorldPacket& recvPacket);
    void HandleActivateTaxiExpressOpcode(WorldPacket& recvPacket);
    void HandleMoveSplineDoneOpcode(WorldPacket& recvPacket);
    void SendActivateTaxiReply(ActivateTaxiReply reply);

    void HandleTabardVendorActivateOpcode(WorldPacket& recvPacket);
    void HandleTrainerListOpcode(WorldPacket& recvPacket);
    void HandleTrainerBuySpellOpcode(WorldPacket& recvPacket);
    void HandlePetitionShowListOpcode(WorldPacket& recvPacket);
    void HandleGossipHelloOpcode(WorldPacket& recvPacket);
    void HandleGossipSelectOptionOpcode(WorldPacket& recvPacket);
    void HandleSpiritHealerActivateOpcode(WorldPacket& recvPacket);
    void HandleNpcTextQueryOpcode(WorldPacket& recvPacket);
    void HandleBinderActivateOpcode(WorldPacket& recvPacket);
    void HandleListStabledPetsOpcode(WorldPacket& recvPacket);
    void HandleStablePet(WorldPacket& recvPacket);
    void HandleUnstablePet(WorldPacket& recvPacket);
    void HandleBuyStableSlot(WorldPacket& recvPacket);
    void HandleStableRevivePet(WorldPacket& recvPacket);
    void HandleStableSwapPet(WorldPacket& recvPacket);
    void HandleOpenWrappedItemCallback(uint8 bagIndex, uint8 slot, ObjectGuid::LowType itemLowGUID, PreparedQueryResult result);
    void HandleLoadActionsSwitchSpec(PreparedQueryResult result);
    void HandleCharacterAuraFrozen(PreparedQueryResult result);

    void HandleDuelAcceptedOpcode(WorldPacket& recvPacket);
    void HandleDuelCancelledOpcode(WorldPacket& recvPacket);

    void HandleAcceptTradeOpcode(WorldPacket& recvPacket);
    void HandleBeginTradeOpcode(WorldPacket& recvPacket);
    void HandleBusyTradeOpcode(WorldPacket& recvPacket);
    void HandleCancelTradeOpcode(WorldPacket& recvPacket);
    void HandleClearTradeItemOpcode(WorldPacket& recvPacket);
    void HandleIgnoreTradeOpcode(WorldPacket& recvPacket);
    void HandleInitiateTradeOpcode(WorldPacket& recvPacket);
    void HandleSetTradeGoldOpcode(WorldPacket& recvPacket);
    void HandleSetTradeItemOpcode(WorldPacket& recvPacket);
    void HandleUnacceptTradeOpcode(WorldPacket& recvPacket);

    void HandleAuctionHelloOpcode(WorldPacket& recvPacket);
    void HandleAuctionListItems(WorldPacket& recvData);
    void HandleAuctionListBidderItems(WorldPacket& recvData);
    void HandleAuctionSellItem(WorldPacket& recvData);
    void HandleAuctionRemoveItem(WorldPacket& recvData);
    void HandleAuctionListOwnerItems(WorldPacket& recvData);
    void HandleAuctionPlaceBid(WorldPacket& recvData);
    void HandleAuctionListPendingSales(WorldPacket& recvData);

    // Bank
    void HandleBankerActivateOpcode(WorldPacket& recvData);
    void HandleAutoBankItemOpcode(WorldPackets::Bank::AutoBankItem& packet);
    void HandleAutoStoreBankItemOpcode(WorldPackets::Bank::AutoStoreBankItem& packet);
    void HandleBuyBankSlotOpcode(WorldPackets::Bank::BuyBankSlot& buyBankSlot);

    void HandleGetMailList(WorldPacket& recvData);
    void HandleSendMail(WorldPacket& recvData);
    void HandleMailTakeMoney(WorldPacket& recvData);
    void HandleMailTakeItem(WorldPacket& recvData);
    void HandleMailMarkAsRead(WorldPacket& recvData);
    void HandleMailReturnToSender(WorldPacket& recvData);
    void HandleMailDelete(WorldPacket& recvData);
    void HandleItemTextQuery(WorldPacket& recvData);
    void HandleMailCreateTextItem(WorldPacket& recvData);
    void HandleQueryNextMailTime(WorldPacket& recvData);
    void HandleCancelChanneling(WorldPacket& recvData);

    void HandleSplitItemOpcode(WorldPackets::Item::SplitItem& packet);
    void HandleSwapInvItemOpcode(WorldPackets::Item::SwapInventoryItem& packet);
    void HandleDestroyItemOpcode(WorldPackets::Item::DestroyItem& packet);
    void HandleAutoEquipItemOpcode(WorldPackets::Item::AutoEquipItem& packet);
    void HandleItemQuerySingleOpcode(WorldPacket& recvPacket);
    void HandleSellItemOpcode(WorldPackets::Item::SellItem& packet);
    void HandleBuyItemInSlotOpcode(WorldPackets::Item::BuyItemInSlot& packet);
    void HandleBuyItemOpcode(WorldPackets::Item::BuyItem& packet);
    void HandleListInventoryOpcode(WorldPackets::Item::ListInventory& packet);
    void HandleAutoStoreBagItemOpcode(WorldPackets::Item::AutoStoreBagItem& packet);
    void HandleReadItem(WorldPackets::Item::ReadItem& packet);
    void HandleAutoEquipItemSlotOpcode(WorldPackets::Item::AutoEquipItemSlot& packet);
    void HandleSwapItem(WorldPackets::Item::SwapItem& packet);
    void HandleBuybackItem(WorldPackets::Item::BuybackItem& packet);
    void HandleWrapItemOpcode(WorldPackets::Item::WrapItem& packet);

    void HandleAttackSwingOpcode(WorldPacket& recvPacket);
    void HandleAttackStopOpcode(WorldPacket& recvPacket);
    void HandleSetSheathedOpcode(WorldPackets::Combat::SetSheathed& packet);

    void HandleUseItemOpcode(WorldPacket& recvPacket);
    void HandleOpenItemOpcode(WorldPacket& recvPacket);
    void HandleCastSpellOpcode(WorldPacket& recvPacket);
    void HandleCancelCastOpcode(WorldPacket& recvPacket);
    void HandleCancelAuraOpcode(WorldPacket& recvPacket);
    void HandleCancelGrowthAuraOpcode(WorldPacket& recvPacket);
    void HandleCancelAutoRepeatSpellOpcode(WorldPacket& recvPacket);

    void HandleLearnTalentOpcode(WorldPacket& recvPacket);
    void HandleLearnPreviewTalents(WorldPacket& recvPacket);
    void HandleTalentWipeConfirmOpcode(WorldPacket& recvPacket);
    void HandleUnlearnSkillOpcode(WorldPacket& recvPacket);

    void HandleQuestgiverStatusQueryOpcode(WorldPacket& recvPacket);
    void HandleQuestgiverStatusMultipleQuery(WorldPacket& recvPacket);
    void HandleQuestgiverHelloOpcode(WorldPacket& recvPacket);
    void HandleQuestgiverAcceptQuestOpcode(WorldPacket& recvPacket);
    void HandleQuestgiverQueryQuestOpcode(WorldPacket& recvPacket);
    void HandleQuestgiverChooseRewardOpcode(WorldPacket& recvPacket);
    void HandleQuestgiverRequestRewardOpcode(WorldPacket& recvPacket);
    void HandleQuestQueryOpcode(WorldPacket& recvPacket);
    void HandleQuestgiverCancel(WorldPacket& recvData);
    void HandleQuestLogSwapQuest(WorldPacket& recvData);
    void HandleQuestLogRemoveQuest(WorldPacket& recvData);
    void HandleQuestConfirmAccept(WorldPacket& recvData);
    void HandleQuestgiverCompleteQuest(WorldPacket& recvData);
    void HandleQuestgiverQuestAutoLaunch(WorldPacket& recvPacket);
    void HandlePushQuestToParty(WorldPacket& recvPacket);
    void HandleQuestPushResult(WorldPacket& recvPacket);

    void HandleMessagechatOpcode(WorldPacket& recvPacket);
    void SendPlayerNotFoundNotice(std::string const& name);
    void SendPlayerAmbiguousNotice(std::string const& name);
    void SendWrongFactionNotice();
    void SendChatRestrictedNotice(ChatRestrictionType restriction);
    void HandleTextEmoteOpcode(WorldPacket& recvPacket);
    void HandleChatIgnoredOpcode(WorldPacket& recvPacket);

    void HandleReclaimCorpseOpcode(WorldPacket& recvPacket);
    void HandleCorpseQueryOpcode(WorldPacket& recvPacket);
    void HandleCorpseMapPositionQuery(WorldPackets::Query::CorpseMapPositionQuery& packet);
    void HandleResurrectResponseOpcode(WorldPacket& recvPacket);
    void HandleSummonResponseOpcode(WorldPacket& recvData);

    void HandleJoinChannel(WorldPacket& recvPacket);
    void HandleLeaveChannel(WorldPacket& recvPacket);
    void HandleChannelList(WorldPacket& recvPacket);
    void HandleChannelPassword(WorldPacket& recvPacket);
    void HandleChannelSetOwner(WorldPacket& recvPacket);
    void HandleChannelOwner(WorldPacket& recvPacket);
    void HandleChannelModerator(WorldPacket& recvPacket);
    void HandleChannelUnmoderator(WorldPacket& recvPacket);
    void HandleChannelMute(WorldPacket& recvPacket);
    void HandleChannelUnmute(WorldPacket& recvPacket);
    void HandleChannelInvite(WorldPacket& recvPacket);
    void HandleChannelKick(WorldPacket& recvPacket);
    void HandleChannelBan(WorldPacket& recvPacket);
    void HandleChannelUnban(WorldPacket& recvPacket);
    void HandleChannelAnnouncements(WorldPacket& recvPacket);
    void HandleChannelModerateOpcode(WorldPacket& recvPacket);
    void HandleChannelDeclineInvite(WorldPacket& recvPacket);
    void HandleChannelDisplayListQuery(WorldPacket& recvPacket);
    void HandleGetChannelMemberCount(WorldPacket& recvPacket);
    void HandleSetChannelWatch(WorldPacket& recvPacket);
    void HandleClearChannelWatch(WorldPacket& recvPacket);

    void HandleCompleteCinematic(WorldPacket& recvPacket);
    void HandleNextCinematicCamera(WorldPacket& recvPacket);

    void HandlePageTextQueryOpcode(WorldPacket& recvPacket);

    void HandleTutorialFlag (WorldPacket& recvData);
    void HandleTutorialClear(WorldPacket& recvData);
    void HandleTutorialReset(WorldPacket& recvData);

    //Pet
    void HandlePetAction(WorldPacket& recvData);
    void HandlePetStopAttack(WorldPackets::Pet::PetStopAttack& packet);
    void HandlePetActionHelper(Unit* pet, ObjectGuid guid1, uint32 spellid, uint16 flag, ObjectGuid guid2);
    void HandlePetNameQuery(WorldPacket& recvData);
    void HandlePetSetAction(WorldPacket& recvData);
    void HandlePetAbandon(WorldPackets::Pet::PetAbandon& packet);
    void HandlePetRename(WorldPacket& recvData);
    void HandlePetCancelAuraOpcode(WorldPacket& recvPacket);
    void HandlePetSpellAutocastOpcode(WorldPackets::Pet::PetSpellAutocast& packet);
    void HandlePetCastSpellOpcode(WorldPacket& recvPacket);
    void HandlePetLearnTalent(WorldPacket& recvPacket);
    void HandleLearnPreviewTalentsPet(WorldPacket& recvPacket);

    void HandleSetActionBarToggles(WorldPacket& recvData);

    void HandleCharRenameOpcode(WorldPacket& recvData);
    void HandleCharRenameCallBack(std::shared_ptr<CharacterRenameInfo> renameInfo, PreparedQueryResult result);
    void HandleSetPlayerDeclinedNames(WorldPacket& recvData);

    void HandleTotemDestroyed(WorldPackets::Totem::TotemDestroyed& totemDestroyed);
    void HandleDismissCritter(WorldPackets::Pet::DismissCritter& dismissCritter);

    //Battleground
    void HandleBattlemasterHelloOpcode(WorldPacket& recvData);
    void HandleBattlemasterJoinOpcode(WorldPacket& recvData);
    void HandleBattlegroundPlayerPositionsOpcode(WorldPacket& recvData);
    void HandlePVPLogDataOpcode(WorldPacket& recvData);
    void HandleBattleFieldPortOpcode(WorldPacket& recvData);
    void HandleBattlefieldListOpcode(WorldPacket& recvData);
    void HandleBattlefieldLeaveOpcode(WorldPacket& recvData);
    void HandleBattlemasterJoinArena(WorldPacket& recvData);
    void HandleReportPvPAFK(WorldPacket& recvData);

    void HandleWardenDataOpcode(WorldPacket& recvData);
    void HandleWorldTeleportOpcode(WorldPacket& recvData);
    void HandleMinimapPingOpcode(WorldPackets::Misc::MinimapPingClient& packet);
    void HandleRandomRollOpcode(WorldPackets::Misc::RandomRollClient& packet);
    void HandleFarSightOpcode(WorldPacket& recvData);
    void HandleSetDungeonDifficultyOpcode(WorldPacket& recvData);
    void HandleSetRaidDifficultyOpcode(WorldPacket& recvData);
    void HandleMoveFlagChangeOpcode(WorldPacket& recvData);
    void HandleSetTitleOpcode(WorldPacket& recvData);
    void HandleRealmSplitOpcode(WorldPacket& recvData);
    void HandleTimeSyncResp(WorldPacket& recvData);
    void HandleWhoisOpcode(WorldPacket& recvData);
    void HandleResetInstancesOpcode(WorldPacket& recvData);
    void HandleHearthAndResurrect(WorldPacket& recvData);
    void HandleInstanceLockResponse(WorldPacket& recvPacket);
    void HandleUpdateMissileTrajectory(WorldPacket& recvPacket);

    // Battlefield
    void SendBfInvitePlayerToWar(uint32 battleId, uint32 zoneId, uint32 time);
    void SendBfInvitePlayerToQueue(uint32 battleId);
    void SendBfQueueInviteResponse(uint32 battleId, uint32 zoneId, bool canQueue = true, bool full = false);
    void SendBfEntered(uint32 battleId);
    void SendBfLeaveMessage(uint32 battleId, BFLeaveReason reason = BF_LEAVE_REASON_EXITED);
    void HandleBfQueueInviteResponse(WorldPacket& recvData);
    void HandleBfEntryInviteResponse(WorldPacket& recvData);
    void HandleBfExitRequest(WorldPacket& recvData);

    // Looking for Dungeon/Raid
    void HandleLfgSetCommentOpcode(WorldPacket& recvData);
    void HandleLfgPlayerLockInfoRequestOpcode(WorldPacket& recvData);
    void HandleLfgPartyLockInfoRequestOpcode(WorldPacket& recvData);
    void HandleLfgJoinOpcode(WorldPackets::LFG::LFGJoin& lfgJoin);
    void HandleLfgLeaveOpcode(WorldPackets::LFG::LFGLeave& lfgleave);
    void HandleLfgSetRolesOpcode(WorldPacket& recvData);
    void HandleLfgProposalResultOpcode(WorldPacket& recvData);
    void HandleLfgSetBootVoteOpcode(WorldPacket& recvData);
    void HandleLfgTeleportOpcode(WorldPacket& recvData);
    void HandleLfrSearchJoinOpcode(WorldPacket& recvData);
    void HandleLfrSearchLeaveOpcode(WorldPacket& recvData);
    void HandleLfgGetStatus(WorldPacket& recvData);

    void SendLfgUpdatePlayer(lfg::LfgUpdateData const& updateData);
    void SendLfgUpdateParty(lfg::LfgUpdateData const& updateData);
    void SendLfgRoleChosen(ObjectGuid guid, uint8 roles);
    void SendLfgRoleCheckUpdate(lfg::LfgRoleCheck const& pRoleCheck);
    void SendLfgLfrList(bool update);
    void SendLfgJoinResult(lfg::LfgJoinResultData const& joinData);
    void SendLfgQueueStatus(lfg::LfgQueueStatusData const& queueData);
    void SendLfgPlayerReward(lfg::LfgPlayerRewardData const& lfgPlayerRewardData);
    void SendLfgBootProposalUpdate(lfg::LfgPlayerBoot const& boot);
    void SendLfgUpdateProposal(lfg::LfgProposal const& proposal);
    void SendLfgDisabled();
    void SendLfgOfferContinue(uint32 dungeonEntry);
    void SendLfgTeleportError(uint8 err);

    // Arena Team
    void HandleInspectArenaTeamsOpcode(WorldPacket& recvData);
    void HandleArenaTeamQueryOpcode(WorldPacket& recvData);
    void HandleArenaTeamRosterOpcode(WorldPacket& recvData);
    void HandleArenaTeamInviteOpcode(WorldPacket& recvData);
    void HandleArenaTeamAcceptOpcode(WorldPacket& recvData);
    void HandleArenaTeamDeclineOpcode(WorldPacket& recvData);
    void HandleArenaTeamLeaveOpcode(WorldPacket& recvData);
    void HandleArenaTeamRemoveOpcode(WorldPacket& recvData);
    void HandleArenaTeamDisbandOpcode(WorldPacket& recvData);
    void HandleArenaTeamLeaderOpcode(WorldPacket& recvData);

    void HandleAreaSpiritHealerQueryOpcode(WorldPacket& recvData);
    void HandleAreaSpiritHealerQueueOpcode(WorldPacket& recvData);
    void HandleCancelMountAuraOpcode(WorldPacket& recvData);
    void HandleSelfResOpcode(WorldPacket& recvData);
    void HandleComplainOpcode(WorldPackets::Misc::Complain& packet);
    void HandleRequestPetInfo(WorldPackets::Pet::RequestPetInfo& packet);

    // Socket gem
    void HandleSocketOpcode(WorldPackets::Item::SocketGems& packet);

    void HandleCancelTempEnchantmentOpcode(WorldPackets::Item::CancelTempEnchantment& packet);

    void HandleItemRefundInfoRequest(WorldPackets::Item::ItemRefundInfo& packet);
    void HandleItemRefund(WorldPackets::Item::ItemRefund& packet);

    void HandleChannelVoiceOnOpcode(WorldPacket& recvData);
    void HandleVoiceSessionEnableOpcode(WorldPacket& recvData);
    void HandleSetActiveVoiceChannel(WorldPacket& recvData);
    void HandleSetTaxiBenchmarkOpcode(WorldPacket& recvData);

    // Guild Bank
    void HandleGuildPermissions(WorldPackets::Guild::GuildPermissionsQuery& packet);
    void HandleGuildBankMoneyWithdrawn(WorldPackets::Guild::GuildBankRemainingWithdrawMoneyQuery& packet);
    void HandleGuildBankerActivate(WorldPackets::Guild::GuildBankActivate& packet);
    void HandleGuildBankQueryTab(WorldPackets::Guild::GuildBankQueryTab& packet);
    void HandleGuildBankLogQuery(WorldPackets::Guild::GuildBankLogQuery& packet);
    void HandleGuildBankDepositMoney(WorldPackets::Guild::GuildBankDepositMoney& packet);
    void HandleGuildBankWithdrawMoney(WorldPackets::Guild::GuildBankWithdrawMoney& packet);
    void HandleGuildBankSwapItems(WorldPackets::Guild::GuildBankSwapItems& packet);

    void HandleGuildBankUpdateTab(WorldPackets::Guild::GuildBankUpdateTab& packet);
    void HandleGuildBankBuyTab(WorldPackets::Guild::GuildBankBuyTab& packet);
    void HandleQueryGuildBankTabText(WorldPackets::Guild::GuildBankTextQuery& packet);
    void HandleSetGuildBankTabText(WorldPackets::Guild::GuildBankSetTabText& packet);

    // Refer-a-Friend
    void HandleGrantLevel(WorldPacket& recvData);
    void HandleAcceptGrantLevel(WorldPacket& recvData);

    // Calendar
    void HandleCalendarGetCalendar(WorldPacket& recvData);
    void HandleCalendarGetEvent(WorldPackets::Calendar::GetEvent& packet);
    void HandleCalendarGuildFilter(WorldPackets::Calendar::GuildFilter& packet);
    void HandleCalendarArenaTeam(WorldPackets::Calendar::ArenaTeam& packet);
    void HandleCalendarAddEvent(WorldPacket& recvData);
    void HandleCalendarUpdateEvent(WorldPacket& recvData);
    void HandleCalendarRemoveEvent(WorldPacket& recvData);
    void HandleCalendarCopyEvent(WorldPacket& recvData);
    void HandleCalendarEventInvite(WorldPacket& recvData);
    void HandleCalendarEventRsvp(WorldPacket& recvData);
    void HandleCalendarEventRemoveInvite(WorldPacket& recvData);
    void HandleCalendarEventStatus(WorldPacket& recvData);
    void HandleCalendarEventModeratorStatus(WorldPacket& recvData);
    void HandleCalendarComplain(WorldPackets::Calendar::CalendarComplain& packet);
    void HandleCalendarGetNumPending(WorldPacket& recvData);
    void HandleCalendarEventSignup(WorldPacket& recvData);

    void SendCalendarRaidLockout(InstanceSave const* save, bool add);
    void SendCalendarRaidLockoutUpdated(InstanceSave const* save, bool isExtended);
    void HandleSetSavedInstanceExtend(WorldPacket& recvData);

    void HandleSpellClick(WorldPacket& recvData);
    void HandleMirrorImageDataRequest(WorldPacket& recvData);
    void HandleAlterAppearance(WorldPacket& recvData);
    void HandleRemoveGlyph(WorldPacket& recvData);
    void HandleCharCustomize(WorldPacket& recvData);
    void HandleCharCustomizeCallback(std::shared_ptr<CharacterCustomizeInfo> customizeInfo, PreparedQueryResult result);
    void HandleQueryInspectAchievements(WorldPacket& recvData);
    void HandleEquipmentSetSave(WorldPacket& recvData);
    void HandleEquipmentSetDelete(WorldPacket& recvData);
    void HandleEquipmentSetUse(WorldPacket& recvData);
    void HandleWorldStateUITimerUpdate(WorldPacket& recvData);
    void HandleReadyForAccountDataTimes(WorldPacket& recvData);
    void HandleQueryQuestsCompleted(WorldPacket& recvData);
    void HandleQuestPOIQuery(WorldPacket& recvData);
    void HandleEjectPassenger(WorldPacket& data);
    void HandleEnterPlayerVehicle(WorldPacket& data);
    void HandleUpdateProjectilePosition(WorldPacket& recvPacket);

    void HandleTeleportTimeout(bool updateInSessions);
    bool HandleSocketClosed();
    void SetOfflineTime(uint32 time) { _offlineTime = time; }
    uint32 GetOfflineTime() const { return _offlineTime; }
    bool IsKicked() const { return _kicked; }
    void SetKicked(bool val) { _kicked = val; }
    bool IsSocketClosed() const;

    void SetAddress(std::string const& address) { m_Address = address; }

    /*
     * CALLBACKS
     */

    QueryCallbackProcessor& GetQueryProcessor() { return _queryProcessor; }
    TransactionCallback& AddTransactionCallback(TransactionCallback&& callback);
    SQLQueryHolderCallback& AddQueryHolderCallback(SQLQueryHolderCallback&& callback);

    void InitializeSession();
    void InitializeSessionCallback(CharacterDatabaseQueryHolder const& realmHolder, uint32 clientCacheVersion);

<<<<<<< HEAD
    LockedQueue<WorldPacket*>& GetPacketQueue();

    [[nodiscard]] bool IsBot() const
    {
        return _isBot;
    }
=======
    void SetPacketLogging(bool state);
>>>>>>> 21d2e99d

private:
    void ProcessQueryCallbacks();

    QueryCallbackProcessor _queryProcessor;
    AsyncCallbackProcessor<TransactionCallback> _transactionCallbacks;
    AsyncCallbackProcessor<SQLQueryHolderCallback> _queryHolderProcessor;

    friend class World;
protected:
    class DosProtection
    {
        friend class World;
    public:
        enum class Policy
        {
            Process,
            Kick,
            Ban,
            Log,
            BlockingThrottle,
            DropPacket
        };

        DosProtection(WorldSession* s);
        Policy EvaluateOpcode(WorldPacket const& p, time_t const time) const;
    protected:
        WorldSession* Session;
    private:
        typedef std::unordered_map<uint16, PacketCounter> PacketThrottlingMap;
        // mark this member as "mutable" so it can be modified even in const functions
        mutable PacketThrottlingMap _PacketThrottlingMap;

        DosProtection(DosProtection const& right) = delete;
        DosProtection& operator=(DosProtection const& right) = delete;
    } AntiDOS;

private:
    // private trade methods
    void moveItems(Item* myItems[], Item* hisItems[]);

    bool CanUseBank(ObjectGuid bankerGUID = ObjectGuid::Empty) const;

    bool recoveryItem(Item* pItem);

    // logging helper
    void LogUnexpectedOpcode(WorldPacket* packet, char const* status, const char* reason);
    void LogUnprocessedTail(WorldPacket* packet);

    // EnumData helpers
    bool IsLegitCharacterForAccount(ObjectGuid guid)
    {
        return _legitCharacters.find(guid) != _legitCharacters.end();
    }

    // this stores the GUIDs of the characters who can login
    // characters who failed on Player::BuildEnumData shouldn't login
    GuidSet _legitCharacters;

    ObjectGuid::LowType m_GUIDLow;                     // set logined or recently logout player (while m_playerRecentlyLogout set)
    Player* _player;
    std::shared_ptr<WorldSocket> m_Socket;
    std::string m_Address;

    AccountTypes _security;
    bool _skipQueue;
    uint32 _accountId;
    std::string _accountName;
    uint32 _accountFlags;
    uint8 m_expansion;
    uint32 m_total_time;

    typedef std::list<AddonInfo> AddonsList;

    // Warden
    std::unique_ptr<Warden> _warden;                    // Remains nullptr if Warden system is not enabled by config

    time_t _logoutTime;
    bool m_inQueue;                                     // session wait in auth.queue
    bool m_playerLoading;                               // code processed in LoginPlayer
    bool m_playerLogout;                                // code processed in LogoutPlayer
    bool m_playerRecentlyLogout;
    bool m_playerSave;
    LocaleConstant m_sessionDbcLocale;
    LocaleConstant m_sessionDbLocaleIndex;
    std::atomic<uint32> m_latency;
    AccountData m_accountData[NUM_ACCOUNT_DATA_TYPES];
    uint32 m_Tutorials[MAX_ACCOUNT_TUTORIAL_VALUES];
    bool   m_TutorialsChanged;
    AddonsList m_addonsList;
    uint32 recruiterId;
    bool isRecruiter;
    LockedQueue<WorldPacket*> _recvQueue;
    uint32 m_currentVendorEntry;
    ObjectGuid m_currentBankerGUID;
    uint32 _offlineTime;
    bool _kicked;
    // Packets cooldown
    time_t _calendarEventCreationCooldown;

    // Addon Message count for Metric
    std::atomic<uint32> _addonMessageReceiveCount;

    CircularBuffer<std::pair<int64, uint32>> _timeSyncClockDeltaQueue; // first member: clockDelta. Second member: latency of the packet exchange that was used to compute that clockDelta.
    int64 _timeSyncClockDelta;
    void ComputeNewClockDelta();

    std::map<uint32, uint32> _pendingTimeSyncRequests; // key: counter. value: server time when packet with that counter was sent.
    uint32 _timeSyncNextCounter;
    uint32 _timeSyncTimer;

<<<<<<< HEAD
    bool _isBot;
=======
    uint32 _orderCounter;
>>>>>>> 21d2e99d

    WorldSession(WorldSession const& right) = delete;
    WorldSession& operator=(WorldSession const& right) = delete;
};
#endif
/// @}<|MERGE_RESOLUTION|>--- conflicted
+++ resolved
@@ -615,12 +615,9 @@
     void ResetTimeSync();
     void SendTimeSync();
 
-<<<<<<< HEAD
-=======
     // Movement packet order
     uint32 GetOrderCounter() const { return _orderCounter; }
     void IncrementOrderCounter() { ++_orderCounter; }
->>>>>>> 21d2e99d
 public:                                                 // opcodes handlers
     void Handle_NULL(WorldPacket& null);                // not used
     void Handle_EarlyProccess(WorldPacket& recvPacket); // just mark packets processed in WorldSocket::OnRead
@@ -1162,16 +1159,14 @@
     void InitializeSession();
     void InitializeSessionCallback(CharacterDatabaseQueryHolder const& realmHolder, uint32 clientCacheVersion);
 
-<<<<<<< HEAD
+    void SetPacketLogging(bool state);
+
     LockedQueue<WorldPacket*>& GetPacketQueue();
 
     [[nodiscard]] bool IsBot() const
     {
         return _isBot;
     }
-=======
-    void SetPacketLogging(bool state);
->>>>>>> 21d2e99d
 
 private:
     void ProcessQueryCallbacks();
@@ -1283,11 +1278,9 @@
     uint32 _timeSyncNextCounter;
     uint32 _timeSyncTimer;
 
-<<<<<<< HEAD
+    uint32 _orderCounter;
+
     bool _isBot;
-=======
-    uint32 _orderCounter;
->>>>>>> 21d2e99d
 
     WorldSession(WorldSession const& right) = delete;
     WorldSession& operator=(WorldSession const& right) = delete;
