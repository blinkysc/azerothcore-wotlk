--- conflicted
+++ resolved
@@ -348,12 +348,7 @@
 class WorldSession
 {
 public:
-<<<<<<< HEAD
-    WorldSession(uint32 id, std::string&& name, std::shared_ptr<WorldSocket> sock, AccountTypes sec, uint8 expansion, time_t mute_time, LocaleConstant locale,
-        uint32 recruiter, bool isARecruiter, bool skipQueue, uint32 TotalTime, bool isBot = false);
-=======
-    WorldSession(uint32 id, std::string&& name, uint32 accountFlags, std::shared_ptr<WorldSocket> sock, AccountTypes sec, uint8 expansion, time_t mute_time, LocaleConstant locale, uint32 recruiter, bool isARecruiter, bool skipQueue, uint32 TotalTime);
->>>>>>> 8a509886
+    WorldSession(uint32 id, std::string&& name, uint32 accountFlags, std::shared_ptr<WorldSocket> sock, AccountTypes sec, uint8 expansion, time_t mute_time, LocaleConstant locale, uint32 recruiter, bool isARecruiter, bool skipQueue, uint32 TotalTime, bool is_bot = false);
     ~WorldSession();
 
     uint32 GetAccountFlags() const { return _accountFlags; }
