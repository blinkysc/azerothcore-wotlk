--- conflicted
+++ resolved
@@ -137,11 +137,8 @@
     _timeSyncClockDeltaQueue(6),
     _timeSyncClockDelta(0),
     _pendingTimeSyncRequests(),
-<<<<<<< HEAD
+    _orderCounter(0),
     _isBot(isBot)
-=======
-    _orderCounter(0)
->>>>>>> 21d2e99d
 {
     memset(m_Tutorials, 0, sizeof(m_Tutorials));
 
@@ -1547,14 +1544,13 @@
     SendTutorialsData();
 }
 
-<<<<<<< HEAD
-LockedQueue<WorldPacket*>& WorldSession::GetPacketQueue()
-{
-    return _recvQueue;
-=======
 void WorldSession::SetPacketLogging(bool state)
 {
     if (m_Socket)
         m_Socket->SetPacketLogging(state);
->>>>>>> 21d2e99d
+}
+
+LockedQueue<WorldPacket*>& WorldSession::GetPacketQueue()
+{
+    return _recvQueue;
 }