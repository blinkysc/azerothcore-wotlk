--- conflicted
+++ resolved
@@ -45,11 +45,7 @@
 #define MAX_RAID_SUBGROUPS MAXRAIDSIZE/MAXGROUPSIZE
 #define TARGETICONCOUNT 8
 
-<<<<<<< HEAD
-enum RollVote : uint32
-=======
 enum RollVote : uint8
->>>>>>> c3c64428
 {
     PASS              = 0,
     NEED              = 1,
