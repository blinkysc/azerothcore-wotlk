/*
 * This file is part of the AzerothCore Project. See AUTHORS file for Copyright information
 *
 * This program is free software; you can redistribute it and/or modify it
 * under the terms of the GNU Affero General Public License as published by the
 * Free Software Foundation; either version 3 of the License, or (at your
 * option) any later version.
 *
 * This program is distributed in the hope that it will be useful, but WITHOUT
 * ANY WARRANTY; without even the implied warranty of MERCHANTABILITY or
 * FITNESS FOR A PARTICULAR PURPOSE. See the GNU Affero General Public License for
 * more details.
 *
 * You should have received a copy of the GNU General Public License along
 * with this program. If not, see <http://www.gnu.org/licenses/>.
 */

#ifndef AZEROTHCORE_GROUP_H
#define AZEROTHCORE_GROUP_H

#include "DBCEnums.h"
#include "GroupRefMgr.h"
#include "LootMgr.h"
#include "QueryResult.h"
#include "SharedDefines.h"
#include <functional>

class Battlefield;
class Battleground;
class Creature;
class GroupReference;
class InstanceSave;
class Map;
class Player;
class Unit;
class WorldObject;
class WorldPacket;
class WorldSession;

struct MapEntry;

#define MAXGROUPSIZE 5
#define MAXRAIDSIZE 40
#define MAX_RAID_SUBGROUPS MAXRAIDSIZE/MAXGROUPSIZE
#define TARGETICONCOUNT 8

enum RollVote : uint32
{
    PASS              = 0,
    NEED              = 1,
    GREED             = 2,
    DISENCHANT        = 3,
    NOT_EMITED_YET    = 4,
    NOT_VALID         = 5
};

enum GroupMemberOnlineStatus
{
    MEMBER_STATUS_OFFLINE   = 0x0000,
    MEMBER_STATUS_ONLINE    = 0x0001,                       // Lua_UnitIsConnected
    MEMBER_STATUS_PVP       = 0x0002,                       // Lua_UnitIsPVP
    MEMBER_STATUS_DEAD      = 0x0004,                       // Lua_UnitIsDead
    MEMBER_STATUS_GHOST     = 0x0008,                       // Lua_UnitIsGhost
    MEMBER_STATUS_PVP_FFA   = 0x0010,                       // Lua_UnitIsPVPFreeForAll
    MEMBER_STATUS_UNK3      = 0x0020,                       // used in calls from Lua_GetPlayerMapPosition/Lua_GetBattlefieldFlagPosition
    MEMBER_STATUS_AFK       = 0x0040,                       // Lua_UnitIsAFK
    MEMBER_STATUS_DND       = 0x0080,                       // Lua_UnitIsDND
};

enum GroupMemberFlags
{
    MEMBER_FLAG_ASSISTANT   = 0x01,
    MEMBER_FLAG_MAINTANK    = 0x02,
    MEMBER_FLAG_MAINASSIST  = 0x04,
};

enum GroupMemberAssignment
{
    GROUP_ASSIGN_MAINTANK   = 0,
    GROUP_ASSIGN_MAINASSIST = 1,
};

enum GroupType
{
    GROUPTYPE_NORMAL         = 0x00,
    GROUPTYPE_BG             = 0x01,
    GROUPTYPE_RAID           = 0x02,
    GROUPTYPE_BGRAID         = GROUPTYPE_BG | GROUPTYPE_RAID, // mask
    GROUPTYPE_LFG_RESTRICTED = 0x04, // Script_HasLFGRestrictions()
    GROUPTYPE_LFG            = 0x08,
    // 0x10, leave/change group?, I saw this flag when leaving group and after leaving BG while in group
    // GROUPTYPE_ONE_PERSON_PARTY   = 0x20, 4.x Script_IsOnePersonParty()
    // GROUPTYPE_EVERYONE_ASSISTANT = 0x40  4.x Script_IsEveryoneAssistant()
};

enum GroupUpdateFlags
{
    GROUP_UPDATE_FLAG_NONE              = 0x00000000,       // nothing
    GROUP_UPDATE_FLAG_STATUS            = 0x00000001,       // uint16, flags
    GROUP_UPDATE_FLAG_CUR_HP            = 0x00000002,       // uint32
    GROUP_UPDATE_FLAG_MAX_HP            = 0x00000004,       // uint32
    GROUP_UPDATE_FLAG_POWER_TYPE        = 0x00000008,       // uint8
    GROUP_UPDATE_FLAG_CUR_POWER         = 0x00000010,       // uint16
    GROUP_UPDATE_FLAG_MAX_POWER         = 0x00000020,       // uint16
    GROUP_UPDATE_FLAG_LEVEL             = 0x00000040,       // uint16
    GROUP_UPDATE_FLAG_ZONE              = 0x00000080,       // uint16
    GROUP_UPDATE_FLAG_POSITION          = 0x00000100,       // uint16, uint16
    GROUP_UPDATE_FLAG_AURAS             = 0x00000200,       // uint64 mask, for each bit set uint32 spellid + uint8 unk
    GROUP_UPDATE_FLAG_PET_GUID          = 0x00000400,       // uint64 pet guid
    GROUP_UPDATE_FLAG_PET_NAME          = 0x00000800,       // pet name, nullptr terminated string
    GROUP_UPDATE_FLAG_PET_MODEL_ID      = 0x00001000,       // uint16, model id
    GROUP_UPDATE_FLAG_PET_CUR_HP        = 0x00002000,       // uint32 pet cur health
    GROUP_UPDATE_FLAG_PET_MAX_HP        = 0x00004000,       // uint32 pet max health
    GROUP_UPDATE_FLAG_PET_POWER_TYPE    = 0x00008000,       // uint8 pet power type
    GROUP_UPDATE_FLAG_PET_CUR_POWER     = 0x00010000,       // uint16 pet cur power
    GROUP_UPDATE_FLAG_PET_MAX_POWER     = 0x00020000,       // uint16 pet max power
    GROUP_UPDATE_FLAG_PET_AURAS         = 0x00040000,       // uint64 mask, for each bit set uint32 spellid + uint8 unk, pet auras...
    GROUP_UPDATE_FLAG_VEHICLE_SEAT      = 0x00080000,       // uint32 vehicle_seat_id (index from VehicleSeat.dbc)
    GROUP_UPDATE_PET                    = 0x0007FC00,       // all pet flags
    GROUP_UPDATE_FULL                   = 0x0007FFFF,       // all known flags
};

enum lfgGroupFlags
{
    GROUP_LFG_FLAG_APPLY_RANDOM_BUFF        = 0x001,
    GROUP_LFG_FLAG_IS_RANDOM_INSTANCE       = 0x002,
    GROUP_LFG_FLAG_IS_HEROIC                = 0x004
};

enum DifficultyPreventionChangeType
{
    DIFFICULTY_PREVENTION_CHANGE_NONE                   = 0,
    DIFFICULTY_PREVENTION_CHANGE_RECENTLY_CHANGED       = 1,
    DIFFICULTY_PREVENTION_CHANGE_BOSS_KILLED            = 2
};

#define GROUP_UPDATE_FLAGS_COUNT          20
// 0, 1, 2, 3, 4, 5, 6, 7, 8, 9, 10, 11, 12, 13, 14, 15, 16, 17, 18, 19
static const uint8 GroupUpdateLength[GROUP_UPDATE_FLAGS_COUNT] = { 0, 2, 2, 2, 1, 2, 2, 2, 2, 4, 8, 8, 1, 2, 2, 2, 1, 2, 2, 8 };

class Roll : public LootValidatorRef
{
public:
    Roll(ObjectGuid _guid, LootItem const& li);
    ~Roll();
    void setLoot(Loot* pLoot);
    Loot* getLoot();
    void targetObjectBuildLink();

    ObjectGuid itemGUID;
    uint32 itemid;
    int32  itemRandomPropId;
    uint32 itemRandomSuffix;
    uint8 itemCount;
    typedef std::map<ObjectGuid, RollVote> PlayerVote;
    PlayerVote playerVote;                              //vote position correspond with player position (in group)
    uint8 totalPlayersRolling;
    uint8 totalNeed;
    uint8 totalGreed;
    uint8 totalPass;
    uint8 itemSlot;
    uint8 rollVoteMask;
};

/** request member stats checken **/
/** todo: uninvite people that not accepted invite **/
class Group
{
public:
    struct MemberSlot
    {
        ObjectGuid  guid;
        std::string name;
        uint8       group;
        uint8       flags;
        uint8       roles;
    };
    typedef std::list<MemberSlot> MemberSlotList;
    typedef MemberSlotList::const_iterator member_citerator;

protected:
    typedef MemberSlotList::iterator member_witerator;
    typedef std::set<Player*> InvitesList;

    typedef std::vector<Roll*> Rolls;

public:
    Group();
    ~Group();

    // group manipulation methods
    bool   Create(Player* leader);
    bool   LoadGroupFromDB(Field* field);
    void   LoadMemberFromDB(ObjectGuid::LowType guidLow, uint8 memberFlags, uint8 subgroup, uint8 roles);
    bool   AddInvite(Player* player);
    void   RemoveInvite(Player* player);
    void   RemoveAllInvites();
    bool   AddLeaderInvite(Player* player);
    bool   AddMember(Player* player);
    bool   RemoveMember(ObjectGuid guid, const RemoveMethod& method = GROUP_REMOVEMETHOD_DEFAULT, ObjectGuid kicker = ObjectGuid::Empty, const char* reason = nullptr);
    void   ChangeLeader(ObjectGuid guid);
    void   SetLootMethod(LootMethod method);
    void   SetLooterGuid(ObjectGuid guid);
    void   SetMasterLooterGuid(ObjectGuid guid);
    void   UpdateLooterGuid(WorldObject* pLootedObject, bool ifneed = false);
    void   SetLootThreshold(ItemQualities threshold);
    void   Disband(bool hideDestroy = false);
    void   SetLfgRoles(ObjectGuid guid, const uint8 roles);

    // properties accessories
    bool IsFull() const;
    bool isLFGGroup(bool restricted = false)  const;
    bool isRaidGroup() const;
    bool isBFGroup()   const;
    bool isBGGroup()   const;
    bool IsCreated()   const;
    ObjectGuid GetLeaderGUID() const;
    Player* GetLeader();
    ObjectGuid GetGUID() const;
    const char* GetLeaderName() const;
    LootMethod GetLootMethod() const;
    ObjectGuid GetLooterGuid() const;
    ObjectGuid GetMasterLooterGuid() const;
    ItemQualities GetLootThreshold() const;

    // member manipulation methods
    bool IsMember(ObjectGuid guid) const;
    bool IsLeader(ObjectGuid guid) const;
    ObjectGuid GetMemberGUID(const std::string& name);
    bool IsAssistant(ObjectGuid guid) const;

    Player* GetInvited(ObjectGuid guid) const;
    Player* GetInvited(const std::string& name) const;

    bool SameSubGroup(ObjectGuid guid1, ObjectGuid guid2) const;
    bool SameSubGroup(ObjectGuid guid1, MemberSlot const* slot2) const;
    bool SameSubGroup(Player const* member1, Player const* member2) const;
    bool HasFreeSlotSubGroup(uint8 subgroup) const;

    MemberSlotList const& GetMemberSlots() const { return m_memberSlots; }
    GroupReference* GetFirstMember() { return m_memberMgr.getFirst(); }
    GroupReference const* GetFirstMember() const { return m_memberMgr.getFirst(); }
    uint32 GetMembersCount() const { return m_memberSlots.size(); }

    uint8 GetMemberGroup(ObjectGuid guid) const;

    void ConvertToLFG(bool restricted = true);
    void ConvertToRaid();

    void SetBattlegroundGroup(Battleground* bg);
    void SetBattlefieldGroup(Battlefield* bf);
    GroupJoinBattlegroundResult CanJoinBattlegroundQueue(Battleground const* bgTemplate, BattlegroundQueueTypeId bgQueueTypeId, uint32 MinPlayerCount, uint32 MaxPlayerCount, bool isRated, uint32 arenaSlot);

    void ChangeMembersGroup(ObjectGuid guid, uint8 group);
    void SetGroupMemberFlag(ObjectGuid guid, bool apply, GroupMemberFlags flag);
    void RemoveUniqueGroupMemberFlag(GroupMemberFlags flag);

    void SetTargetIcon(uint8 id, ObjectGuid whoGuid, ObjectGuid targetGuid);
    ObjectGuid const GetTargetIcon(uint8 id) const { return m_targetIcons[id]; }

    Difficulty GetDifficulty(bool isRaid) const;
    Difficulty GetDungeonDifficulty() const;
    Difficulty GetRaidDifficulty() const;
    void SetDungeonDifficulty(Difficulty difficulty);
    void SetRaidDifficulty(Difficulty difficulty);
    uint16 InInstance();
    void ResetInstances(uint8 method, bool isRaid, Player* leader);

    // -no description-
    //void SendInit(WorldSession* session);
    void SendTargetIconList(WorldSession* session);
    void SendUpdate();
    void SendUpdateToPlayer(ObjectGuid playerGUID, MemberSlot* slot = nullptr);
    void UpdatePlayerOutOfRange(Player* player);
    // ignore: GUID of player that will be ignored
    void BroadcastPacket(WorldPacket const* packet, bool ignorePlayersInBGRaid, int group = -1, ObjectGuid ignore = ObjectGuid::Empty);
    void BroadcastReadyCheck(WorldPacket const* packet);
    void OfflineReadyCheck();

    /*********************************************************/
    /***                   LOOT SYSTEM                     ***/
    /*********************************************************/

    bool isRollLootActive() const;
    void SendLootStartRoll(uint32 CountDown, uint32 mapid, const Roll& r);
    void SendLootStartRollToPlayer(uint32 countDown, uint32 mapId, Player* p, bool canNeed, Roll const& r);
    void SendLootRoll(ObjectGuid SourceGuid, ObjectGuid TargetGuid, uint8 RollNumber, uint8 RollType, const Roll& r);
    void SendLootRollWon(ObjectGuid SourceGuid, ObjectGuid TargetGuid, uint8 RollNumber, uint8 RollType, const Roll& r);
    void SendLootAllPassed(Roll const& roll);
    void SendLooter(Creature* creature, Player* pLooter);
    void GroupLoot(Loot* loot, WorldObject* pLootedObject);
    void NeedBeforeGreed(Loot* loot, WorldObject* pLootedObject);
    void MasterLoot(Loot* loot, WorldObject* pLootedObject);
    Rolls::iterator GetRoll(ObjectGuid Guid);
    void CountTheRoll(Rolls::iterator roll, Map* allowedMap);
    bool CountRollVote(ObjectGuid playerGUID, ObjectGuid Guid, uint8 Choise);
    void EndRoll(Loot* loot, Map* allowedMap);

    Rolls GetRolls() const { return RollId; }

    // related to disenchant rolls
    void ResetMaxEnchantingLevel();

    void LinkMember(GroupReference* pRef);

    // FG: evil hacks
    void BroadcastGroupUpdate(void);

    // LFG
    void AddLfgBuffFlag() { m_lfgGroupFlags |= GROUP_LFG_FLAG_APPLY_RANDOM_BUFF; }
    void AddLfgRandomInstanceFlag() { m_lfgGroupFlags |= GROUP_LFG_FLAG_IS_RANDOM_INSTANCE; }
    void AddLfgHeroicFlag() { m_lfgGroupFlags |= GROUP_LFG_FLAG_IS_HEROIC; }
    bool IsLfgWithBuff() const { return isLFGGroup() && (m_lfgGroupFlags & GROUP_LFG_FLAG_APPLY_RANDOM_BUFF); }
    bool IsLfgRandomInstance() const { return isLFGGroup() && (m_lfgGroupFlags & GROUP_LFG_FLAG_IS_RANDOM_INSTANCE); }
    bool IsLfgHeroic() const { return isLFGGroup() && (m_lfgGroupFlags & GROUP_LFG_FLAG_IS_HEROIC); }

    // Difficulty Change
    uint32 GetDifficultyChangePreventionTime() const;
    DifficultyPreventionChangeType GetDifficultyChangePreventionReason() const { return _difficultyChangePreventionType; }
    void SetDifficultyChangePrevention(DifficultyPreventionChangeType type);
<<<<<<< HEAD
=======

    void DoForAllMembers(std::function<void(Player*)> const& worker);
>>>>>>> 9f4f8243

protected:
    void _homebindIfInstance(Player* player);
    void _cancelHomebindIfInstance(Player* player);

    void _initRaidSubGroupsCounter();
    member_citerator _getMemberCSlot(ObjectGuid Guid) const;
    member_witerator _getMemberWSlot(ObjectGuid Guid);
    void SubGroupCounterIncrease(uint8 subgroup);
    void SubGroupCounterDecrease(uint8 subgroup);
    void ToggleGroupMemberFlag(member_witerator slot, uint8 flag, bool apply);

    MemberSlotList      m_memberSlots;
    GroupRefMgr     m_memberMgr;
    InvitesList         m_invitees;
    ObjectGuid          m_leaderGuid;
    std::string         m_leaderName;
    GroupType           m_groupType;
    Difficulty          m_dungeonDifficulty;
    Difficulty          m_raidDifficulty;
    Battlefield*        m_bfGroup;
    Battleground*       m_bgGroup;
    ObjectGuid          m_targetIcons[TARGETICONCOUNT];
    LootMethod          m_lootMethod;
    ItemQualities       m_lootThreshold;
    ObjectGuid          m_looterGuid;
    ObjectGuid          m_masterLooterGuid;
    Rolls               RollId;
    uint8*              m_subGroupsCounts;
    ObjectGuid          m_guid;
    uint32              m_counter;                      // used only in SMSG_GROUP_LIST
    uint32              m_maxEnchantingLevel;
    uint8               m_lfgGroupFlags;

    // Xinef: change difficulty prevention
    uint32 _difficultyChangePreventionTime;
    DifficultyPreventionChangeType _difficultyChangePreventionType;
};
#endif<|MERGE_RESOLUTION|>--- conflicted
+++ resolved
@@ -44,7 +44,7 @@
 #define MAX_RAID_SUBGROUPS MAXRAIDSIZE/MAXGROUPSIZE
 #define TARGETICONCOUNT 8
 
-enum RollVote : uint32
+enum RollVote
 {
     PASS              = 0,
     NEED              = 1,
@@ -136,7 +136,7 @@
 
 #define GROUP_UPDATE_FLAGS_COUNT          20
 // 0, 1, 2, 3, 4, 5, 6, 7, 8, 9, 10, 11, 12, 13, 14, 15, 16, 17, 18, 19
-static const uint8 GroupUpdateLength[GROUP_UPDATE_FLAGS_COUNT] = { 0, 2, 2, 2, 1, 2, 2, 2, 2, 4, 8, 8, 1, 2, 2, 2, 1, 2, 2, 8 };
+static const uint8 GroupUpdateLength[GROUP_UPDATE_FLAGS_COUNT] = { 0, 2, 2, 2, 1, 2, 2, 2, 2, 4, 8, 8, 1, 2, 2, 2, 1, 2, 2, 8};
 
 class Roll : public LootValidatorRef
 {
@@ -252,11 +252,9 @@
     GroupJoinBattlegroundResult CanJoinBattlegroundQueue(Battleground const* bgTemplate, BattlegroundQueueTypeId bgQueueTypeId, uint32 MinPlayerCount, uint32 MaxPlayerCount, bool isRated, uint32 arenaSlot);
 
     void ChangeMembersGroup(ObjectGuid guid, uint8 group);
+    void SetTargetIcon(uint8 id, ObjectGuid whoGuid, ObjectGuid targetGuid);
     void SetGroupMemberFlag(ObjectGuid guid, bool apply, GroupMemberFlags flag);
     void RemoveUniqueGroupMemberFlag(GroupMemberFlags flag);
-
-    void SetTargetIcon(uint8 id, ObjectGuid whoGuid, ObjectGuid targetGuid);
-    ObjectGuid const GetTargetIcon(uint8 id) const { return m_targetIcons[id]; }
 
     Difficulty GetDifficulty(bool isRaid) const;
     Difficulty GetDungeonDifficulty() const;
@@ -296,8 +294,6 @@
     bool CountRollVote(ObjectGuid playerGUID, ObjectGuid Guid, uint8 Choise);
     void EndRoll(Loot* loot, Map* allowedMap);
 
-    Rolls GetRolls() const { return RollId; }
-
     // related to disenchant rolls
     void ResetMaxEnchantingLevel();
 
@@ -318,11 +314,8 @@
     uint32 GetDifficultyChangePreventionTime() const;
     DifficultyPreventionChangeType GetDifficultyChangePreventionReason() const { return _difficultyChangePreventionType; }
     void SetDifficultyChangePrevention(DifficultyPreventionChangeType type);
-<<<<<<< HEAD
-=======
 
     void DoForAllMembers(std::function<void(Player*)> const& worker);
->>>>>>> 9f4f8243
 
 protected:
     void _homebindIfInstance(Player* player);
