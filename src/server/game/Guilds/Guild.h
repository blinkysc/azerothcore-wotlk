/*
 * This file is part of the AzerothCore Project. See AUTHORS file for Copyright information
 *
 * This program is free software; you can redistribute it and/or modify it
 * under the terms of the GNU Affero General Public License as published by the
 * Free Software Foundation; either version 3 of the License, or (at your
 * option) any later version.
 *
 * This program is distributed in the hope that it will be useful, but WITHOUT
 * ANY WARRANTY; without even the implied warranty of MERCHANTABILITY or
 * FITNESS FOR A PARTICULAR PURPOSE. See the GNU Affero General Public License for
 * more details.
 *
 * You should have received a copy of the GNU General Public License along
 * with this program. If not, see <http://www.gnu.org/licenses/>.
 */

#ifndef AZEROTHCORE_GUILD_H
#define AZEROTHCORE_GUILD_H

#include "Item.h"
#include "ObjectMgr.h"
#include "Optional.h"
#include "Player.h"
#include "World.h"
#include "WorldPacket.h"
#include <set>
#include <unordered_map>
#include <unordered_set>

class Item;

namespace WorldPackets
{
    namespace Guild
    {
        class GuildBankLogQueryResults;
        class GuildEventLogQueryResults;
        class SaveGuildEmblem;
    }
}

enum GuildMisc
{
    GUILD_BANK_MAX_TABS                 = 6,                    // send by client for money log also
    GUILD_BANK_MAX_SLOTS                = 98,
    GUILD_BANK_MONEY_LOGS_TAB           = 100,                  // used for money log in DB
    GUILD_RANKS_MIN_COUNT               = 5,
    GUILD_RANKS_MAX_COUNT               = 10,
    GUILD_RANK_NONE                     = 0xFF,
    GUILD_WITHDRAW_MONEY_UNLIMITED      = 0xFFFFFFFF,
    GUILD_WITHDRAW_SLOT_UNLIMITED       = 0xFFFFFFFF,
    GUILD_EVENT_LOG_GUID_UNDEFINED      = 0xFFFFFFFF,
    TAB_UNDEFINED                       = 0xFF,
};

constexpr uint64 GUILD_BANK_MONEY_LIMIT = UI64LIT(0x7FFFFFFFFFFFF);

enum GuildMemberData
{
    GUILD_MEMBER_DATA_ZONEID,
    GUILD_MEMBER_DATA_LEVEL,
};

enum GuildDefaultRanks
{
    // These ranks can be modified, but they cannot be deleted
    GR_GUILDMASTER  = 0,
    GR_OFFICER      = 1,
    GR_VETERAN      = 2,
    GR_MEMBER       = 3,
    GR_INITIATE     = 4
                      // When promoting member server does: rank--
                      // When demoting member server does: rank++
};

enum GuildRankRights
{
    GR_RIGHT_EMPTY                      = 0x00000040,
    GR_RIGHT_GCHATLISTEN                = GR_RIGHT_EMPTY | 0x00000001,
    GR_RIGHT_GCHATSPEAK                 = GR_RIGHT_EMPTY | 0x00000002,
    GR_RIGHT_OFFCHATLISTEN              = GR_RIGHT_EMPTY | 0x00000004,
    GR_RIGHT_OFFCHATSPEAK               = GR_RIGHT_EMPTY | 0x00000008,
    GR_RIGHT_INVITE                     = GR_RIGHT_EMPTY | 0x00000010,
    GR_RIGHT_REMOVE                     = GR_RIGHT_EMPTY | 0x00000020,
    GR_RIGHT_PROMOTE                    = GR_RIGHT_EMPTY | 0x00000080,
    GR_RIGHT_DEMOTE                     = GR_RIGHT_EMPTY | 0x00000100,
    GR_RIGHT_SETMOTD                    = GR_RIGHT_EMPTY | 0x00001000,
    GR_RIGHT_EPNOTE                     = GR_RIGHT_EMPTY | 0x00002000,
    GR_RIGHT_VIEWOFFNOTE                = GR_RIGHT_EMPTY | 0x00004000,
    GR_RIGHT_EOFFNOTE                   = GR_RIGHT_EMPTY | 0x00008000,
    GR_RIGHT_MODIFY_GUILD_INFO          = GR_RIGHT_EMPTY | 0x00010000,
    GR_RIGHT_WITHDRAW_GOLD_LOCK         = 0x00020000,                   // remove money withdraw capacity
    GR_RIGHT_WITHDRAW_REPAIR            = 0x00040000,                   // withdraw for repair
    GR_RIGHT_WITHDRAW_GOLD              = 0x00080000,                   // withdraw gold
    GR_RIGHT_CREATE_GUILD_EVENT         = 0x00100000,                   // wotlk
    GR_RIGHT_ALL                        = 0x001DF1FF
};

enum GuildCommandType
{
    GUILD_COMMAND_CREATE                = 0,
    GUILD_COMMAND_INVITE                = 1,
    GUILD_COMMAND_QUIT                  = 3,
    GUILD_COMMAND_ROSTER                = 5,
    GUILD_COMMAND_PROMOTE               = 6,
    GUILD_COMMAND_DEMOTE                = 7,
    GUILD_COMMAND_REMOVE                = 8,
    GUILD_COMMAND_CHANGE_LEADER         = 10,
    GUILD_COMMAND_EDIT_MOTD             = 11,
    GUILD_COMMAND_GUILD_CHAT            = 13,
    GUILD_COMMAND_FOUNDER               = 14,
    GUILD_COMMAND_CHANGE_RANK           = 16,
    GUILD_COMMAND_PUBLIC_NOTE           = 19,
    GUILD_COMMAND_VIEW_TAB              = 21,
    GUILD_COMMAND_MOVE_ITEM             = 22,
    GUILD_COMMAND_REPAIR                = 25,
};

enum GuildCommandError
{
    ERR_GUILD_COMMAND_SUCCESS           = 0,
    ERR_GUILD_INTERNAL                  = 1,
    ERR_ALREADY_IN_GUILD                = 2,
    ERR_ALREADY_IN_GUILD_S              = 3,
    ERR_INVITED_TO_GUILD                = 4,
    ERR_ALREADY_INVITED_TO_GUILD_S      = 5,
    ERR_GUILD_NAME_INVALID              = 6,
    ERR_GUILD_NAME_EXISTS_S             = 7,
    ERR_GUILD_LEADER_LEAVE              = 8,
    ERR_GUILD_PERMISSIONS               = 8,
    ERR_GUILD_PLAYER_NOT_IN_GUILD       = 9,
    ERR_GUILD_PLAYER_NOT_IN_GUILD_S     = 10,
    ERR_GUILD_PLAYER_NOT_FOUND_S        = 11,
    ERR_GUILD_NOT_ALLIED                = 12,
    ERR_GUILD_RANK_TOO_HIGH_S           = 13,
    ERR_GUILD_RANK_TOO_LOW_S            = 14,
    ERR_GUILD_RANKS_LOCKED              = 17,
    ERR_GUILD_RANK_IN_USE               = 18,
    ERR_GUILD_IGNORING_YOU_S            = 19,
    ERR_GUILD_UNK1                      = 20, // Forces roster update
    ERR_GUILD_WITHDRAW_LIMIT            = 25,
    ERR_GUILD_NOT_ENOUGH_MONEY          = 26,
    ERR_GUILD_BANK_FULL                 = 28,
    ERR_GUILD_ITEM_NOT_FOUND            = 29,
};

enum GuildEvents
{
    GE_PROMOTION                        = 0,
    GE_DEMOTION                         = 1,
    GE_MOTD                             = 2,
    GE_JOINED                           = 3,
    GE_LEFT                             = 4,
    GE_REMOVED                          = 5,
    GE_LEADER_IS                        = 6,
    GE_LEADER_CHANGED                   = 7,
    GE_DISBANDED                        = 8,
    GE_TABARDCHANGE                     = 9,
    GE_RANK_UPDATED                     = 10,
    GE_RANK_DELETED                     = 11,
    GE_SIGNED_ON                        = 12,
    GE_SIGNED_OFF                       = 13,
    GE_GUILDBANKBAGSLOTS_CHANGED        = 14,   /// TODO: Sent when items are moved in gbank - all players with bank open will send tab query
    GE_BANK_TAB_PURCHASED               = 15,
    GE_BANK_TAB_UPDATED                 = 16,
    GE_BANK_MONEY_SET                   = 17,
    GE_BANK_TAB_AND_MONEY_UPDATED       = 18,
    GE_BANK_TEXT_CHANGED                = 19,
};

enum PetitionTurns
{
    PETITION_TURN_OK                    = 0,
    PETITION_TURN_ALREADY_IN_GUILD      = 2,
    PETITION_TURN_NEED_MORE_SIGNATURES  = 4
};

enum PetitionSigns
{
    PETITION_SIGN_OK                    = 0,
    PETITION_SIGN_ALREADY_SIGNED        = 1,
    PETITION_SIGN_ALREADY_IN_GUILD      = 2,
    PETITION_SIGN_CANT_SIGN_OWN         = 3,
    PETITION_SIGN_NOT_SERVER            = 4
};

enum GuildBankRights
{
    GUILD_BANK_RIGHT_VIEW_TAB           = 0x01,
    GUILD_BANK_RIGHT_PUT_ITEM           = 0x02,
    GUILD_BANK_RIGHT_UPDATE_TEXT        = 0x04,

    GUILD_BANK_RIGHT_DEPOSIT_ITEM       = GUILD_BANK_RIGHT_VIEW_TAB | GUILD_BANK_RIGHT_PUT_ITEM,
    GUILD_BANK_RIGHT_FULL               = 0xFF
};

enum GuildBankEventLogTypes
{
    GUILD_BANK_LOG_DEPOSIT_ITEM         = 1,
    GUILD_BANK_LOG_WITHDRAW_ITEM        = 2,
    GUILD_BANK_LOG_MOVE_ITEM            = 3,
    GUILD_BANK_LOG_DEPOSIT_MONEY        = 4,
    GUILD_BANK_LOG_WITHDRAW_MONEY       = 5,
    GUILD_BANK_LOG_REPAIR_MONEY         = 6,
    GUILD_BANK_LOG_MOVE_ITEM2           = 7,
    GUILD_BANK_LOG_UNK1                 = 8,
    GUILD_BANK_LOG_BUY_SLOT             = 9
};

enum GuildEventLogTypes
{
    GUILD_EVENT_LOG_INVITE_PLAYER       = 1,
    GUILD_EVENT_LOG_JOIN_GUILD          = 2,
    GUILD_EVENT_LOG_PROMOTE_PLAYER      = 3,
    GUILD_EVENT_LOG_DEMOTE_PLAYER       = 4,
    GUILD_EVENT_LOG_UNINVITE_PLAYER     = 5,
    GUILD_EVENT_LOG_LEAVE_GUILD         = 6
};

enum GuildEmblemError
{
    ERR_GUILDEMBLEM_SUCCESS               = 0,
    ERR_GUILDEMBLEM_INVALID_TABARD_COLORS = 1,
    ERR_GUILDEMBLEM_NOGUILD               = 2,
    ERR_GUILDEMBLEM_NOTGUILDMASTER        = 3,
    ERR_GUILDEMBLEM_NOTENOUGHMONEY        = 4,
    ERR_GUILDEMBLEM_INVALIDVENDOR         = 5
};

enum GuildMemberFlags
{
    GUILDMEMBER_STATUS_NONE             = 0x0000,
    GUILDMEMBER_STATUS_ONLINE           = 0x0001,
    GUILDMEMBER_STATUS_AFK              = 0x0002,
    GUILDMEMBER_STATUS_DND              = 0x0004,
    GUILDMEMBER_STATUS_MOBILE           = 0x0008, // remote chat from mobile app
};

// Emblem info
class EmblemInfo
{
public:
    EmblemInfo(uint32 style = 0, uint32 color = 0, uint32 borderStyle = 0, uint32 borderColor = 0, uint32 backgroundColor = 0) :
        m_style(0), m_color(0), m_borderStyle(0), m_borderColor(0), m_backgroundColor(0) { }

    void LoadFromDB(Field* fields);
    void SaveToDB(uint32 guildId) const;
    void ReadPacket(WorldPackets::Guild::SaveGuildEmblem& packet);

    uint32 GetStyle() const { return m_style; }
    uint32 GetColor() const { return m_color; }
    uint32 GetBorderStyle() const { return m_borderStyle; }
    uint32 GetBorderColor() const { return m_borderColor; }
    uint32 GetBackgroundColor() const { return m_backgroundColor; }

private:
    uint32 m_style;
    uint32 m_color;
    uint32 m_borderStyle;
    uint32 m_borderColor;
    uint32 m_backgroundColor;
};

// Structure for storing guild bank rights and remaining slots together.
class GuildBankRightsAndSlots
{
public:
    GuildBankRightsAndSlots() : tabId(TAB_UNDEFINED), rights(0), slots(0) { }
    GuildBankRightsAndSlots(uint8 _tabId) : tabId(_tabId), rights(0), slots(0) { }
    GuildBankRightsAndSlots(uint8 _tabId, uint8 _rights, uint32 _slots) : tabId(_tabId), rights(_rights), slots(_slots) { }

    void SetGuildMasterValues()
    {
        rights = GUILD_BANK_RIGHT_FULL;
        slots = uint32(GUILD_WITHDRAW_SLOT_UNLIMITED);
    }

    void SetTabId(uint8 _tabId) { tabId = _tabId; }
    void SetSlots(uint32 _slots) { slots = _slots; }
    void SetRights(uint8 _rights) { rights = _rights; }

    uint8 GetTabId() const { return tabId; }
    uint32 GetSlots() const { return slots; }
    uint8 GetRights() const { return rights; }

private:
    uint8  tabId;
    uint8  rights;
    uint32 slots;
};

using SlotIds = std::set<uint8>;

class Guild
{
public: // pussywizard: public class Member
    // Class representing guild member
    class Member
    {
    public:
        Member(uint32 guildId, ObjectGuid guid, uint8 rankId):
            m_guildId(guildId),
            m_guid(guid),
            m_zoneId(0),
            m_level(0),
            m_class(0),
            m_flags(GUILDMEMBER_STATUS_NONE),
            m_accountId(0),
            m_rankId(rankId)
        {
        }

        void SetStats(Player* player);
        void SetStats(std::string_view name, uint8 level, uint8 _class, uint8 gender, uint32 zoneId, uint32 accountId);
        bool CheckStats() const;

        void SetPublicNote(std::string_view publicNote);
        void SetOfficerNote(std::string_view officerNote);
        void SetZoneID(uint32 id) { m_zoneId = id; }
        void SetLevel(uint8 var) { m_level = var; }

        void AddFlag(uint8 var) { m_flags |= var; }
        void RemFlag(uint8 var) { m_flags &= ~var; }
        void ResetFlags() { m_flags = GUILDMEMBER_STATUS_NONE; }

        bool LoadFromDB(Field* fields);
        void SaveToDB(CharacterDatabaseTransaction trans) const;

        ObjectGuid GetGUID() const { return m_guid; }
        std::string const& GetName() const { return m_name; }
        uint32 GetAccountId() const { return m_accountId; }
        uint8 GetRankId() const { return m_rankId; }
        uint64 GetLogoutTime() const { return m_logoutTime; }
        std::string GetPublicNote() const { return m_publicNote; }
        std::string GetOfficerNote() const { return m_officerNote; }
        uint8 GetClass() const { return m_class; }
        uint8 GetLevel() const { return m_level; }
        uint8 GetGender() const { return m_gender; }
        uint8 GetFlags() const { return m_flags; }
        uint32 GetZoneId() const { return m_zoneId; }
        bool IsOnline() { return (m_flags & GUILDMEMBER_STATUS_ONLINE); }

        void ChangeRank(uint8 newRank);

        void UpdateLogoutTime();
        inline bool IsRank(uint8 rankId) const { return m_rankId == rankId; }
        inline bool IsRankNotLower(uint8 rankId) const { return m_rankId <= rankId; }
        inline bool IsSamePlayer(ObjectGuid guid) const { return m_guid == guid; }

        void UpdateBankWithdrawValue(CharacterDatabaseTransaction trans, uint8 tabId, uint32 amount);
        int32 GetBankWithdrawValue(uint8 tabId) const;
        void ResetValues();

        inline Player* FindPlayer() const { return ObjectAccessor::FindConnectedPlayer(m_guid); }

    private:
        uint32 m_guildId;
        // Fields from characters table
        ObjectGuid m_guid;
        std::string m_name;
        uint32 m_zoneId;
        uint8 m_level;
        uint8 m_class;
        uint8 m_gender;
        uint8 m_flags;
        uint64 m_logoutTime;
        uint32 m_accountId;
        // Fields from guild_member table
        uint8 m_rankId;
        std::string m_publicNote;
        std::string m_officerNote;

        std::array<int32, GUILD_BANK_MAX_TABS + 1> m_bankWithdraw = {};
    };

    // pussywizard: public GetMember
    inline const Member* GetMember(ObjectGuid guid) const
    {
        auto itr = m_members.find(guid.GetCounter());
        return (itr != m_members.end()) ? &itr->second : nullptr;
    }
    inline Member* GetMember(ObjectGuid guid)
    {
        auto itr = m_members.find(guid.GetCounter());
        return (itr != m_members.end()) ? &itr->second : nullptr;
    }
    inline Member* GetMember(std::string_view name)
    {
        for (auto & m_member : m_members)
            if (m_member.second.GetName() == name)
                return &m_member.second;

        return nullptr;
    }

private:
    // Base class for event entries
    class LogEntry
    {
    public:
        LogEntry(uint32 guildId, ObjectGuid::LowType guid);
        LogEntry(uint32 guildId, ObjectGuid::LowType guid, time_t timestamp) : m_guildId(guildId), m_guid(guid), m_timestamp(timestamp) { }
        virtual ~LogEntry() { }

        ObjectGuid::LowType GetGUID() const { return m_guid; }
        uint64 GetTimestamp() const { return m_timestamp; }

        virtual void SaveToDB(CharacterDatabaseTransaction trans) const = 0;

    protected:
        uint32 m_guildId;
        ObjectGuid::LowType m_guid;
        uint64 m_timestamp;
    };

    // Event log entry
    class EventLogEntry : public LogEntry
    {
    public:
        EventLogEntry(uint32 guildId, ObjectGuid::LowType guid, GuildEventLogTypes eventType, ObjectGuid playerGuid1, ObjectGuid playerGuid2, uint8 newRank) :
            LogEntry(guildId, guid), m_eventType(eventType), m_playerGuid1(playerGuid1), m_playerGuid2(playerGuid2), m_newRank(newRank) { }

        EventLogEntry(uint32 guildId, ObjectGuid::LowType guid, time_t timestamp, GuildEventLogTypes eventType, ObjectGuid playerGuid1, ObjectGuid playerGuid2, uint8 newRank) :
            LogEntry(guildId, guid, timestamp), m_eventType(eventType), m_playerGuid1(playerGuid1), m_playerGuid2(playerGuid2), m_newRank(newRank) { }

        ~EventLogEntry() override { }

        void SaveToDB(CharacterDatabaseTransaction trans) const override;
        void WritePacket(WorldPackets::Guild::GuildEventLogQueryResults& packet) const;

    private:
        GuildEventLogTypes m_eventType;
        ObjectGuid m_playerGuid1;
        ObjectGuid m_playerGuid2;
        uint8  m_newRank;
    };

    // Bank event log entry
    class BankEventLogEntry : public LogEntry
    {
    public:
        static bool IsMoneyEvent(GuildBankEventLogTypes eventType)
        {
            return
                eventType == GUILD_BANK_LOG_DEPOSIT_MONEY ||
                eventType == GUILD_BANK_LOG_WITHDRAW_MONEY ||
                eventType == GUILD_BANK_LOG_REPAIR_MONEY;
        }

        bool IsMoneyEvent() const
        {
            return IsMoneyEvent(m_eventType);
        }

        BankEventLogEntry(uint32 guildId, ObjectGuid::LowType guid, GuildBankEventLogTypes eventType, uint8 tabId, ObjectGuid playerGuid, uint32 itemOrMoney, uint16 itemStackCount, uint8 destTabId) :
            LogEntry(guildId, guid), m_eventType(eventType), m_bankTabId(tabId), m_playerGuid(playerGuid),
            m_itemOrMoney(itemOrMoney), m_itemStackCount(itemStackCount), m_destTabId(destTabId) { }

        BankEventLogEntry(uint32 guildId, ObjectGuid::LowType guid, time_t timestamp, uint8 tabId, GuildBankEventLogTypes eventType, ObjectGuid playerGuid, uint32 itemOrMoney, uint16 itemStackCount, uint8 destTabId) :
            LogEntry(guildId, guid, timestamp), m_eventType(eventType), m_bankTabId(tabId), m_playerGuid(playerGuid),
            m_itemOrMoney(itemOrMoney), m_itemStackCount(itemStackCount), m_destTabId(destTabId) { }

        ~BankEventLogEntry() override { }

        void SaveToDB(CharacterDatabaseTransaction trans) const override;
        void WritePacket(WorldPackets::Guild::GuildBankLogQueryResults& packet) const;

    private:
        GuildBankEventLogTypes m_eventType;
        uint8  m_bankTabId;
        ObjectGuid m_playerGuid;
        uint32 m_itemOrMoney;
        uint16 m_itemStackCount;
        uint8  m_destTabId;
    };

    // Class encapsulating work with events collection
    template <typename Entry>
    class LogHolder
    {
    public:
        LogHolder();

        uint32 GetGuildId() const { return m_guildId; }
        // Checks if new log entry can be added to holder
        bool CanInsert() const { return m_log.size() < m_maxRecords; }
        // Adds event from DB to collection
        template <typename... Ts>
        void LoadEvent(Ts&&... args);
        // Adds new event to collection and saves it to DB
        template <typename... Ts>
        void AddEvent(CharacterDatabaseTransaction trans, Ts&&... args);
        uint32 GetNextGUID();
        std::list<Entry>& GetGuildLog() { return m_log; }
        std::list<Entry> const& GetGuildLog() const { return m_log; }

    private:
        uint32 m_guildId;
        std::list<Entry> m_log;
        uint32 const m_maxRecords;
        uint32 m_nextGUID;
    };

    // Class encapsulating guild rank data
    class RankInfo
    {
    public:
        RankInfo(): m_guildId(0), m_rankId(GUILD_RANK_NONE), m_rights(GR_RIGHT_EMPTY), m_bankMoneyPerDay(0) { }
        RankInfo(uint32 guildId) : m_guildId(guildId), m_rankId(GUILD_RANK_NONE), m_rights(GR_RIGHT_EMPTY), m_bankMoneyPerDay(0) { }
        RankInfo(uint32 guildId, uint8 rankId, std::string_view name, uint32 rights, uint32 money) :
            m_guildId(guildId), m_rankId(rankId), m_name(name), m_rights(rights),
            m_bankMoneyPerDay(rankId != GR_GUILDMASTER ? money : GUILD_WITHDRAW_MONEY_UNLIMITED) { }

        void LoadFromDB(Field* fields);
        void SaveToDB(CharacterDatabaseTransaction trans) const;

        uint8 GetId() const { return m_rankId; }

        std::string const& GetName() const { return m_name; }
        void SetName(std::string_view name);

        uint32 GetRights() const { return m_rights; }
        void SetRights(uint32 rights);

        int32 GetBankMoneyPerDay() const { return m_bankMoneyPerDay; }

        void SetBankMoneyPerDay(uint32 money);

        inline int8 GetBankTabRights(uint8 tabId) const
        {
            return tabId < GUILD_BANK_MAX_TABS ? m_bankTabRightsAndSlots[tabId].GetRights() : 0;
        }

        inline int32 GetBankTabSlotsPerDay(uint8 tabId) const
        {
            return tabId < GUILD_BANK_MAX_TABS ? m_bankTabRightsAndSlots[tabId].GetSlots() : 0;
        }

        void SetBankTabSlotsAndRights(GuildBankRightsAndSlots rightsAndSlots, bool saveToDB);
        void CreateMissingTabsIfNeeded(uint8 ranks, CharacterDatabaseTransaction trans, bool logOnCreate = false);

    private:
        uint32 m_guildId;

        uint8  m_rankId;
        std::string m_name;
        uint32 m_rights;
        uint32 m_bankMoneyPerDay;
        std::array<GuildBankRightsAndSlots, GUILD_BANK_MAX_TABS> m_bankTabRightsAndSlots = {};
    };

    class BankTab
    {
    public:
        BankTab(uint32 guildId, uint8 tabId) : m_guildId(guildId), m_tabId(tabId)
        {
        }

        void LoadFromDB(Field* fields);
        bool LoadItemFromDB(Field* fields);
        void Delete(CharacterDatabaseTransaction trans, bool removeItemsFromDB = false);

        void SetInfo(std::string_view name, std::string_view icon);
        void SetText(std::string_view text);
        void SendText(const Guild* guild, WorldSession* session) const;

        std::string const& GetName() const { return m_name; }
        std::string const& GetIcon() const { return m_icon; }
        std::string const& GetText() const { return m_text; }

        inline Item* GetItem(uint8 slotId) const { return slotId < GUILD_BANK_MAX_SLOTS ?  m_items[slotId] : nullptr; }
        bool SetItem(CharacterDatabaseTransaction trans, uint8 slotId, Item* pItem);

    private:
        uint32 m_guildId;
        uint8 m_tabId;

        std::array<Item*, GUILD_BANK_MAX_SLOTS> m_items = {};
        std::string m_name;
        std::string m_icon;
        std::string m_text;
    };

    // Movement data
    class MoveItemData
    {
    public:
        MoveItemData(Guild* guild, Player* player, uint8 container, uint8 slotId) : m_pGuild(guild), m_pPlayer(player),
            m_container(container), m_slotId(slotId), m_pItem(nullptr), m_pClonedItem(nullptr) { }
        virtual ~MoveItemData() { }

        virtual bool IsBank() const = 0;
        // Initializes item pointer. Returns true, if item exists, false otherwise.
        virtual bool InitItem() = 0;
        // Checks splited amount against item. Splited amount cannot be more that number of items in stack.
        virtual bool CheckItem(uint32& splitedAmount);
        // Defines if player has rights to save item in container
        virtual bool HasStoreRights(MoveItemData* /*pOther*/) const { return true; }
        // Defines if player has rights to withdraw item from container
        virtual bool HasWithdrawRights(MoveItemData* /*pOther*/) const { return true; }
        // Checks if container can store specified item
        bool CanStore(Item* pItem, bool swap, bool sendError);
        // Clones stored item
        bool CloneItem(uint32 count);
        // Remove item from container (if splited update items fields)
        virtual void RemoveItem(CharacterDatabaseTransaction trans, MoveItemData* pOther, uint32 splitedAmount = 0) = 0;
        // Saves item to container
        virtual Item* StoreItem(CharacterDatabaseTransaction trans, Item* pItem) = 0;
        // Log bank event
        virtual void LogBankEvent(CharacterDatabaseTransaction trans, MoveItemData* pFrom, uint32 count) const = 0;
        // Log GM action
        virtual void LogAction(MoveItemData* pFrom) const;
        // Copy slots id from position vector
        void CopySlots(SlotIds& ids) const;

        Item* GetItem(bool isCloned = false) const { return isCloned ? m_pClonedItem : m_pItem; }
        uint8 GetContainer() const { return m_container; }
        uint8 GetSlotId() const { return m_slotId; }

    protected:
        virtual InventoryResult CanStore(Item* pItem, bool swap) = 0;

        Guild* m_pGuild;
        Player* m_pPlayer;
        uint8 m_container;
        uint8 m_slotId;
        Item* m_pItem;
        Item* m_pClonedItem;
        ItemPosCountVec m_vec;
    };

    class PlayerMoveItemData : public MoveItemData
    {
    public:
        PlayerMoveItemData(Guild* guild, Player* player, uint8 container, uint8 slotId) :
            MoveItemData(guild, player, container, slotId) { }

        bool IsBank() const override { return false; }
        bool InitItem() override;
        void RemoveItem(CharacterDatabaseTransaction trans, MoveItemData* pOther, uint32 splitedAmount = 0) override;
        Item* StoreItem(CharacterDatabaseTransaction trans, Item* pItem) override;
        void LogBankEvent(CharacterDatabaseTransaction trans, MoveItemData* pFrom, uint32 count) const override;
    protected:
        InventoryResult CanStore(Item* pItem, bool swap) override;
    };

    class BankMoveItemData : public MoveItemData
    {
    public:
        BankMoveItemData(Guild* guild, Player* player, uint8 container, uint8 slotId) :
            MoveItemData(guild, player, container, slotId) { }

        bool IsBank() const override { return true; }
        bool InitItem() override;
        bool HasStoreRights(MoveItemData* pOther) const override;
        bool HasWithdrawRights(MoveItemData* pOther) const override;
        void RemoveItem(CharacterDatabaseTransaction trans, MoveItemData* pOther, uint32 splitedAmount) override;
        Item* StoreItem(CharacterDatabaseTransaction trans, Item* pItem) override;
        void LogBankEvent(CharacterDatabaseTransaction trans, MoveItemData* pFrom, uint32 count) const override;
        void LogAction(MoveItemData* pFrom) const override;

    protected:
        InventoryResult CanStore(Item* pItem, bool swap) override;

    private:
        Item* _StoreItem(CharacterDatabaseTransaction trans, BankTab* pTab, Item* pItem, ItemPosCount& pos, bool clone) const;
        bool _ReserveSpace(uint8 slotId, Item* pItem, Item* pItemDest, uint32& count);
        void CanStoreItemInTab(Item* pItem, uint8 skipSlotId, bool merge, uint32& count);
    };

public:
    static void SendCommandResult(WorldSession* session, GuildCommandType type, GuildCommandError errCode, std::string_view param = {});
    static void SendSaveEmblemResult(WorldSession* session, GuildEmblemError errCode);

    Guild();
    ~Guild();

    bool Create(Player* pLeader, std::string_view name);
    void Disband();

    // Getters
    uint32 GetId() const { return m_id; }
    ObjectGuid GetLeaderGUID() const { return m_leaderGuid; }
    std::string const& GetName() const { return m_name; }
    std::string const& GetMOTD() const { return m_motd; }
    std::string const& GetInfo() const { return m_info; }

    bool SetName(std::string_view const& name);

    // Handle client commands
    void HandleRoster(WorldSession* session);
    void HandleQuery(WorldSession* session);
    void HandleSetMOTD(WorldSession* session, std::string_view motd);
    void HandleSetInfo(WorldSession* session, std::string_view info);
<<<<<<< HEAD
    void HandleSetEmblem(WorldSession* session, EmblemInfo const& emblemInfo);
    void HandleSetEmblem(EmblemInfo const& emblemInfo);
=======
    void HandleSetEmblem(WorldSession* session, const EmblemInfo& emblemInfo);
>>>>>>> 9f4f8243
    void HandleSetLeader(WorldSession* session, std::string_view name);
    void HandleSetBankTabInfo(WorldSession* session, uint8 tabId, std::string_view name, std::string_view icon);
    void HandleSetMemberNote(WorldSession* session, std::string_view name, std::string_view note, bool officer);
    void HandleSetRankInfo(WorldSession* session, uint8 rankId, std::string_view name, uint32 rights, uint32 moneyPerDay, std::array<GuildBankRightsAndSlots, GUILD_BANK_MAX_TABS> const& rightsAndSlots);
<<<<<<< HEAD
    void HandleSetRankInfo(uint8 rankId, uint32 rights = 0, std::string_view name = "", uint32 moneyPerDay = 0);
=======
>>>>>>> 9f4f8243
    void HandleBuyBankTab(WorldSession* session, uint8 tabId);
    void HandleInviteMember(WorldSession* session, std::string const& name);
    void HandleAcceptMember(WorldSession* session);
    void HandleLeaveMember(WorldSession* session);
    void HandleRemoveMember(WorldSession* session, std::string_view name);
    void HandleUpdateMemberRank(WorldSession* session, std::string_view name, bool demote);
    void HandleAddNewRank(WorldSession* session, std::string_view name);
    void HandleRemoveRank(WorldSession* session, uint8 rankId);
    void HandleRemoveLowestRank(WorldSession* session);
    void HandleMemberDepositMoney(WorldSession* session, uint32 amount);
    bool HandleMemberWithdrawMoney(WorldSession* session, uint32 amount, bool repair = false);
    void HandleMemberLogout(WorldSession* session);
    void HandleDisband(WorldSession* session);

    void UpdateMemberData(Player* player, uint8 dataid, uint32 value);
    void OnPlayerStatusChange(Player* player, uint32 flag, bool state);

    // Send info to client
    void SendInfo(WorldSession* session) const;
    void SendEventLog(WorldSession* session) const;
    void SendBankLog(WorldSession* session, uint8 tabId) const;
    void SendBankTabsInfo(WorldSession* session, bool showTabs = false) const;
    void SendBankTabData(WorldSession* session, uint8 tabId, bool sendAllSlots) const;
    void SendBankTabText(WorldSession* session, uint8 tabId) const;
    void SendPermissions(WorldSession* session) const;
    void SendMoneyInfo(WorldSession* session) const;
    void SendLoginInfo(WorldSession* session);

    // Load from DB
    bool LoadFromDB(Field* fields);
    void LoadRankFromDB(Field* fields);
    bool LoadMemberFromDB(Field* fields);
    bool LoadEventLogFromDB(Field* fields);
    void LoadBankRightFromDB(Field* fields);
    void LoadBankTabFromDB(Field* fields);
    bool LoadBankEventLogFromDB(Field* fields);
    bool LoadBankItemFromDB(Field* fields);
    bool Validate();

    // Broadcasts
    void BroadcastToGuild(WorldSession* session, bool officerOnly, std::string_view msg, uint32 language = LANG_UNIVERSAL) const;
    void BroadcastPacketToRank(WorldPacket const* packet, uint8 rankId) const;
    void BroadcastPacket(WorldPacket const* packet) const;

    void MassInviteToEvent(WorldSession* session, uint32 minLevel, uint32 maxLevel, uint32 minRank);

    template<class Do>
    void BroadcastWorker(Do& _do, Player* except = nullptr)
    {
        for (auto const& m_member : m_members)
            if (Player* player = m_member.second.FindPlayer())
                if (player != except)
                    _do(player);
    }

    // Members
    // Adds member to guild. If rankId == GUILD_RANK_NONE, lowest rank is assigned.
    bool AddMember(ObjectGuid guid, uint8 rankId = GUILD_RANK_NONE);
    void DeleteMember(ObjectGuid guid, bool isDisbanding = false, bool isKicked = false, bool canDeleteGuild = false);
    bool ChangeMemberRank(ObjectGuid guid, uint8 newRank);

    // Bank
    void SwapItems(Player* player, uint8 tabId, uint8 slotId, uint8 destTabId, uint8 destSlotId, uint32 splitedAmount);
    void SwapItemsWithInventory(Player* player, bool toChar, uint8 tabId, uint8 slotId, uint8 playerBag, uint8 playerSlotId, uint32 splitedAmount);

    // pussywizard
    uint64 GetTotalBankMoney() const { return m_bankMoney; }
    uint32 GetMemberCount() const { return m_members.size(); }
    time_t GetCreatedDate() const { return m_createdDate; }

    // Bank tabs
    void SetBankTabText(uint8 tabId, std::string_view text);

    void ResetTimes();

    [[nodiscard]] bool ModifyBankMoney(CharacterDatabaseTransaction trans, const uint64& amount, bool add) { return _ModifyBankMoney(trans, amount, add); }
    [[nodiscard]] uint32 GetMemberSize() const { return m_members.size(); }

    bool MemberHasTabRights(ObjectGuid guid, uint8 tabId, uint32 rights) const;
    bool HasRankRight(Player* player, uint32 right) const;
    uint32 GetRankRights(uint8 rankId) const;

protected:
    uint32 m_id;
    std::string m_name;
    ObjectGuid m_leaderGuid;
    std::string m_motd;
    std::string m_info;
    time_t m_createdDate;

    EmblemInfo m_emblemInfo;
    uint32 m_accountsNumber;
    uint64 m_bankMoney;

    std::vector<RankInfo> m_ranks;
    std::unordered_map<uint32, Member> m_members;
    std::vector<BankTab> m_bankTabs;

    // These are actually ordered lists. The first element is the oldest entry.
    LogHolder<EventLogEntry> m_eventLog;
    std::array<LogHolder<BankEventLogEntry>, GUILD_BANK_MAX_TABS + 1> m_bankEventLog = {};

private:
    inline uint8 _GetRanksSize() const { return uint8(m_ranks.size()); }
    inline const RankInfo* GetRankInfo(uint8 rankId) const { return rankId < _GetRanksSize() ? &m_ranks[rankId] : nullptr; }
    inline RankInfo* GetRankInfo(uint8 rankId) { return rankId < _GetRanksSize() ? &m_ranks[rankId] : nullptr; }

    inline uint8 _GetLowestRankId() const { return uint8(m_ranks.size() - 1); }

    inline uint8 _GetPurchasedTabsSize() const { return uint8(m_bankTabs.size()); }
    inline BankTab* GetBankTab(uint8 tabId) { return tabId < m_bankTabs.size() ? &m_bankTabs[tabId] : nullptr; }
    inline BankTab const* GetBankTab(uint8 tabId) const { return tabId < m_bankTabs.size() ? &m_bankTabs[tabId] : nullptr; }

    inline void _DeleteMemberFromDB(ObjectGuid::LowType lowguid) const
    {
        CharacterDatabasePreparedStatement* stmt = CharacterDatabase.GetPreparedStatement(CHAR_DEL_GUILD_MEMBER);
        stmt->SetData(0, lowguid);
        CharacterDatabase.Execute(stmt);
    }

    // Tries to create new bank tab
    void _CreateNewBankTab();
    // Creates default guild ranks with names in given locale
    void _CreateDefaultGuildRanks(LocaleConstant loc);
    // Creates new rank
    bool _CreateRank(std::string_view name, uint32 rights);
    // Update account number when member added/removed from guild
    void _UpdateAccountsNumber();
    bool _IsLeader(Player* player) const;
    void _DeleteBankItems(CharacterDatabaseTransaction trans, bool removeItemsFromDB = false);
    bool _ModifyBankMoney(CharacterDatabaseTransaction trans, uint64 amount, bool add);
    void _SetLeaderGUID(Member& pLeader);

    void _SetRankBankMoneyPerDay(uint8 rankId, uint32 moneyPerDay);
    void _SetRankBankTabRightsAndSlots(uint8 rankId, GuildBankRightsAndSlots rightsAndSlots, bool saveToDB = true);
    int8 _GetRankBankTabRights(uint8 rankId, uint8 tabId) const;
    int32 _GetRankBankMoneyPerDay(uint8 rankId) const;
    int32 _GetRankBankTabSlotsPerDay(uint8 rankId, uint8 tabId) const;
    std::string _GetRankName(uint8 rankId) const;

    int32 _GetMemberRemainingSlots(Member const& member, uint8 tabId) const;
    int32 _GetMemberRemainingMoney(Member const& member) const;
    void _UpdateMemberWithdrawSlots(CharacterDatabaseTransaction trans, ObjectGuid guid, uint8 tabId);

    void _LogEvent(GuildEventLogTypes eventType, ObjectGuid playerGuid1, ObjectGuid playerGuid2 = ObjectGuid::Empty, uint8 newRank = 0);
    void _LogBankEvent(CharacterDatabaseTransaction trans, GuildBankEventLogTypes eventType, uint8 tabId, ObjectGuid playerGuid, uint32 itemOrMoney, uint16 itemStackCount = 0, uint8 destTabId = 0);

    Item* _GetItem(uint8 tabId, uint8 slotId) const;
    void _RemoveItem(CharacterDatabaseTransaction trans, uint8 tabId, uint8 slotId);
    void _MoveItems(MoveItemData* pSrc, MoveItemData* pDest, uint32 splitedAmount);
    bool _DoItemsMove(MoveItemData* pSrc, MoveItemData* pDest, bool sendError, uint32 splitedAmount = 0);

    void _SendBankContent(WorldSession* session, uint8 tabId, bool sendAllSlots) const;
    void _SendBankMoneyUpdate(WorldSession* session) const;
    void _SendBankContentUpdate(MoveItemData* pSrc, MoveItemData* pDest) const;
    void _SendBankContentUpdate(uint8 tabId, SlotIds slots) const;
    void _SendBankList(WorldSession* session = nullptr, uint8 tabId = 0, bool sendFullSlots = false, SlotIds* slots = nullptr) const;

    void _BroadcastEvent(GuildEvents guildEvent, ObjectGuid guid = ObjectGuid::Empty, Optional<std::string_view> param1 = {}, Optional<std::string_view> param2 = {}, Optional<std::string_view> param3 = {}) const;
};
#endif<|MERGE_RESOLUTION|>--- conflicted
+++ resolved
@@ -241,8 +241,7 @@
 class EmblemInfo
 {
 public:
-    EmblemInfo(uint32 style = 0, uint32 color = 0, uint32 borderStyle = 0, uint32 borderColor = 0, uint32 backgroundColor = 0) :
-        m_style(0), m_color(0), m_borderStyle(0), m_borderColor(0), m_backgroundColor(0) { }
+    EmblemInfo() : m_style(0), m_color(0), m_borderStyle(0), m_borderColor(0), m_backgroundColor(0) { }
 
     void LoadFromDB(Field* fields);
     void SaveToDB(uint32 guildId) const;
@@ -693,20 +692,11 @@
     void HandleQuery(WorldSession* session);
     void HandleSetMOTD(WorldSession* session, std::string_view motd);
     void HandleSetInfo(WorldSession* session, std::string_view info);
-<<<<<<< HEAD
-    void HandleSetEmblem(WorldSession* session, EmblemInfo const& emblemInfo);
-    void HandleSetEmblem(EmblemInfo const& emblemInfo);
-=======
     void HandleSetEmblem(WorldSession* session, const EmblemInfo& emblemInfo);
->>>>>>> 9f4f8243
     void HandleSetLeader(WorldSession* session, std::string_view name);
     void HandleSetBankTabInfo(WorldSession* session, uint8 tabId, std::string_view name, std::string_view icon);
     void HandleSetMemberNote(WorldSession* session, std::string_view name, std::string_view note, bool officer);
     void HandleSetRankInfo(WorldSession* session, uint8 rankId, std::string_view name, uint32 rights, uint32 moneyPerDay, std::array<GuildBankRightsAndSlots, GUILD_BANK_MAX_TABS> const& rightsAndSlots);
-<<<<<<< HEAD
-    void HandleSetRankInfo(uint8 rankId, uint32 rights = 0, std::string_view name = "", uint32 moneyPerDay = 0);
-=======
->>>>>>> 9f4f8243
     void HandleBuyBankTab(WorldSession* session, uint8 tabId);
     void HandleInviteMember(WorldSession* session, std::string const& name);
     void HandleAcceptMember(WorldSession* session);
@@ -785,10 +775,6 @@
     [[nodiscard]] bool ModifyBankMoney(CharacterDatabaseTransaction trans, const uint64& amount, bool add) { return _ModifyBankMoney(trans, amount, add); }
     [[nodiscard]] uint32 GetMemberSize() const { return m_members.size(); }
 
-    bool MemberHasTabRights(ObjectGuid guid, uint8 tabId, uint32 rights) const;
-    bool HasRankRight(Player* player, uint32 right) const;
-    uint32 GetRankRights(uint8 rankId) const;
-
 protected:
     uint32 m_id;
     std::string m_name;
@@ -813,6 +799,13 @@
     inline uint8 _GetRanksSize() const { return uint8(m_ranks.size()); }
     inline const RankInfo* GetRankInfo(uint8 rankId) const { return rankId < _GetRanksSize() ? &m_ranks[rankId] : nullptr; }
     inline RankInfo* GetRankInfo(uint8 rankId) { return rankId < _GetRanksSize() ? &m_ranks[rankId] : nullptr; }
+    inline bool _HasRankRight(Player* player, uint32 right) const
+    {
+        if (player)
+            if (Member const* member = GetMember(player->GetGUID()))
+                return (_GetRankRights(member->GetRankId()) & right) != GR_RIGHT_EMPTY;
+        return false;
+    }
 
     inline uint8 _GetLowestRankId() const { return uint8(m_ranks.size() - 1); }
 
@@ -843,6 +836,7 @@
     void _SetRankBankMoneyPerDay(uint8 rankId, uint32 moneyPerDay);
     void _SetRankBankTabRightsAndSlots(uint8 rankId, GuildBankRightsAndSlots rightsAndSlots, bool saveToDB = true);
     int8 _GetRankBankTabRights(uint8 rankId, uint8 tabId) const;
+    uint32 _GetRankRights(uint8 rankId) const;
     int32 _GetRankBankMoneyPerDay(uint8 rankId) const;
     int32 _GetRankBankTabSlotsPerDay(uint8 rankId, uint8 tabId) const;
     std::string _GetRankName(uint8 rankId) const;
@@ -850,6 +844,7 @@
     int32 _GetMemberRemainingSlots(Member const& member, uint8 tabId) const;
     int32 _GetMemberRemainingMoney(Member const& member) const;
     void _UpdateMemberWithdrawSlots(CharacterDatabaseTransaction trans, ObjectGuid guid, uint8 tabId);
+    bool _MemberHasTabRights(ObjectGuid guid, uint8 tabId, uint32 rights) const;
 
     void _LogEvent(GuildEventLogTypes eventType, ObjectGuid playerGuid1, ObjectGuid playerGuid2 = ObjectGuid::Empty, uint8 newRank = 0);
     void _LogBankEvent(CharacterDatabaseTransaction trans, GuildBankEventLogTypes eventType, uint8 tabId, ObjectGuid playerGuid, uint32 itemOrMoney, uint16 itemStackCount = 0, uint8 destTabId = 0);
