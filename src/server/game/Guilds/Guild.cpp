--- conflicted
+++ resolved
@@ -2151,13 +2151,8 @@
         ChatHandler::BuildChatPacket(data, officerOnly ? CHAT_MSG_OFFICER : CHAT_MSG_GUILD, Language(language), session->GetPlayer(), nullptr, msg);
         for (auto const& [guid, member] : m_members)
             if (Player* player = member.FindPlayer())
-<<<<<<< HEAD
                 if (HasRankRight(player, officerOnly ? GR_RIGHT_OFFCHATLISTEN : GR_RIGHT_GCHATLISTEN) && !player->GetSocial()->HasIgnore(session->GetPlayer()->GetGUID()))
-                    player->GetSession()->SendPacket(&data);
-=======
-                if (_HasRankRight(player, officerOnly ? GR_RIGHT_OFFCHATLISTEN : GR_RIGHT_GCHATLISTEN) && !player->GetSocial()->HasIgnore(session->GetPlayer()->GetGUID()))
                     player->SendDirectMessage(&data);
->>>>>>> 7d2b86d7
     }
 }
 
@@ -2211,13 +2206,13 @@
 // Members handling
 bool Guild::AddMember(ObjectGuid guid, uint8 rankId)
 {
-    Player* player = ObjectAccessor::FindConnectedPlayer(guid);
-
     Player* leader = nullptr;
     if (this->GetLeaderGUID())
     {
         leader = ObjectAccessor::FindConnectedPlayer(this->GetLeaderGUID());
     }
+
+    Player* player = ObjectAccessor::FindConnectedPlayer(guid);
 
     // Player cannot be in guild
     if (player)
