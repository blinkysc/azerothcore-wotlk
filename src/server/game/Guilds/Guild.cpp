/*
 * This file is part of the AzerothCore Project. See AUTHORS file for Copyright information
 *
 * This program is free software; you can redistribute it and/or modify it
 * under the terms of the GNU Affero General Public License as published by the
 * Free Software Foundation; either version 3 of the License, or (at your
 * option) any later version.
 *
 * This program is distributed in the hope that it will be useful, but WITHOUT
 * ANY WARRANTY; without even the implied warranty of MERCHANTABILITY or
 * FITNESS FOR A PARTICULAR PURPOSE. See the GNU Affero General Public License for
 * more details.
 *
 * You should have received a copy of the GNU General Public License along
 * with this program. If not, see <http://www.gnu.org/licenses/>.
 */

#include "Guild.h"
#include "AccountMgr.h"
#include "Bag.h"
#include "CalendarMgr.h"
#include "CharacterCache.h"
#include "Chat.h"
#include "Config.h"
#include "DatabaseEnv.h"
#include "GameTime.h"
#include "GuildMgr.h"
#include "GuildPackets.h"
#include "Language.h"
#include "Log.h"
#include "ObjectAccessor.h"
#include "ObjectMgr.h"
#include "Opcodes.h"
#include "Player.h"
#include "ScriptMgr.h"
#include "SocialMgr.h"
#include "World.h"
#include "WorldSession.h"
#include <boost/iterator/counting_iterator.hpp>

#define MAX_GUILD_BANK_TAB_TEXT_LEN 500
#define EMBLEM_PRICE 10 * GOLD

std::string _GetGuildEventString(GuildEvents event)
{
    switch (event)
    {
        case GE_PROMOTION:
            return "Member promotion";
        case GE_DEMOTION:
            return "Member demotion";
        case GE_MOTD:
            return "Guild MOTD";
        case GE_JOINED:
            return "Member joined";
        case GE_LEFT:
            return "Member left";
        case GE_REMOVED:
            return "Member removed";
        case GE_LEADER_IS:
            return "Leader is";
        case GE_LEADER_CHANGED:
            return "Leader changed";
        case GE_DISBANDED:
            return "Guild disbanded";
        case GE_TABARDCHANGE:
            return "Tabard change";
        case GE_RANK_UPDATED:
            return "Rank updated";
        case GE_RANK_DELETED:
            return "Rank deleted";
        case GE_SIGNED_ON:
            return "Member signed on";
        case GE_SIGNED_OFF:
            return "Member signed off";
        case GE_GUILDBANKBAGSLOTS_CHANGED:
            return "Bank bag slots changed";
        case GE_BANK_TAB_PURCHASED:
            return "Bank tab purchased";
        case GE_BANK_TAB_UPDATED:
            return "Bank tab updated";
        case GE_BANK_MONEY_SET:
            return "Bank money set";
        case GE_BANK_TAB_AND_MONEY_UPDATED:
            return "Bank and money updated";
        case GE_BANK_TEXT_CHANGED:
            return "Bank tab text changed";
        default:
            break;
    }
    return "<None>";
}

inline uint32 _GetGuildBankTabPrice(uint8 tabId)
{
    switch (tabId)
    {
        case 0:
            return sWorld->getIntConfig(CONFIG_GUILD_BANK_TAB_COST_0);
        case 1:
            return sWorld->getIntConfig(CONFIG_GUILD_BANK_TAB_COST_1);
        case 2:
            return sWorld->getIntConfig(CONFIG_GUILD_BANK_TAB_COST_2);
        case 3:
            return sWorld->getIntConfig(CONFIG_GUILD_BANK_TAB_COST_3);
        case 4:
            return sWorld->getIntConfig(CONFIG_GUILD_BANK_TAB_COST_4);
        case 5:
            return sWorld->getIntConfig(CONFIG_GUILD_BANK_TAB_COST_5);
        default:
            return 0;
    }
}

void Guild::SendCommandResult(WorldSession* session, GuildCommandType type, GuildCommandError errCode, std::string_view param)
{
    WorldPackets::Guild::GuildCommandResult resultPacket;
    resultPacket.Command = type;
    resultPacket.Result = errCode;
    resultPacket.Name = param;
    session->SendPacket(resultPacket.Write());

    LOG_DEBUG("guild", "SMSG_GUILD_COMMAND_RESULT [{}]: Type: {}, code: {}, param: {}", session->GetPlayerInfo(), type, errCode, resultPacket.Name);
}

void Guild::SendSaveEmblemResult(WorldSession* session, GuildEmblemError errCode)
{
    WorldPackets::Guild::PlayerSaveGuildEmblem saveResponse;
    saveResponse.Error = int32(errCode);
    session->SendPacket(saveResponse.Write());

    LOG_DEBUG("guild", "MSG_SAVE_GUILD_EMBLEM [{}] Code: {}", session->GetPlayerInfo(), errCode);
}

// LogHolder
template <typename Entry>
Guild::LogHolder<Entry>::LogHolder()
        : m_maxRecords(sWorld->getIntConfig(std::is_same_v<Entry, BankEventLogEntry> ? CONFIG_GUILD_BANK_EVENT_LOG_COUNT : CONFIG_GUILD_EVENT_LOG_COUNT)), m_nextGUID(uint32(GUILD_EVENT_LOG_GUID_UNDEFINED))
{ }

template <typename Entry> template <typename... Ts>
void Guild::LogHolder<Entry>::LoadEvent(Ts&&... args)
{
    Entry const& newEntry = m_log.emplace_front(std::forward<Ts>(args)...);
    if (m_nextGUID == uint32(GUILD_EVENT_LOG_GUID_UNDEFINED))
        m_nextGUID = newEntry.GetGUID();
}

template <typename Entry> template <typename... Ts>
void Guild::LogHolder<Entry>::AddEvent(CharacterDatabaseTransaction trans, Ts&&... args)
{
    // Check max records limit
    if (!CanInsert())
    {
        m_log.pop_front();
    }
    // Add event to list
    Entry const& entry = m_log.emplace_back(std::forward<Ts>(args)...);
    // Save to DB
    entry.SaveToDB(trans);
}

template <typename Entry>
inline uint32 Guild::LogHolder<Entry>::GetNextGUID()
{
    // Next guid was not initialized. It means there are no records for this holder in DB yet.
    // Start from the beginning.
    if (m_nextGUID == uint32(GUILD_EVENT_LOG_GUID_UNDEFINED))
        m_nextGUID = 0;
    else
        m_nextGUID = (m_nextGUID + 1) % m_maxRecords;

    return m_nextGUID;
}

Guild::LogEntry::LogEntry(uint32 guildId, ObjectGuid::LowType guid) :
    m_guildId(guildId), m_guid(guid), m_timestamp(GameTime::GetGameTime().count()) { }

// EventLogEntry
void Guild::EventLogEntry::SaveToDB(CharacterDatabaseTransaction trans) const
{
    CharacterDatabasePreparedStatement* stmt = CharacterDatabase.GetPreparedStatement(CHAR_DEL_GUILD_EVENTLOG);
    stmt->SetData(0, m_guildId);
    stmt->SetData(1, m_guid);
    CharacterDatabase.ExecuteOrAppend(trans, stmt);

    uint8 index = 0;
    stmt = CharacterDatabase.GetPreparedStatement(CHAR_INS_GUILD_EVENTLOG);
    stmt->SetData(  index, m_guildId);
    stmt->SetData(++index, m_guid);
    stmt->SetData (++index, uint8(m_eventType));
    stmt->SetData(++index, m_playerGuid1.GetCounter());
    stmt->SetData(++index, m_playerGuid2.GetCounter());
    stmt->SetData (++index, m_newRank);
    stmt->SetData(++index, m_timestamp);
    CharacterDatabase.ExecuteOrAppend(trans, stmt);
}

void Guild::EventLogEntry::WritePacket(WorldPackets::Guild::GuildEventLogQueryResults& packet) const
{
    ObjectGuid playerGUID = ObjectGuid::Create<HighGuid::Player>(m_playerGuid1.GetCounter());
    ObjectGuid otherGUID = ObjectGuid::Create<HighGuid::Player>(m_playerGuid2.GetCounter());

    WorldPackets::Guild::GuildEventEntry eventEntry;
    eventEntry.PlayerGUID = playerGUID;
    eventEntry.OtherGUID = otherGUID;
    eventEntry.TransactionType = uint8(m_eventType);
    eventEntry.TransactionDate = uint32(GameTime::GetGameTime().count() - m_timestamp);
    eventEntry.RankID = uint8(m_newRank);
    packet.Entry.push_back(eventEntry);
}

// BankEventLogEntry
void Guild::BankEventLogEntry::SaveToDB(CharacterDatabaseTransaction trans) const
{
    uint8 index = 0;

    CharacterDatabasePreparedStatement* stmt = CharacterDatabase.GetPreparedStatement(CHAR_DEL_GUILD_BANK_EVENTLOG);
    stmt->SetData(  index, m_guildId);
    stmt->SetData(++index, m_guid);
    stmt->SetData (++index, m_bankTabId);
    CharacterDatabase.ExecuteOrAppend(trans, stmt);

    index = 0;
    stmt = CharacterDatabase.GetPreparedStatement(CHAR_INS_GUILD_BANK_EVENTLOG);
    stmt->SetData(  index, m_guildId);
    stmt->SetData(++index, m_guid);
    stmt->SetData (++index, m_bankTabId);
    stmt->SetData (++index, uint8(m_eventType));
    stmt->SetData(++index, m_playerGuid.GetCounter());
    stmt->SetData(++index, m_itemOrMoney);
    stmt->SetData(++index, m_itemStackCount);
    stmt->SetData (++index, m_destTabId);
    stmt->SetData(++index, m_timestamp);
    CharacterDatabase.ExecuteOrAppend(trans, stmt);
}

void Guild::BankEventLogEntry::WritePacket(WorldPackets::Guild::GuildBankLogQueryResults& packet) const
{
    WorldPackets::Guild::GuildBankLogEntry bankLogEntry;
    bankLogEntry.PlayerGUID = ObjectGuid::Create<HighGuid::Player>(m_playerGuid.GetCounter());
    bankLogEntry.TimeOffset = int32(GameTime::GetGameTime().count() - m_timestamp);
    bankLogEntry.EntryType = int8(m_eventType);

    switch(m_eventType)
    {
        case GUILD_BANK_LOG_DEPOSIT_ITEM:
        case GUILD_BANK_LOG_WITHDRAW_ITEM:
            bankLogEntry.ItemID = int32(m_itemOrMoney);
            bankLogEntry.Count = int32(m_itemStackCount);
            break;
        case GUILD_BANK_LOG_MOVE_ITEM:
        case GUILD_BANK_LOG_MOVE_ITEM2:
            bankLogEntry.ItemID = int32(m_itemOrMoney);
            bankLogEntry.Count = int32(m_itemStackCount);
            bankLogEntry.OtherTab = int8(m_destTabId);
            break;
        default:
            bankLogEntry.Money = uint32(m_itemOrMoney);
    }

    packet.Entry.push_back(bankLogEntry);
}

// RankInfo
void Guild::RankInfo::LoadFromDB(Field* fields)
{
    m_rankId            = fields[1].Get<uint8>();
    m_name              = fields[2].Get<std::string>();
    m_rights            = fields[3].Get<uint32>();
    m_bankMoneyPerDay   = fields[4].Get<uint32>();
    if (m_rankId == GR_GUILDMASTER)                     // Prevent loss of leader rights
        m_rights |= GR_RIGHT_ALL;
}

void Guild::RankInfo::SaveToDB(CharacterDatabaseTransaction trans) const
{
    CharacterDatabasePreparedStatement* stmt = CharacterDatabase.GetPreparedStatement(CHAR_INS_GUILD_RANK);
    stmt->SetData(0, m_guildId);
    stmt->SetData (1, m_rankId);
    stmt->SetData(2, m_name);
    stmt->SetData(3, m_rights);
    stmt->SetData(4, m_bankMoneyPerDay);
    CharacterDatabase.ExecuteOrAppend(trans, stmt);
}

void Guild::RankInfo::CreateMissingTabsIfNeeded(uint8 tabs, CharacterDatabaseTransaction trans, bool logOnCreate /* = false */)
{
    for (uint8 i = 0; i < tabs; ++i)
    {
        GuildBankRightsAndSlots& rightsAndSlots = m_bankTabRightsAndSlots[i];
        if (rightsAndSlots.GetTabId() == i)
            continue;

        rightsAndSlots.SetTabId(i);
        if (m_rankId == GR_GUILDMASTER)
            rightsAndSlots.SetGuildMasterValues();

        if (logOnCreate)
            LOG_ERROR("guild", "Guild {} has broken Tab {} for rank {}. Created default tab.", m_guildId, i, m_rankId);

        CharacterDatabasePreparedStatement* stmt = CharacterDatabase.GetPreparedStatement(CHAR_INS_GUILD_BANK_RIGHT);
        stmt->SetData(0, m_guildId);
        stmt->SetData(1, i);
        stmt->SetData(2, m_rankId);
        stmt->SetData(3, rightsAndSlots.GetRights());
        stmt->SetData(4, rightsAndSlots.GetSlots());
        trans->Append(stmt);
    }
}

void Guild::RankInfo::SetName(std::string_view name)
{
    if (m_name == name)
        return;

    m_name = name;

    CharacterDatabasePreparedStatement* stmt = CharacterDatabase.GetPreparedStatement(CHAR_UPD_GUILD_RANK_NAME);
    stmt->SetData(0, m_name);
    stmt->SetData (1, m_rankId);
    stmt->SetData(2, m_guildId);
    CharacterDatabase.Execute(stmt);
}

void Guild::RankInfo::SetRights(uint32 rights)
{
    if (m_rankId == GR_GUILDMASTER)                     // Prevent loss of leader rights
        rights = GR_RIGHT_ALL;

    if (m_rights == rights)
        return;

    m_rights = rights;

    CharacterDatabasePreparedStatement* stmt = CharacterDatabase.GetPreparedStatement(CHAR_UPD_GUILD_RANK_RIGHTS);
    stmt->SetData(0, m_rights);
    stmt->SetData (1, m_rankId);
    stmt->SetData(2, m_guildId);
    CharacterDatabase.Execute(stmt);
}

void Guild::RankInfo::SetBankMoneyPerDay(uint32 money)
{
    if (m_rankId == GR_GUILDMASTER)                     // Prevent loss of leader rights
        money = uint32(GUILD_WITHDRAW_MONEY_UNLIMITED);

    if (m_bankMoneyPerDay == money)
        return;

    m_bankMoneyPerDay = money;

    CharacterDatabasePreparedStatement* stmt = CharacterDatabase.GetPreparedStatement(CHAR_UPD_GUILD_RANK_BANK_MONEY);
    stmt->SetData(0, money);
    stmt->SetData (1, m_rankId);
    stmt->SetData(2, m_guildId);
    CharacterDatabase.Execute(stmt);
}

void Guild::RankInfo::SetBankTabSlotsAndRights(GuildBankRightsAndSlots rightsAndSlots, bool saveToDB)
{
    if (m_rankId == GR_GUILDMASTER)                     // Prevent loss of leader rights
        rightsAndSlots.SetGuildMasterValues();

    GuildBankRightsAndSlots& guildBR = m_bankTabRightsAndSlots[rightsAndSlots.GetTabId()];
    guildBR = rightsAndSlots;

    if (saveToDB)
    {
        CharacterDatabasePreparedStatement* stmt = CharacterDatabase.GetPreparedStatement(CHAR_INS_GUILD_BANK_RIGHT);
        stmt->SetData(0, m_guildId);
        stmt->SetData (1, guildBR.GetTabId());
        stmt->SetData (2, m_rankId);
        stmt->SetData (3, guildBR.GetRights());
        stmt->SetData(4, guildBR.GetSlots());
        CharacterDatabase.Execute(stmt);
    }
}

// BankTab
void Guild::BankTab::LoadFromDB(Field* fields)
{
    m_name = fields[2].Get<std::string>();
    m_icon = fields[3].Get<std::string>();
    m_text = fields[4].Get<std::string>();
}

bool Guild::BankTab::LoadItemFromDB(Field* fields)
{
    uint8 slotId = fields[13].Get<uint8>();
    ObjectGuid::LowType itemGuid = fields[14].Get<uint32>();
    uint32 itemEntry = fields[15].Get<uint32>();
    if (slotId >= GUILD_BANK_MAX_SLOTS)
    {
        LOG_ERROR("guild", "Invalid slot for item (GUID: {}, id: {}) in guild bank, skipped.", itemGuid, itemEntry);
        return false;
    }

    ItemTemplate const* proto = sObjectMgr->GetItemTemplate(itemEntry);
    if (!proto)
    {
        LOG_ERROR("guild", "Unknown item (GUID: {}, id: {}) in guild bank, skipped.", itemGuid, itemEntry);
        return false;
    }

    Item* pItem = NewItemOrBag(proto);
    if (!pItem->LoadFromDB(itemGuid, ObjectGuid::Empty, fields, itemEntry))
    {
        LOG_ERROR("guild", "Item (GUID {}, id: {}) not found in item_instance, deleting from guild bank!", itemGuid, itemEntry);

        CharacterDatabasePreparedStatement* stmt = CharacterDatabase.GetPreparedStatement(CHAR_DEL_NONEXISTENT_GUILD_BANK_ITEM);
        stmt->SetData(0, m_guildId);
        stmt->SetData (1, m_tabId);
        stmt->SetData (2, slotId);
        CharacterDatabase.Execute(stmt);

        delete pItem;
        return false;
    }

    pItem->AddToWorld();
    m_items[slotId] = pItem;
    return true;
}

// Deletes contents of the tab from the world (and from DB if necessary)
void Guild::BankTab::Delete(CharacterDatabaseTransaction trans, bool removeItemsFromDB)
{
    for (uint8 slotId = 0; slotId < GUILD_BANK_MAX_SLOTS; ++slotId)
        if (Item* pItem = m_items[slotId])
        {
            pItem->RemoveFromWorld();
            if (removeItemsFromDB)
                pItem->DeleteFromDB(trans);
            delete pItem;
            pItem = nullptr;
        }
}

void Guild::BankTab::SetInfo(std::string_view name, std::string_view icon)
{
    if ((m_name == name) && (m_icon == icon))
        return;

    m_name = name;
    m_icon = icon;

    CharacterDatabasePreparedStatement* stmt = CharacterDatabase.GetPreparedStatement(CHAR_UPD_GUILD_BANK_TAB_INFO);
    stmt->SetData(0, m_name);
    stmt->SetData(1, m_icon);
    stmt->SetData(2, m_guildId);
    stmt->SetData (3, m_tabId);
    CharacterDatabase.Execute(stmt);
}

void Guild::BankTab::SetText(std::string_view text)
{
    if (m_text == text)
        return;

    m_text = text;
    utf8truncate(m_text, MAX_GUILD_BANK_TAB_TEXT_LEN);          // DB and client size limitation

    CharacterDatabasePreparedStatement* stmt = CharacterDatabase.GetPreparedStatement(CHAR_UPD_GUILD_BANK_TAB_TEXT);
    stmt->SetData(0, m_text);
    stmt->SetData(1, m_guildId);
    stmt->SetData (2, m_tabId);
    CharacterDatabase.Execute(stmt);
}

// Sets/removes contents of specified slot.
// If pItem == nullptr contents are removed.
bool Guild::BankTab::SetItem(CharacterDatabaseTransaction trans, uint8 slotId, Item* item)
{
    if (slotId >= GUILD_BANK_MAX_SLOTS)
        return false;

    m_items[slotId] = item;

    CharacterDatabasePreparedStatement* stmt = CharacterDatabase.GetPreparedStatement(CHAR_DEL_GUILD_BANK_ITEM);
    stmt->SetData(0, m_guildId);
    stmt->SetData (1, m_tabId);
    stmt->SetData (2, slotId);
    CharacterDatabase.ExecuteOrAppend(trans, stmt);

    if (item)
    {
        stmt = CharacterDatabase.GetPreparedStatement(CHAR_INS_GUILD_BANK_ITEM);
        stmt->SetData(0, m_guildId);
        stmt->SetData (1, m_tabId);
        stmt->SetData (2, slotId);
        stmt->SetData(3, item->GetGUID().GetCounter());
        CharacterDatabase.ExecuteOrAppend(trans, stmt);

        item->SetGuidValue(ITEM_FIELD_CONTAINED, ObjectGuid::Empty);
        item->SetGuidValue(ITEM_FIELD_OWNER, ObjectGuid::Empty);
        item->FSetState(ITEM_NEW);
        item->SaveToDB(trans);                                 // Not in inventory and can be saved standalone
    }
    return true;
}

void Guild::BankTab::SendText(Guild const* guild, WorldSession* session) const
{
    WorldPackets::Guild::GuildBankTextQueryResult textQuery;
    textQuery.Tab = m_tabId;
    textQuery.Text = m_text;

    if (session)
    {
        LOG_DEBUG("guild", "MSG_QUERY_GUILD_BANK_TEXT [{}]: Tabid: {}, Text: {}"
                       , session->GetPlayerInfo(), m_tabId, m_text);
        session->SendPacket(textQuery.Write());
    }
    else
    {
        LOG_DEBUG("guild", "MSG_QUERY_GUILD_BANK_TEXT [Broadcast]: Tabid: {}, Text: {}", m_tabId, m_text);
        guild->BroadcastPacket(textQuery.Write());
    }
}

// Member
void Guild::Member::SetStats(Player* player)
{
    m_name      = player->GetName();
    m_level     = player->GetLevel();
    m_class     = player->getClass();
    m_gender    = player->getGender();
    m_zoneId    = player->GetZoneId();
    m_accountId = player->GetSession()->GetAccountId();
}

void Guild::Member::SetStats(std::string_view name, uint8 level, uint8 _class, uint8 gender, uint32 zoneId, uint32 accountId)
{
    m_name      = name;
    m_level     = level;
    m_class     = _class;
    m_gender    = gender;
    m_zoneId    = zoneId;
    m_accountId = accountId;
}

void Guild::Member::SetPublicNote(std::string_view publicNote)
{
    if (m_publicNote == publicNote)
        return;

    m_publicNote = publicNote;

    CharacterDatabasePreparedStatement* stmt = CharacterDatabase.GetPreparedStatement(CHAR_UPD_GUILD_MEMBER_PNOTE);
    stmt->SetData(0, m_publicNote);
    stmt->SetData(1, m_guid.GetCounter());
    CharacterDatabase.Execute(stmt);
}

void Guild::Member::SetOfficerNote(std::string_view officerNote)
{
    if (m_officerNote == officerNote)
        return;

    m_officerNote = officerNote;

    CharacterDatabasePreparedStatement* stmt = CharacterDatabase.GetPreparedStatement(CHAR_UPD_GUILD_MEMBER_OFFNOTE);
    stmt->SetData(0, m_officerNote);
    stmt->SetData(1, m_guid.GetCounter());
    CharacterDatabase.Execute(stmt);
}

void Guild::Member::ChangeRank(uint8 newRank)
{
    m_rankId = newRank;

    // Update rank information in player's field, if he is online.
    if (Player* player = FindPlayer())
        player->SetRank(newRank);

    CharacterDatabasePreparedStatement* stmt = CharacterDatabase.GetPreparedStatement(CHAR_UPD_GUILD_MEMBER_RANK);
    stmt->SetData (0, newRank);
    stmt->SetData(1, m_guid.GetCounter());
    CharacterDatabase.Execute(stmt);
}

void Guild::Member::UpdateLogoutTime()
{
    m_logoutTime = GameTime::GetGameTime().count();
}

void Guild::Member::SaveToDB(CharacterDatabaseTransaction trans) const
{
    CharacterDatabasePreparedStatement* stmt = CharacterDatabase.GetPreparedStatement(CHAR_INS_GUILD_MEMBER);
    stmt->SetData(0, m_guildId);
    stmt->SetData(1, m_guid.GetCounter());
    stmt->SetData (2, m_rankId);
    stmt->SetData(3, m_publicNote);
    stmt->SetData(4, m_officerNote);
    CharacterDatabase.ExecuteOrAppend(trans, stmt);
}

// Loads member's data from database.
// If member has broken fields (level, class) returns false.
// In this case member has to be removed from guild.
bool Guild::Member::LoadFromDB(Field* fields)
{
    m_publicNote  = fields[3].Get<std::string>();
    m_officerNote = fields[4].Get<std::string>();

    for (uint8 i = 0; i <= GUILD_BANK_MAX_TABS; ++i)
        m_bankWithdraw[i] = fields[5 + i].Get<uint32>();

    SetStats(fields[12].Get<std::string>(),
             fields[13].Get<uint8>(),                         // characters.level
             fields[14].Get<uint8>(),                         // characters.class
             fields[15].Get<uint8>(),                         // characters.gender
             fields[16].Get<uint16>(),                        // characters.zone
             fields[17].Get<uint32>());                       // characters.account
    m_logoutTime = fields[18].Get<uint32>();                  // characters.logout_time

    if (!CheckStats())
        return false;

    if (!m_zoneId)
    {
        LOG_ERROR("guild", "Player ({}) has broken zone-data", m_guid.ToString());
        m_zoneId = Player::GetZoneIdFromDB(m_guid);
    }
    ResetFlags();
    return true;
}

// Validate player fields. Returns false if corrupted fields are found.
bool Guild::Member::CheckStats() const
{
    if (m_level < 1)
    {
        LOG_ERROR("guild", "Player ({}) has a broken data in field `characters`.`level`, deleting him from guild!", m_guid.ToString());
        return false;
    }

    if (m_class < CLASS_WARRIOR || m_class >= MAX_CLASSES)
    {
        LOG_ERROR("guild", "Player ({}) has a broken data in field `characters`.`class`, deleting him from guild!", m_guid.ToString());
        return false;
    }
    return true;
}

// Decreases amount of money/slots left for today.
// If (tabId == GUILD_BANK_MAX_TABS) decrease money amount.
// Otherwise decrease remaining items amount for specified tab.
void Guild::Member::UpdateBankWithdrawValue(CharacterDatabaseTransaction trans, uint8 tabId, uint32 amount)
{
    m_bankWithdraw[tabId] += amount;

    CharacterDatabasePreparedStatement* stmt = CharacterDatabase.GetPreparedStatement(CHAR_INS_GUILD_MEMBER_WITHDRAW);
    stmt->SetData(0, m_guid.GetCounter());
    for (uint8 i = 0; i <= GUILD_BANK_MAX_TABS;)
    {
        uint32 withdraw = m_bankWithdraw[i++];
        stmt->SetData(i, withdraw);
    }

    CharacterDatabase.ExecuteOrAppend(trans, stmt);
}

void Guild::Member::ResetValues()
{
    for (uint8 tabId = 0; tabId <= GUILD_BANK_MAX_TABS; ++tabId)
        m_bankWithdraw[tabId] = 0;
}

// Get amount of money/slots left for today.
// If (tabId == GUILD_BANK_MAX_TABS) return money amount.
// Otherwise return remaining items amount for specified tab.
int32 Guild::Member::GetBankWithdrawValue(uint8 tabId) const
{
    // Guild master has unlimited amount.
    if (IsRank(GR_GUILDMASTER))
        return tabId == GUILD_BANK_MAX_TABS ? GUILD_WITHDRAW_MONEY_UNLIMITED : GUILD_WITHDRAW_SLOT_UNLIMITED;

    return m_bankWithdraw[tabId];
}

// EmblemInfo
void EmblemInfo::ReadPacket(WorldPackets::Guild::SaveGuildEmblem& packet)
{
    m_style = packet.EStyle;
    m_color = packet.EColor;
    m_borderStyle = packet.BStyle;
    m_borderColor = packet.BColor;
    m_backgroundColor = packet.Bg;
}

void EmblemInfo::LoadFromDB(Field* fields)
{
    m_style             = fields[3].Get<uint8>();
    m_color             = fields[4].Get<uint8>();
    m_borderStyle       = fields[5].Get<uint8>();
    m_borderColor       = fields[6].Get<uint8>();
    m_backgroundColor   = fields[7].Get<uint8>();
}

void EmblemInfo::SaveToDB(uint32 guildId) const
{
    CharacterDatabasePreparedStatement* stmt = CharacterDatabase.GetPreparedStatement(CHAR_UPD_GUILD_EMBLEM_INFO);
    stmt->SetData(0, m_style);
    stmt->SetData(1, m_color);
    stmt->SetData(2, m_borderStyle);
    stmt->SetData(3, m_borderColor);
    stmt->SetData(4, m_backgroundColor);
    stmt->SetData(5, guildId);
    CharacterDatabase.Execute(stmt);
}

// MoveItemData
bool Guild::MoveItemData::CheckItem(uint32& splitedAmount)
{
    ASSERT(m_pItem);
    if (splitedAmount > m_pItem->GetCount())
        return false;
    if (splitedAmount == m_pItem->GetCount())
        splitedAmount = 0;
    return true;
}

bool Guild::MoveItemData::CanStore(Item* pItem, bool swap, bool sendError)
{
    m_vec.clear();
    InventoryResult msg = CanStore(pItem, swap);
    if (sendError && msg != EQUIP_ERR_OK)
        m_pPlayer->SendEquipError(msg, pItem);
    return (msg == EQUIP_ERR_OK);
}

bool Guild::MoveItemData::CloneItem(uint32 count)
{
    ASSERT(m_pItem);
    m_pClonedItem = m_pItem->CloneItem(count);
    if (!m_pClonedItem)
    {
        m_pPlayer->SendEquipError(EQUIP_ERR_ITEM_NOT_FOUND, m_pItem);
        return false;
    }
    return true;
}

void Guild::MoveItemData::LogAction(MoveItemData* pFrom) const
{
    ASSERT(pFrom->GetItem());

    sScriptMgr->OnGuildItemMove(m_pGuild, m_pPlayer, pFrom->GetItem(),
                                pFrom->IsBank(), pFrom->GetContainer(), pFrom->GetSlotId(),
                                IsBank(), GetContainer(), GetSlotId());
}

inline void Guild::MoveItemData::CopySlots(SlotIds& ids) const
{
    for (ItemPosCountVec::const_iterator itr = m_vec.begin(); itr != m_vec.end(); ++itr)
        ids.insert(uint8(itr->pos));
}

// PlayerMoveItemData
bool Guild::PlayerMoveItemData::InitItem()
{
    m_pItem = m_pPlayer->GetItemByPos(m_container, m_slotId);
    if (m_pItem)
    {
        // Anti-WPE protection. Do not move non-empty bags to bank.
        if (m_pItem->IsNotEmptyBag())
        {
            m_pPlayer->SendEquipError(EQUIP_ERR_CAN_ONLY_DO_WITH_EMPTY_BAGS, m_pItem);
            m_pItem = nullptr;
        }
        // Bound items cannot be put into bank.
        else if (!m_pItem->CanBeTraded())
        {
            m_pPlayer->SendEquipError(EQUIP_ERR_ITEMS_CANT_BE_SWAPPED, m_pItem);
            m_pItem = nullptr;
        }
    }
    return (m_pItem != nullptr);
}

void Guild::PlayerMoveItemData::RemoveItem(CharacterDatabaseTransaction trans, MoveItemData* /*pOther*/, uint32 splitedAmount)
{
    if (splitedAmount)
    {
        m_pItem->SetCount(m_pItem->GetCount() - splitedAmount);
        m_pItem->SetState(ITEM_CHANGED, m_pPlayer);
        m_pPlayer->SaveInventoryAndGoldToDB(trans);
    }
    else
    {
        m_pPlayer->MoveItemFromInventory(m_container, m_slotId, true);
        m_pItem->DeleteFromInventoryDB(trans);
        m_pItem = nullptr;
    }
}

Item* Guild::PlayerMoveItemData::StoreItem(CharacterDatabaseTransaction trans, Item* pItem)
{
    ASSERT(pItem);
    m_pPlayer->MoveItemToInventory(m_vec, pItem, true);
    m_pPlayer->SaveInventoryAndGoldToDB(trans);
    return pItem;
}

void Guild::PlayerMoveItemData::LogBankEvent(CharacterDatabaseTransaction trans, MoveItemData* pFrom, uint32 count) const
{
    ASSERT(pFrom);
    // Bank -> Char
    m_pGuild->_LogBankEvent(trans, GUILD_BANK_LOG_WITHDRAW_ITEM, pFrom->GetContainer(), m_pPlayer->GetGUID(),
                            pFrom->GetItem()->GetEntry(), count);
}

inline InventoryResult Guild::PlayerMoveItemData::CanStore(Item* pItem, bool swap)
{
    return m_pPlayer->CanStoreItem(m_container, m_slotId, m_vec, pItem, swap);
}

// BankMoveItemData
bool Guild::BankMoveItemData::InitItem()
{
    m_pItem = m_pGuild->_GetItem(m_container, m_slotId);
    return (m_pItem != nullptr);
}

bool Guild::BankMoveItemData::HasStoreRights(MoveItemData* pOther) const
{
    ASSERT(pOther);
    // Do not check rights if item is being swapped within the same bank tab
    if (pOther->IsBank() && pOther->GetContainer() == m_container)
        return true;
    return m_pGuild->MemberHasTabRights(m_pPlayer->GetGUID(), m_container, GUILD_BANK_RIGHT_DEPOSIT_ITEM);
}

bool Guild::BankMoveItemData::HasWithdrawRights(MoveItemData* pOther) const
{
    ASSERT(pOther);
    // Do not check rights if item is being swapped within the same bank tab
    if (pOther->IsBank() && pOther->GetContainer() == m_container)
        return true;

    int32 slots = 0;
    if (Member const* member = m_pGuild->GetMember(m_pPlayer->GetGUID()))
        slots = m_pGuild->_GetMemberRemainingSlots(*member, m_container);

    return slots != 0;
}

void Guild::BankMoveItemData::RemoveItem(CharacterDatabaseTransaction trans, MoveItemData* pOther, uint32 splitedAmount)
{
    ASSERT(m_pItem);
    if (splitedAmount)
    {
        m_pItem->SetCount(m_pItem->GetCount() - splitedAmount);
        m_pItem->FSetState(ITEM_CHANGED);
        m_pItem->SaveToDB(trans);
    }
    else
    {
        m_pGuild->_RemoveItem(trans, m_container, m_slotId);
        m_pItem = nullptr;
    }
    // Decrease amount of player's remaining items (if item is moved to different tab or to player)
    if (!pOther->IsBank() || pOther->GetContainer() != m_container)
        m_pGuild->_UpdateMemberWithdrawSlots(trans, m_pPlayer->GetGUID(), m_container);
}

Item* Guild::BankMoveItemData::StoreItem(CharacterDatabaseTransaction trans, Item* pItem)
{
    if (!pItem)
        return nullptr;

    BankTab* pTab = m_pGuild->GetBankTab(m_container);
    if (!pTab)
        return nullptr;

    Item* pLastItem = pItem;
    for (ItemPosCountVec::const_iterator itr = m_vec.begin(); itr != m_vec.end(); )
    {
        ItemPosCount pos(*itr);
        ++itr;

        LOG_DEBUG("guild", "GUILD STORAGE: StoreItem tab = {}, slot = {}, item = {}, count = {}",
                       m_container, m_slotId, pItem->GetEntry(), pItem->GetCount());
        pLastItem = _StoreItem(trans, pTab, pItem, pos, itr != m_vec.end());
    }
    return pLastItem;
}

void Guild::BankMoveItemData::LogBankEvent(CharacterDatabaseTransaction trans, MoveItemData* pFrom, uint32 count) const
{
    ASSERT(pFrom->GetItem());
    if (pFrom->IsBank())
        // Bank -> Bank
        m_pGuild->_LogBankEvent(trans, GUILD_BANK_LOG_MOVE_ITEM, pFrom->GetContainer(), m_pPlayer->GetGUID(),
                                pFrom->GetItem()->GetEntry(), count, m_container);
    else
        // Char -> Bank
        m_pGuild->_LogBankEvent(trans, GUILD_BANK_LOG_DEPOSIT_ITEM, m_container, m_pPlayer->GetGUID(),
                                pFrom->GetItem()->GetEntry(), count);
}

void Guild::BankMoveItemData::LogAction(MoveItemData* pFrom) const
{
    MoveItemData::LogAction(pFrom);
}

Item* Guild::BankMoveItemData::_StoreItem(CharacterDatabaseTransaction trans, BankTab* pTab, Item* pItem, ItemPosCount& pos, bool clone) const
{
    uint8 slotId = uint8(pos.pos);
    uint32 count = pos.count;
    if (Item* pItemDest = pTab->GetItem(slotId))
    {
        pItemDest->SetCount(pItemDest->GetCount() + count);
        pItemDest->FSetState(ITEM_CHANGED);
        pItemDest->SaveToDB(trans);
        if (!clone)
        {
            pItem->RemoveFromWorld();
            pItem->DeleteFromDB(trans);
            delete pItem;
        }
        return pItemDest;
    }

    if (clone)
        pItem = pItem->CloneItem(count);
    else
        pItem->SetCount(count);

    if (pItem && pTab->SetItem(trans, slotId, pItem))
        return pItem;

    return nullptr;
}

// Tries to reserve space for source item.
// If item in destination slot exists it must be the item of the same entry
// and stack must have enough space to take at least one item.
// Returns false if destination item specified and it cannot be used to reserve space.
bool Guild::BankMoveItemData::_ReserveSpace(uint8 slotId, Item* pItem, Item* pItemDest, uint32& count)
{
    uint32 requiredSpace = pItem->GetMaxStackCount();
    if (pItemDest)
    {
        // Make sure source and destination items match and destination item has space for more stacks.
        if (pItemDest->GetEntry() != pItem->GetEntry() || pItemDest->GetCount() >= pItem->GetMaxStackCount())
            return false;
        requiredSpace -= pItemDest->GetCount();
    }
    // Let's not be greedy, reserve only required space
    requiredSpace = std::min(requiredSpace, count);

    // Reserve space
    ItemPosCount pos(slotId, requiredSpace);
    if (!pos.isContainedIn(m_vec))
    {
        m_vec.push_back(pos);
        count -= requiredSpace;
    }
    return true;
}

void Guild::BankMoveItemData::CanStoreItemInTab(Item* pItem, uint8 skipSlotId, bool merge, uint32& count)
{
    for (uint8 slotId = 0; (slotId < GUILD_BANK_MAX_SLOTS) && (count > 0); ++slotId)
    {
        // Skip slot already processed in CanStore (when destination slot was specified)
        if (slotId == skipSlotId)
            continue;

        Item* pItemDest = m_pGuild->_GetItem(m_container, slotId);
        if (pItemDest == pItem)
            pItemDest = nullptr;

        // If merge skip empty, if not merge skip non-empty
        if ((pItemDest != nullptr) != merge)
            continue;

        _ReserveSpace(slotId, pItem, pItemDest, count);
    }
}

InventoryResult Guild::BankMoveItemData::CanStore(Item* pItem, bool swap)
{
    LOG_DEBUG("guild", "GUILD STORAGE: CanStore() tab = {}, slot = {}, item = {}, count = {}",
                   m_container, m_slotId, pItem->GetEntry(), pItem->GetCount());
    uint32 count = pItem->GetCount();
    // Soulbound items cannot be moved
    if (pItem->IsSoulBound())
        return EQUIP_ERR_CANT_DROP_SOULBOUND;

    // Make sure destination bank tab exists
    if (m_container >= m_pGuild->_GetPurchasedTabsSize())
        return EQUIP_ERR_ITEM_DOESNT_GO_INTO_BAG;

    // Slot explicitely specified. Check it.
    if (m_slotId != NULL_SLOT)
    {
        Item* pItemDest = m_pGuild->_GetItem(m_container, m_slotId);
        // Ignore swapped item (this slot will be empty after move)
        if ((pItemDest == pItem) || swap)
            pItemDest = nullptr;

        if (!_ReserveSpace(m_slotId, pItem, pItemDest, count))
            return EQUIP_ERR_ITEM_CANT_STACK;

        if (count == 0)
            return EQUIP_ERR_OK;
    }

    // Slot was not specified or it has not enough space for all the items in stack
    // Search for stacks to merge with
    if (pItem->GetMaxStackCount() > 1)
    {
        CanStoreItemInTab(pItem, m_slotId, true, count);
        if (count == 0)
            return EQUIP_ERR_OK;
    }

    // Search free slot for item
    CanStoreItemInTab(pItem, m_slotId, false, count);
    if (count == 0)
        return EQUIP_ERR_OK;

    return EQUIP_ERR_BANK_FULL;
}

// Guild
Guild::Guild():
    m_id(0),
    m_createdDate(0),
    m_accountsNumber(0),
    m_bankMoney(0)
{
}

Guild::~Guild()
{
    CharacterDatabaseTransaction temp(nullptr);
    _DeleteBankItems(temp);
}

// Creates new guild with default data and saves it to database.
bool Guild::Create(Player* pLeader, std::string_view name)
{
    // Check if guild with such name already exists
    if (sGuildMgr->GetGuildByName(name))
        return false;

    WorldSession* pLeaderSession = pLeader->GetSession();
    if (!pLeaderSession)
        return false;

    m_id = sGuildMgr->GenerateGuildId();
    m_leaderGuid = pLeader->GetGUID();
    m_name = name;
    m_info = "";
    m_motd = "No message set.";
    m_bankMoney = 0;
    m_createdDate = GameTime::GetGameTime().count();

    LOG_DEBUG("guild", "GUILD: creating guild [{}] for leader {} ({})",
              m_name, pLeader->GetName(), m_leaderGuid.ToString());

    CharacterDatabaseTransaction trans = CharacterDatabase.BeginTransaction();

    CharacterDatabasePreparedStatement* stmt = CharacterDatabase.GetPreparedStatement(CHAR_DEL_GUILD_MEMBERS);
    stmt->SetData(0, m_id);
    trans->Append(stmt);

    uint8 index = 0;
    stmt = CharacterDatabase.GetPreparedStatement(CHAR_INS_GUILD);
    stmt->SetData(  index, m_id);
    stmt->SetData(++index, m_name);
    stmt->SetData(++index, m_leaderGuid.GetCounter());
    stmt->SetData(++index, m_info);
    stmt->SetData(++index, m_motd);
    stmt->SetData(++index, uint32(m_createdDate));
    stmt->SetData(++index, m_emblemInfo.GetStyle());
    stmt->SetData(++index, m_emblemInfo.GetColor());
    stmt->SetData(++index, m_emblemInfo.GetBorderStyle());
    stmt->SetData(++index, m_emblemInfo.GetBorderColor());
    stmt->SetData(++index, m_emblemInfo.GetBackgroundColor());
    stmt->SetData(++index, m_bankMoney);
    trans->Append(stmt);

    CharacterDatabase.CommitTransaction(trans);
    _CreateDefaultGuildRanks(pLeaderSession->GetSessionDbLocaleIndex()); // Create default ranks
    bool ret = AddMember(m_leaderGuid, GR_GUILDMASTER);                  // Add guildmaster

    for (short i = 0; i < static_cast<short>(sWorld->getIntConfig(CONFIG_GUILD_BANK_INITIAL_TABS)); i++)
    {
        _CreateNewBankTab();
    }

    if (ret)
        sScriptMgr->OnGuildCreate(this, pLeader, m_name);

    return ret;
}

// Disbands guild and deletes all related data from database
void Guild::Disband()
{
    // Call scripts before guild data removed from database
    sScriptMgr->OnGuildDisband(this);

    _BroadcastEvent(GE_DISBANDED);
    // Remove all members
    while (!m_members.empty())
    {
        auto itr = m_members.begin();
        DeleteMember(itr->second.GetGUID(), true);
    }

    CharacterDatabaseTransaction trans = CharacterDatabase.BeginTransaction();

    CharacterDatabasePreparedStatement* stmt = CharacterDatabase.GetPreparedStatement(CHAR_DEL_GUILD);
    stmt->SetData(0, m_id);
    trans->Append(stmt);

    stmt = CharacterDatabase.GetPreparedStatement(CHAR_DEL_GUILD_RANKS);
    stmt->SetData(0, m_id);
    trans->Append(stmt);

    stmt = CharacterDatabase.GetPreparedStatement(CHAR_DEL_GUILD_BANK_TABS);
    stmt->SetData(0, m_id);
    trans->Append(stmt);

    // Free bank tab used memory and delete items stored in them
    _DeleteBankItems(trans, true);

    stmt = CharacterDatabase.GetPreparedStatement(CHAR_DEL_GUILD_BANK_ITEMS);
    stmt->SetData(0, m_id);
    trans->Append(stmt);

    stmt = CharacterDatabase.GetPreparedStatement(CHAR_DEL_GUILD_BANK_RIGHTS);
    stmt->SetData(0, m_id);
    trans->Append(stmt);

    stmt = CharacterDatabase.GetPreparedStatement(CHAR_DEL_GUILD_BANK_EVENTLOGS);
    stmt->SetData(0, m_id);
    trans->Append(stmt);

    stmt = CharacterDatabase.GetPreparedStatement(CHAR_DEL_GUILD_EVENTLOGS);
    stmt->SetData(0, m_id);
    trans->Append(stmt);

    CharacterDatabase.CommitTransaction(trans);
    sGuildMgr->RemoveGuild(m_id);
}

void Guild::UpdateMemberData(Player* player, uint8 dataid, uint32 value)
{
    if (Member* member = GetMember(player->GetGUID()))
    {
        switch (dataid)
        {
            case GUILD_MEMBER_DATA_ZONEID:
                member->SetZoneID(value);
                break;
            case GUILD_MEMBER_DATA_LEVEL:
                member->SetLevel(value);
                break;
            default:
                LOG_ERROR("guild", "Guild::UpdateMemberData: Called with incorrect DATAID {} (value {})", dataid, value);
                return;
        }
        //HandleRoster();
    }
}

void Guild::OnPlayerStatusChange(Player* player, uint32 flag, bool state)
{
    if (Member* member = GetMember(player->GetGUID()))
    {
        if (state)
            member->AddFlag(flag);
        else member->RemFlag(flag);
    }
}

bool Guild::SetName(std::string_view const& name)
{
    if (m_name == name || name.empty() || name.length() > 24 || sObjectMgr->IsReservedName(name) || sObjectMgr->IsProfanityName(name) || !ObjectMgr::IsValidCharterName(name))
    {
        return false;
    }

    m_name = name;
    CharacterDatabasePreparedStatement* stmt = CharacterDatabase.GetPreparedStatement(CHAR_UPD_GUILD_NAME);
    stmt->SetData(0, m_name);
    stmt->SetData(1, GetId());
    CharacterDatabase.Execute(stmt);
    return true;
}

void Guild::HandleRoster(WorldSession* session)
{
    WorldPackets::Guild::GuildRoster roster;

    roster.RankData.reserve(m_ranks.size());
    for (RankInfo const& rank : m_ranks)
    {
        WorldPackets::Guild::GuildRankData& rankData =  roster.RankData.emplace_back();

        rankData.Flags = rank.GetRights();
        rankData.WithdrawGoldLimit = rank.GetBankMoneyPerDay();
        for (uint8 i = 0; i < GUILD_BANK_MAX_TABS; ++i)
        {
            rankData.TabFlags[i] = rank.GetBankTabRights(i);
            rankData.TabWithdrawItemLimit[i] = rank.GetBankTabSlotsPerDay(i);
        }
    }

<<<<<<< HEAD
    bool sendOfficerNote = HasRankRight(session->GetPlayer(), GR_RIGHT_VIEWOFFNOTE);
=======
    bool sendOfficerNote = _HasRankRight(session->GetPlayer(), GR_RIGHT_VIEWOFFNOTE);
    roster.MemberData.reserve(m_members.size());
>>>>>>> 3e4d5eca
    for (auto const& [guid, member] : m_members)
    {
        WorldPackets::Guild::GuildRosterMemberData& memberData = roster.MemberData.emplace_back();

        memberData.Guid = member.GetGUID();
        memberData.RankID = int32(member.GetRankId());
        memberData.AreaID = int32(member.GetZoneId());
        memberData.LastSave = float(float(GameTime::GetGameTime().count() - member.GetLogoutTime()) / DAY);

        memberData.Status = member.GetFlags();
        memberData.Level = member.GetLevel();
        memberData.ClassID = member.GetClass();
        memberData.Gender = member.GetGender();

        memberData.Name = member.GetName();
        memberData.Note = member.GetPublicNote();
        if (sendOfficerNote)
            memberData.OfficerNote = member.GetOfficerNote();
    }

    roster.WelcomeText = m_motd;
    roster.InfoText = m_info;

    LOG_DEBUG("guild", "SMSG_GUILD_ROSTER [{}]", session->GetPlayerInfo());
    session->SendPacket(roster.Write());
}

void Guild::HandleQuery(WorldSession* session)
{
    WorldPackets::Guild::QueryGuildInfoResponse response;
    response.GuildId = m_id;

    response.Info.EmblemStyle = m_emblemInfo.GetStyle();
    response.Info.EmblemColor = m_emblemInfo.GetColor();
    response.Info.BorderStyle = m_emblemInfo.GetBorderStyle();
    response.Info.BorderColor = m_emblemInfo.GetBorderColor();
    response.Info.BackgroundColor = m_emblemInfo.GetBackgroundColor();

    for (uint8 i = 0; i < _GetRanksSize(); ++i)
        response.Info.Ranks[i] = m_ranks[i].GetName();

    response.Info.RankCount = _GetRanksSize();

    response.Info.GuildName = m_name;

    session->SendPacket(response.Write());
    LOG_DEBUG("guild", "SMSG_GUILD_QUERY_RESPONSE [{}]", session->GetPlayerInfo());
}

void Guild::HandleSetMOTD(WorldSession* session, std::string_view motd)
{
    if (m_motd == motd)
        return;

    // Player must have rights to set MOTD
    if (!HasRankRight(session->GetPlayer(), GR_RIGHT_SETMOTD))
        SendCommandResult(session, GUILD_COMMAND_EDIT_MOTD, ERR_GUILD_PERMISSIONS);
    else
    {
        m_motd = motd;

        sScriptMgr->OnGuildMOTDChanged(this, m_motd);

        CharacterDatabasePreparedStatement* stmt = CharacterDatabase.GetPreparedStatement(CHAR_UPD_GUILD_MOTD);
        stmt->SetData(0, m_motd);
        stmt->SetData(1, m_id);
        CharacterDatabase.Execute(stmt);

        _BroadcastEvent(GE_MOTD, ObjectGuid::Empty, m_motd);
    }
}

void Guild::HandleSetInfo(WorldSession* session, std::string_view info)
{
    if (m_info == info)
        return;

    // Player must have rights to set guild's info
    if (HasRankRight(session->GetPlayer(), GR_RIGHT_MODIFY_GUILD_INFO))
    {
        m_info = info;

        sScriptMgr->OnGuildInfoChanged(this, m_info);

        CharacterDatabasePreparedStatement* stmt = CharacterDatabase.GetPreparedStatement(CHAR_UPD_GUILD_INFO);
        stmt->SetData(0, m_info);
        stmt->SetData(1, m_id);
        CharacterDatabase.Execute(stmt);
    }
}

void Guild::HandleSetEmblem(WorldSession* session, const EmblemInfo& emblemInfo)
{
    Player* player = session->GetPlayer();
    if (!_IsLeader(player))
        SendSaveEmblemResult(session, ERR_GUILDEMBLEM_NOTGUILDMASTER); // "Only guild leaders can create emblems."
    else if (!player->HasEnoughMoney(EMBLEM_PRICE))
        SendSaveEmblemResult(session, ERR_GUILDEMBLEM_NOTENOUGHMONEY); // "You can't afford to do that."
    else
    {
        player->ModifyMoney(-int32(EMBLEM_PRICE));

        m_emblemInfo = emblemInfo;
        m_emblemInfo.SaveToDB(m_id);

        SendSaveEmblemResult(session, ERR_GUILDEMBLEM_SUCCESS); // "Guild Emblem saved."

        HandleQuery(session);
    }
}

void Guild::HandleSetEmblem(EmblemInfo const& emblemInfo)
{
    m_emblemInfo = emblemInfo;
    m_emblemInfo.SaveToDB(m_id);
}

void Guild::HandleSetLeader(WorldSession* session, std::string_view name)
{
    Player* player = session->GetPlayer();
    // Only leader can assign new leader
    if (!_IsLeader(player))
        SendCommandResult(session, GUILD_COMMAND_CHANGE_LEADER, ERR_GUILD_PERMISSIONS);
    // Old leader must be a member of guild
    else if (Member* pOldLeader = GetMember(player->GetGUID()))
    {
        // New leader must be a member of guild
        if (Member* pNewLeader = GetMember(name))
        {
            _SetLeaderGUID(*pNewLeader);
            pOldLeader->ChangeRank(GR_OFFICER);
            _BroadcastEvent(GE_LEADER_CHANGED, ObjectGuid::Empty, player->GetName(), pNewLeader->GetName());
        }
    }
}

void Guild::HandleSetBankTabInfo(WorldSession* session, uint8 tabId, std::string_view name, std::string_view icon)
{
    BankTab* tab = GetBankTab(tabId);
    if (!tab)
    {
        LOG_ERROR("guild", "Guild::HandleSetBankTabInfo: Player {} trying to change bank tab info from unexisting tab {}.",
                       session->GetPlayerInfo(), tabId);
        return;
    }

    tab->SetInfo(name, icon);
    _BroadcastEvent(GE_BANK_TAB_UPDATED, ObjectGuid::Empty, std::to_string(tabId), tab->GetName(), tab->GetIcon());
}

void Guild::HandleSetMemberNote(WorldSession* session, std::string_view name, std::string_view note, bool isPublic)
{
    // Player must have rights to set public/officer note
    if (!HasRankRight(session->GetPlayer(), isPublic ? GR_RIGHT_EPNOTE : GR_RIGHT_EOFFNOTE))
        SendCommandResult(session, GUILD_COMMAND_PUBLIC_NOTE, ERR_GUILD_PERMISSIONS);
    else if (Member* member = GetMember(name))
    {
        if (isPublic)
            member->SetPublicNote(note);
        else
            member->SetOfficerNote(note);

        HandleRoster(session);
    }
}

void Guild::HandleSetRankInfo(WorldSession* session, uint8 rankId, std::string_view name, uint32 rights, uint32 moneyPerDay, std::array<GuildBankRightsAndSlots, GUILD_BANK_MAX_TABS> const& rightsAndSlots)
{
    // Only leader can modify ranks
    if (!_IsLeader(session->GetPlayer()))
        SendCommandResult(session, GUILD_COMMAND_CHANGE_RANK, ERR_GUILD_PERMISSIONS);
    else if (RankInfo* rankInfo = GetRankInfo(rankId))
    {
        rankInfo->SetName(name);
        rankInfo->SetRights(rights);
        _SetRankBankMoneyPerDay(rankId, moneyPerDay);

        for (auto rightsAndSlot : rightsAndSlots)
            _SetRankBankTabRightsAndSlots(rankId, rightsAndSlot);

        _BroadcastEvent(GE_RANK_UPDATED, ObjectGuid::Empty, std::to_string(rankId), rankInfo->GetName(), std::to_string(m_ranks.size()));

        LOG_DEBUG("guild", "Changed RankName to '{}', rights to 0x{:08X}", rankInfo->GetName(), rights);
    }
}

void Guild::HandleSetRankInfo(uint8 rankId, uint32 rights, std::string_view name, uint32 moneyPerDay)
{
    if (RankInfo* rankInfo = GetRankInfo(rankId))
    {
        if (!name.empty())
        {
            rankInfo->SetName(name);
        }

        if (rights > 0)
        {
            rankInfo->SetRights(rights);
        }

        if (moneyPerDay > 0)
        {
            _SetRankBankMoneyPerDay(rankId, moneyPerDay);
        }

        _BroadcastEvent(GE_RANK_UPDATED, ObjectGuid::Empty, std::to_string(rankId), rankInfo->GetName(), std::to_string(m_ranks.size()));
    }
}

void Guild::HandleBuyBankTab(WorldSession* session, uint8 tabId)
{
    Player* player = session->GetPlayer();
    if (!player)
        return;

    Member const* member = GetMember(player->GetGUID());
    if (!member)
        return;

    if (_GetPurchasedTabsSize() >= GUILD_BANK_MAX_TABS)
        return;

    if (tabId != _GetPurchasedTabsSize())
        return;

    uint32 tabCost = _GetGuildBankTabPrice(tabId);
    if (!tabCost)
        return;

    if (!player->HasEnoughMoney(tabCost))                   // Should not happen, this is checked by client
        return;

    player->ModifyMoney(-int32(tabCost));

    _CreateNewBankTab();
    _BroadcastEvent(GE_BANK_TAB_PURCHASED);
    SendPermissions(session); /// Hack to force client to update permissions
}

void Guild::HandleInviteMember(WorldSession* session, std::string const& name)
{
    Player* pInvitee = ObjectAccessor::FindPlayerByName(name, false);
    if (!pInvitee)
    {
        SendCommandResult(session, GUILD_COMMAND_INVITE, ERR_GUILD_PLAYER_NOT_FOUND_S, name);
        return;
    }

    Player* player = session->GetPlayer();
    // Do not show invitations from ignored players
    if (pInvitee->GetSocial()->HasIgnore(player->GetGUID()))
        return;

    if (!sWorld->getBoolConfig(CONFIG_ALLOW_TWO_SIDE_INTERACTION_GUILD) && pInvitee->GetTeamId(true) != player->GetTeamId(true))
    {
        SendCommandResult(session, GUILD_COMMAND_INVITE, ERR_GUILD_NOT_ALLIED, name);
        return;
    }
    // Invited player cannot be in another guild
    if (pInvitee->GetGuildId())
    {
        SendCommandResult(session, GUILD_COMMAND_INVITE, ERR_ALREADY_IN_GUILD_S, name);
        return;
    }
    // Invited player cannot be invited
    if (pInvitee->GetGuildIdInvited())
    {
        SendCommandResult(session, GUILD_COMMAND_INVITE, ERR_ALREADY_INVITED_TO_GUILD_S, name);
        return;
    }
    // Inviting player must have rights to invite
    if (!HasRankRight(player, GR_RIGHT_INVITE))
    {
        SendCommandResult(session, GUILD_COMMAND_INVITE, ERR_GUILD_PERMISSIONS);
        return;
    }

    SendCommandResult(session, GUILD_COMMAND_INVITE, ERR_GUILD_COMMAND_SUCCESS, name);

    LOG_DEBUG("guild", "Player {} invited {} to join his Guild", player->GetName(), pInvitee->GetName());

    pInvitee->SetGuildIdInvited(m_id);
    _LogEvent(GUILD_EVENT_LOG_INVITE_PLAYER, player->GetGUID(), pInvitee->GetGUID());

    WorldPackets::Guild::GuildInvite invite;

    invite.InviterName = player->GetName();
    invite.GuildName = GetName();

    pInvitee->SendDirectMessage(invite.Write());
    LOG_DEBUG("guild", "SMSG_GUILD_INVITE [{}]", pInvitee->GetName());
}

void Guild::HandleAcceptMember(WorldSession* session)
{
    Player* player = session->GetPlayer();
    if (!sWorld->getBoolConfig(CONFIG_ALLOW_TWO_SIDE_INTERACTION_GUILD) && player->GetTeamId() != sCharacterCache->GetCharacterTeamByGuid(GetLeaderGUID()))
    {
        return;
    }

    AddMember(player->GetGUID());
}

void Guild::HandleLeaveMember(WorldSession* session)
{
    Player* player = session->GetPlayer();
    bool disband = false;

    // If leader is leaving
    if (_IsLeader(player))
    {
        if (m_members.size() > 1)
            // Leader cannot leave if he is not the last member
            SendCommandResult(session, GUILD_COMMAND_QUIT, ERR_GUILD_LEADER_LEAVE);
        else
        {
            // Guild is disbanded if leader leaves.
            Disband();
            disband = true;
        }
    }
    else
    {
        DeleteMember(player->GetGUID(), false, false);

        _LogEvent(GUILD_EVENT_LOG_LEAVE_GUILD, player->GetGUID());
        _BroadcastEvent(GE_LEFT, player->GetGUID(), player->GetName());

        SendCommandResult(session, GUILD_COMMAND_QUIT, ERR_GUILD_COMMAND_SUCCESS, m_name);
    }

    sCalendarMgr->RemovePlayerGuildEventsAndSignups(player->GetGUID(), GetId());

    if (disband)
        delete this;
}

void Guild::HandleRemoveMember(WorldSession* session, std::string_view name)
{
    Player* player = session->GetPlayer();
    // Player must have rights to remove members
    if (!HasRankRight(player, GR_RIGHT_REMOVE))
        SendCommandResult(session, GUILD_COMMAND_REMOVE, ERR_GUILD_PERMISSIONS);
    else if (Member* member = GetMember(name))
    {
        // Guild masters cannot be removed
        if (member->IsRank(GR_GUILDMASTER))
            SendCommandResult(session, GUILD_COMMAND_REMOVE, ERR_GUILD_LEADER_LEAVE);
        // Do not allow to remove player with the same rank or higher
        else
        {
            Member const* memberMe = GetMember(player->GetGUID());
            if (!memberMe || member->IsRankNotLower(memberMe->GetRankId()))
                SendCommandResult(session, GUILD_COMMAND_REMOVE, ERR_GUILD_RANK_TOO_HIGH_S, name);
            else
            {
                ObjectGuid guid = member->GetGUID();
                // After call to DeleteMember pointer to member becomes invalid
                DeleteMember(guid, false, true);
                _LogEvent(GUILD_EVENT_LOG_UNINVITE_PLAYER, player->GetGUID(), guid);
                _BroadcastEvent(GE_REMOVED, ObjectGuid::Empty, member->GetName(), player->GetName());
            }
        }
    }
}

void Guild::HandleUpdateMemberRank(WorldSession* session, std::string_view name, bool demote)
{
    Player* player = session->GetPlayer();
    GuildCommandType type = demote ? GUILD_COMMAND_DEMOTE : GUILD_COMMAND_PROMOTE;
    // Player must have rights to promote
    if (!HasRankRight(player, demote ? GR_RIGHT_DEMOTE : GR_RIGHT_PROMOTE))
        SendCommandResult(session, type, ERR_GUILD_PERMISSIONS);
    // Promoted player must be a member of guild
    else if (Member* member = GetMember(name))
    {
        // Player cannot promote himself
        if (member->IsSamePlayer(player->GetGUID()))
        {
            SendCommandResult(session, type, ERR_GUILD_NAME_INVALID);
            return;
        }

        Member const* memberMe = GetMember(player->GetGUID());
        uint8 rankId = memberMe->GetRankId();
        if (demote)
        {
            // Player can demote only lower rank members
            if (member->IsRankNotLower(rankId))
            {
                SendCommandResult(session, type, ERR_GUILD_RANK_TOO_HIGH_S, name);
                return;
            }
            // Lowest rank cannot be demoted
            if (member->GetRankId() >= _GetLowestRankId())
            {
                SendCommandResult(session, type, ERR_GUILD_RANK_TOO_LOW_S, name);
                return;
            }
        }
        else
        {
            // Allow to promote only to lower rank than member's rank
            // member->GetRankId() + 1 is the highest rank that current player can promote to
            if (member->IsRankNotLower(rankId + 1))
            {
                SendCommandResult(session, type, ERR_GUILD_RANK_TOO_HIGH_S, name);
                return;
            }
        }

        uint32 newRankId = member->GetRankId() + (demote ? 1 : -1);
        member->ChangeRank(newRankId);
        _LogEvent(demote ? GUILD_EVENT_LOG_DEMOTE_PLAYER : GUILD_EVENT_LOG_PROMOTE_PLAYER, player->GetGUID(), member->GetGUID(), newRankId);
        _BroadcastEvent(demote ? GE_DEMOTION : GE_PROMOTION, ObjectGuid::Empty, player->GetName(), member->GetName(), _GetRankName(newRankId));
    }
}

void Guild::HandleAddNewRank(WorldSession* session, std::string_view name)
{
    uint8 size = _GetRanksSize();
    if (size >= GUILD_RANKS_MAX_COUNT)
        return;

    // Only leader can add new rank
    if (_IsLeader(session->GetPlayer()))
        if (_CreateRank(name, GR_RIGHT_GCHATLISTEN | GR_RIGHT_GCHATSPEAK))
            _BroadcastEvent(GE_RANK_UPDATED, ObjectGuid::Empty, std::to_string(size), name, std::to_string(m_ranks.size()));
}

void Guild::HandleRemoveLowestRank(WorldSession* session)
{
    HandleRemoveRank(session, _GetLowestRankId());
}

void Guild::HandleRemoveRank(WorldSession* session, uint8 rankId)
{
    // Cannot remove rank if total count is minimum allowed by the client or is not leader
    if (_GetRanksSize() <= GUILD_RANKS_MIN_COUNT || rankId >= _GetRanksSize() || !_IsLeader(session->GetPlayer()))
        return;

    // Delete bank rights for rank
    CharacterDatabasePreparedStatement* stmt = CharacterDatabase.GetPreparedStatement(CHAR_DEL_GUILD_BANK_RIGHTS_FOR_RANK);
    stmt->SetData(0, m_id);
    stmt->SetData(1, rankId);
    CharacterDatabase.Execute(stmt);
    // Delete rank
    stmt = CharacterDatabase.GetPreparedStatement(CHAR_DEL_GUILD_LOWEST_RANK);
    stmt->SetData(0, m_id);
    stmt->SetData(1, rankId);
    CharacterDatabase.Execute(stmt);

    // match what the sql statement does
    m_ranks.erase(m_ranks.begin() + rankId, m_ranks.end());

    _BroadcastEvent(GE_RANK_DELETED, ObjectGuid::Empty, std::to_string(m_ranks.size()));
}

void Guild::HandleMemberDepositMoney(WorldSession* session, uint32 amount)
{
    Player* player = session->GetPlayer();

    // Call script after validation and before money transfer.
    sScriptMgr->OnGuildMemberDepositMoney(this, player, amount);

    if (m_bankMoney > GUILD_BANK_MONEY_LIMIT - amount)
    {
        SendCommandResult(session, GUILD_COMMAND_MOVE_ITEM, ERR_GUILD_BANK_FULL);
        return;
    }

    CharacterDatabaseTransaction trans = CharacterDatabase.BeginTransaction();
    _ModifyBankMoney(trans, amount, true);

    player->ModifyMoney(-int32(amount));
    player->SaveGoldToDB(trans);
    _LogBankEvent(trans, GUILD_BANK_LOG_DEPOSIT_MONEY, uint8(0), player->GetGUID(), amount);

    CharacterDatabase.CommitTransaction(trans);

    std::string aux = Acore::Impl::ByteArrayToHexStr(reinterpret_cast<uint8*>(&m_bankMoney), 8, true);
    _BroadcastEvent(GE_BANK_MONEY_SET, ObjectGuid::Empty, aux.c_str());

    if (amount > 10 * GOLD)     // receiver_acc = Guild id, receiver_name = Guild name
        CharacterDatabase.Execute("INSERT INTO log_money VALUES({}, {}, \"{}\", \"{}\", {}, \"{}\", {}, \"(guild members: {}, new amount: {}, leader guid low: {}, sender level: {})\", NOW(), {})",
            session->GetAccountId(), player->GetGUID().GetCounter(), player->GetName(), session->GetRemoteAddress(), GetId(), GetName(), amount, GetMemberCount(), GetTotalBankMoney(), GetLeaderGUID().GetCounter(), player->GetLevel(), 3);
}

bool Guild::HandleMemberWithdrawMoney(WorldSession* session, uint32 amount, bool repair)
{
    //clamp amount to MAX_MONEY_AMOUNT, Players can't hold more than that anyway
    amount = std::min(amount, uint32(MAX_MONEY_AMOUNT));

    if (m_bankMoney < amount)                               // Not enough money in bank
        return false;

    Player* player = session->GetPlayer();

    Member* member = GetMember(player->GetGUID());
    if (!member)
        return false;

    if (uint32(_GetMemberRemainingMoney(*member)) < amount)   // Check if we have enough slot/money today
        return false;

    // Call script after validation and before money transfer.
    sScriptMgr->OnGuildMemberWitdrawMoney(this, player, amount, repair);

    CharacterDatabaseTransaction trans = CharacterDatabase.BeginTransaction();
    // Add money to player (if required)
    if (!repair)
    {
        if (!player->ModifyMoney(amount))
            return false;

        player->SaveGoldToDB(trans);
    }

    // Update remaining money amount
    member->UpdateBankWithdrawValue(trans, GUILD_BANK_MAX_TABS, amount);
    // Remove money from bank
    _ModifyBankMoney(trans, amount, false);

    // Log guild bank event
    _LogBankEvent(trans, repair ? GUILD_BANK_LOG_REPAIR_MONEY : GUILD_BANK_LOG_WITHDRAW_MONEY, uint8(0), player->GetGUID(), amount);
    CharacterDatabase.CommitTransaction(trans);

    if (amount > 10 * GOLD)     // sender_acc = 0 (guild has no account), sender_guid = Guild id, sender_name = Guild name
        CharacterDatabase.Execute("INSERT INTO log_money VALUES({}, {}, \"{}\", \"{}\", {}, \"{}\", {}, \"(guild, members: {}, new amount: {}, leader guid low: {}, withdrawer level: {})\", NOW(), {})",
            0, GetId(), GetName(), session->GetRemoteAddress(), session->GetAccountId(), player->GetName(), amount, GetMemberCount(), GetTotalBankMoney(), GetLeaderGUID().GetCounter(), player->GetLevel(), 4);

    std::string aux = Acore::Impl::ByteArrayToHexStr(reinterpret_cast<uint8*>(&m_bankMoney), 8, true);
    _BroadcastEvent(GE_BANK_MONEY_SET, ObjectGuid::Empty, aux.c_str());
    return true;
}

void Guild::HandleMemberLogout(WorldSession* session)
{
    Player* player = session->GetPlayer();
    if (Member* member = GetMember(player->GetGUID()))
    {
        member->SetStats(player);
        member->UpdateLogoutTime();
        member->ResetFlags();
    }
    _BroadcastEvent(GE_SIGNED_OFF, player->GetGUID(), player->GetName());
}

void Guild::HandleDisband(WorldSession* session)
{
    // Only leader can disband guild
    if (_IsLeader(session->GetPlayer()))
    {
        Disband();
        LOG_DEBUG("guild", "Guild Successfully Disbanded");
        delete this;
    }
}

// Send data to client
void Guild::SendInfo(WorldSession* session) const
{
    WorldPackets::Guild::GuildInfoResponse guildInfo;
    guildInfo.GuildName = m_name;
    guildInfo.CreateDate = m_createdDate;
    guildInfo.NumMembers = int32(m_members.size());
    guildInfo.NumAccounts = m_accountsNumber;

    session->SendPacket(guildInfo.Write());
    LOG_DEBUG("guild", "SMSG_GUILD_INFO [{}]", session->GetPlayerInfo());
}

void Guild::SendEventLog(WorldSession* session) const
{
    std::list<EventLogEntry> const& eventLog = m_eventLog.GetGuildLog();

    WorldPackets::Guild::GuildEventLogQueryResults packet;
    packet.Entry.reserve(eventLog.size());

    for (EventLogEntry const& entry : eventLog)
        entry.WritePacket(packet);

    session->SendPacket(packet.Write());
    LOG_DEBUG("guild", "MSG_GUILD_EVENT_LOG_QUERY [{}]", session->GetPlayerInfo());
}

void Guild::SendBankLog(WorldSession* session, uint8 tabId) const
{
    // GUILD_BANK_MAX_TABS send by client for money log
    if (tabId < _GetPurchasedTabsSize() || tabId == GUILD_BANK_MAX_TABS)
    {
        std::list<BankEventLogEntry> const& bankEventLog = m_bankEventLog[tabId].GetGuildLog();

        WorldPackets::Guild::GuildBankLogQueryResults packet;
        packet.Tab = tabId;

        packet.Entry.reserve(bankEventLog.size());
        for (BankEventLogEntry const& entry : bankEventLog)
            entry.WritePacket(packet);

        session->SendPacket(packet.Write());
        LOG_DEBUG("guild", "MSG_GUILD_BANK_LOG_QUERY [{}]", session->GetPlayerInfo());
    }
}

void Guild::SendBankTabData(WorldSession* session, uint8 tabId, bool sendAllSlots) const
{
    if (tabId < _GetPurchasedTabsSize())
        _SendBankContent(session, tabId, sendAllSlots);
}

void Guild::SendBankTabsInfo(WorldSession* session, bool sendAllSlots /*= false*/)
{
    Member* member = GetMember(session->GetPlayer()->GetGUID());
    if (!member)
        return;

    member->SubscribeToGuildBankUpdatePackets();

    _SendBankList(session, 0, sendAllSlots);
}

void Guild::SendBankTabText(WorldSession* session, uint8 tabId) const
{
    if (BankTab const* tab = GetBankTab(tabId))
        tab->SendText(this, session);
}

void Guild::SendPermissions(WorldSession* session)
{
    Member* member = GetMember(session->GetPlayer()->GetGUID());
    if (!member)
        return;

    // We are unsubscribing here since it is the only reliable way to handle /reload from player as
    // GuildPermissionsQuery is sent on each reload, and we don't want to send partial changes while client
    // doesn't know the full state
    member->UnsubscribeFromGuildBankUpdatePackets();

    uint8 rankId = member->GetRankId();

    WorldPackets::Guild::GuildPermissionsQueryResults queryResult;
    queryResult.RankID = rankId;
    queryResult.WithdrawGoldLimit = _GetRankBankMoneyPerDay(rankId);
    queryResult.Flags = GetRankRights(rankId);
    queryResult.NumTabs = _GetPurchasedTabsSize();

    for (uint8 tabId = 0; tabId < GUILD_BANK_MAX_TABS; ++tabId)
    {
        queryResult.Tab[tabId].Flags = _GetRankBankTabRights(rankId, tabId);
        queryResult.Tab[tabId].WithdrawItemLimit = _GetMemberRemainingSlots(*member, tabId);
    }

    session->SendPacket(queryResult.Write());
    LOG_DEBUG("guild", "MSG_GUILD_PERMISSIONS [{}] Rank: {}", session->GetPlayerInfo(), rankId);
}

void Guild::SendMoneyInfo(WorldSession* session) const
{
    Member const* member = GetMember(session->GetPlayer()->GetGUID());
    if (!member)
        return;

    int32 amount = _GetMemberRemainingMoney(*member);

    WorldPackets::Guild::GuildBankRemainingWithdrawMoney packet;
    packet.RemainingWithdrawMoney = amount;
    session->SendPacket(packet.Write());

    LOG_DEBUG("guild", "MSG_GUILD_BANK_MONEY_WITHDRAWN [{}] Money: {}", session->GetPlayerInfo(), amount);
}

void Guild::SendLoginInfo(WorldSession* session)
{
    WorldPackets::Guild::GuildEvent motd;
    motd.Type = GE_MOTD;
    motd.Params.emplace_back(m_motd);
    session->SendPacket(motd.Write());

    LOG_DEBUG("guild", "SMSG_GUILD_EVENT [{}] MOTD", session->GetPlayerInfo());

    Player* player = session->GetPlayer();

    HandleRoster(session);
    _BroadcastEvent(GE_SIGNED_ON, player->GetGUID(), player->GetName());

    if (Member* member = GetMember(player->GetGUID()))
    {
        member->SetStats(player);
        member->AddFlag(GUILDMEMBER_STATUS_ONLINE);
    }
}

// Loading methods
bool Guild::LoadFromDB(Field* fields)
{
    m_id            = fields[0].Get<uint32>();
    m_name          = fields[1].Get<std::string>();
    m_leaderGuid    = ObjectGuid::Create<HighGuid::Player>(fields[2].Get<uint32>());
    m_emblemInfo.LoadFromDB(fields);
    m_info          = fields[8].Get<std::string>();
    m_motd          = fields[9].Get<std::string>();
    m_createdDate   = time_t(fields[10].Get<uint32>());
    m_bankMoney     = fields[11].Get<uint64>();

    uint8 purchasedTabs = uint8(fields[12].Get<uint64>());
    if (purchasedTabs > GUILD_BANK_MAX_TABS)
        purchasedTabs = GUILD_BANK_MAX_TABS;

    m_bankTabs.clear();
    m_bankTabs.reserve(purchasedTabs);
    for (uint8 i = 0; i < purchasedTabs; ++i)
        m_bankTabs.emplace_back(m_id, i);
    return true;
}

void Guild::LoadRankFromDB(Field* fields)
{
    RankInfo rankInfo(m_id);

    rankInfo.LoadFromDB(fields);

    m_ranks.push_back(rankInfo);
}

bool Guild::LoadMemberFromDB(Field* fields)
{
    ObjectGuid::LowType lowguid = fields[1].Get<uint32>();
    ObjectGuid playerGuid(HighGuid::Player, lowguid);

    auto [memberIt, isNew] = m_members.try_emplace(lowguid, m_id, playerGuid, fields[2].Get<uint8>());
    if (!isNew)
    {
        LOG_ERROR("guild", "Tried to add {} to guild '{}'. Member already exists.", playerGuid.ToString(), m_name);
        return false;
    }

    Member& member = memberIt->second;
    if (!member.LoadFromDB(fields))
    {
        _DeleteMemberFromDB(lowguid);
        m_members.erase(memberIt);
        return false;
    }

    sCharacterCache->UpdateCharacterGuildId(playerGuid, GetId());
    return true;
}

void Guild::LoadBankRightFromDB(Field* fields)
{
    // tabId              rights                slots
    GuildBankRightsAndSlots rightsAndSlots(fields[1].Get<uint8>(), fields[3].Get<uint8>(), fields[4].Get<uint32>());
    // rankId
    _SetRankBankTabRightsAndSlots(fields[2].Get<uint8>(), rightsAndSlots, false);
}

bool Guild::LoadEventLogFromDB(Field* fields)
{
    if (m_eventLog.CanInsert())
    {
        m_eventLog.LoadEvent(
                                  m_id,                                                         // guild id
                                  fields[1].Get<uint32>(),                                        // guid
                                  time_t(fields[6].Get<uint32>()),                                // timestamp
                                  GuildEventLogTypes(fields[2].Get<uint8>()),                     // event type
                                  ObjectGuid::Create<HighGuid::Player>(fields[3].Get<uint32>()),  // player guid 1
                                  ObjectGuid::Create<HighGuid::Player>(fields[4].Get<uint32>()),  // player guid 2
                                  fields[5].Get<uint8>());                                       // rank
        return true;
    }
    return false;
}

bool Guild::LoadBankEventLogFromDB(Field* fields)
{
    uint8 dbTabId = fields[1].Get<uint8>();
    bool isMoneyTab = (dbTabId == GUILD_BANK_MONEY_LOGS_TAB);
    if (dbTabId < _GetPurchasedTabsSize() || isMoneyTab)
    {
        uint8 tabId = isMoneyTab ? uint8(GUILD_BANK_MAX_TABS) : dbTabId;
        LogHolder<BankEventLogEntry>& bankLog = m_bankEventLog[tabId];
        if (bankLog.CanInsert())
        {
            ObjectGuid::LowType guid = fields[2].Get<uint32>();
            GuildBankEventLogTypes eventType = GuildBankEventLogTypes(fields[3].Get<uint8>());
            if (BankEventLogEntry::IsMoneyEvent(eventType))
            {
                if (!isMoneyTab)
                {
                    LOG_ERROR("guild", "GuildBankEventLog ERROR: MoneyEvent(LogGuid: {}, Guild: {}) does not belong to money tab ({}), ignoring...", guid, m_id, dbTabId);
                    return false;
                }
            }
            else if (isMoneyTab)
            {
                LOG_ERROR("guild", "GuildBankEventLog ERROR: non-money event (LogGuid: {}, Guild: {}) belongs to money tab, ignoring...", guid, m_id);
                return false;
            }
            bankLog.LoadEvent(
                                m_id,                                                       // guild id
                                guid,                                                       // guid
                                time_t(fields[8].Get<uint32>()),                              // timestamp
                                dbTabId,                                                    // tab id
                                eventType,                                                  // event type
                                ObjectGuid::Create<HighGuid::Player>(fields[4].Get<uint32>()), // player guid
                                fields[5].Get<uint32>(),                                      // item or money
                                fields[6].Get<uint16>(),                                      // itam stack count
                                fields[7].Get<uint8>());                                     // dest tab id
        }
    }
    return true;
}

void Guild::LoadBankTabFromDB(Field* fields)
{
    uint8 tabId = fields[1].Get<uint8>();
    if (tabId >= _GetPurchasedTabsSize())
        LOG_ERROR("guild", "Invalid tab (tabId: {}) in guild bank, skipped.", tabId);
    else
        m_bankTabs[tabId].LoadFromDB(fields);
}

bool Guild::LoadBankItemFromDB(Field* fields)
{
    uint8 tabId = fields[12].Get<uint8>();
    if (tabId >= _GetPurchasedTabsSize())
    {
        LOG_ERROR("guild", "Invalid tab for item (GUID: {}, id: #{}) in guild bank, skipped.",
                       fields[14].Get<uint32>(), fields[15].Get<uint32>());
        return false;
    }
    return m_bankTabs[tabId].LoadItemFromDB(fields);
}

// Validates guild data loaded from database. Returns false if guild should be deleted.
bool Guild::Validate()
{
    // Validate ranks data
    // GUILD RANKS represent a sequence starting from 0 = GUILD_MASTER (ALL PRIVILEGES) to max 9 (lowest privileges).
    // The lower rank id is considered higher rank - so promotion does rank-- and demotion does rank++
    // Between ranks in sequence cannot be gaps - so 0, 1, 2, 4 is impossible
    // Min ranks count is 5 and max is 10.
    bool broken_ranks = false;
    uint8 ranks = _GetRanksSize();
    if (ranks < GUILD_RANKS_MIN_COUNT || ranks > GUILD_RANKS_MAX_COUNT)
    {
        LOG_ERROR("guild", "Guild {} has invalid number of ranks, creating new...", m_id);
        broken_ranks = true;
    }
    else
    {
        for (uint8 rankId = 0; rankId < ranks; ++rankId)
        {
            RankInfo* rankInfo = GetRankInfo(rankId);
            if (rankInfo->GetId() != rankId)
            {
                LOG_ERROR("guild", "Guild {} has broken rank id {}, creating default set of ranks...", m_id, rankId);
                broken_ranks = true;
            }
            else
            {
                CharacterDatabaseTransaction trans = CharacterDatabase.BeginTransaction();
                rankInfo->CreateMissingTabsIfNeeded(_GetPurchasedTabsSize(), trans, true);
                CharacterDatabase.CommitTransaction(trans);
            }
        }
    }

    if (broken_ranks)
    {
        m_ranks.clear();
        _CreateDefaultGuildRanks(DEFAULT_LOCALE);
    }

    // Validate members' data
    for (auto& [guid, member] : m_members)
        if (member.GetRankId() > _GetRanksSize())
            member.ChangeRank(_GetLowestRankId());

    // Repair the structure of the guild.
    // If the guildmaster doesn't exist or isn't member of the guild
    // attempt to promote another member.
    Member* pLeader = GetMember(m_leaderGuid);
    if (!pLeader)
    {
        DeleteMember(m_leaderGuid);
        // If no more members left, disband guild
        if (m_members.empty())
        {
            Disband();
            return false;
        }
    }
    else if (!pLeader->IsRank(GR_GUILDMASTER))
        _SetLeaderGUID(*pLeader);

    // Check config if multiple guildmasters are allowed
    if (!sConfigMgr->GetOption<bool>("Guild.AllowMultipleGuildMaster", 0))
        for (auto& [guid, member] : m_members)
            if ((member.GetRankId() == GR_GUILDMASTER) && !member.IsSamePlayer(m_leaderGuid))
                member.ChangeRank(GR_OFFICER);

    _UpdateAccountsNumber();
    return true;
}

// Broadcasts
void Guild::BroadcastToGuild(WorldSession* session, bool officerOnly, std::string_view msg, uint32 language) const
{
    if (session && session->GetPlayer() && HasRankRight(session->GetPlayer(), officerOnly ? GR_RIGHT_OFFCHATSPEAK : GR_RIGHT_GCHATSPEAK))
    {
        WorldPacket data;
        ChatHandler::BuildChatPacket(data, officerOnly ? CHAT_MSG_OFFICER : CHAT_MSG_GUILD, Language(language), session->GetPlayer(), nullptr, msg);
        for (auto const& [guid, member] : m_members)
            if (Player* player = member.FindPlayer())
                if (HasRankRight(player, officerOnly ? GR_RIGHT_OFFCHATLISTEN : GR_RIGHT_GCHATLISTEN) && !player->GetSocial()->HasIgnore(session->GetPlayer()->GetGUID()))
                    player->GetSession()->SendPacket(&data);
    }
}

void Guild::BroadcastPacketToRank(WorldPacket const* packet, uint8 rankId) const
{
    for (auto const& [guid, member] : m_members)
        if (member.IsRank(rankId))
            if (Player* player = member.FindPlayer())
                player->GetSession()->SendPacket(packet);
}

void Guild::BroadcastPacket(WorldPacket const* packet) const
{
    for (auto const& [guid, member] : m_members)
        if (Player* player = member.FindPlayer())
            player->GetSession()->SendPacket(packet);
}

void Guild::MassInviteToEvent(WorldSession* session, uint32 minLevel, uint32 maxLevel, uint32 minRank)
{
    uint32 count = 0;

    WorldPacket data(SMSG_CALENDAR_FILTER_GUILD);
    data << uint32(count); // count placeholder

    for (auto const& [guid, member] : m_members)
    {
        // not sure if needed, maybe client checks it as well
        if (count >= CALENDAR_MAX_INVITES)
        {
            if (Player* player = session->GetPlayer())
                sCalendarMgr->SendCalendarCommandResult(player->GetGUID(), CALENDAR_ERROR_INVITES_EXCEEDED);
            return;
        }

        uint32 level = sCharacterCache->GetCharacterLevelByGuid(member.GetGUID());

        if (member.GetGUID() != session->GetPlayer()->GetGUID() && level >= minLevel && level <= maxLevel && member.IsRankNotLower(minRank))
        {
            data.appendPackGUID(member.GetGUID().GetRawValue());
            data << uint8(0); // unk
            ++count;
        }
    }

    data.put<uint32>(0, count);

    session->SendPacket(&data);
}

// Members handling
bool Guild::AddMember(ObjectGuid guid, uint8 rankId)
{
    Player* player = ObjectAccessor::FindConnectedPlayer(guid);
    // Player cannot be in guild
    if (player)
    {
        if (player->GetGuildId() != 0)
            return false;
    }
    else if (sCharacterCache->GetCharacterGuildIdByGuid(guid) != 0)
        return false;

    // Remove all player signs from another petitions
    // This will be prevent attempt to join many guilds and corrupt guild data integrity
    Player::RemovePetitionsAndSigns(guid, GUILD_CHARTER_TYPE);

    ObjectGuid::LowType lowguid = guid.GetCounter();

    // If rank was not passed, assign lowest possible rank
    if (rankId == GUILD_RANK_NONE)
        rankId = _GetLowestRankId();

    auto [memberIt, isNew] = m_members.try_emplace(lowguid, m_id, guid, rankId);
    if (!isNew)
    {
        LOG_ERROR("guild", "Tried to add {} to guild '{}'. Member already exists.", guid.ToString(), m_name);
        return false;
    }

    Member& member = memberIt->second;
    std::string name;
    if (player)
    {
        player->SetInGuild(m_id);
        player->SetGuildIdInvited(0);
        player->SetRank(rankId);
        member.SetStats(player);
        SendLoginInfo(player->GetSession());
        name = player->GetName();
    }
    else
    {
        member.ResetFlags();

        bool ok = false;
        // xinef: sync query
        // Player must exist
        CharacterDatabasePreparedStatement* stmt = CharacterDatabase.GetPreparedStatement(CHAR_SEL_CHAR_DATA_FOR_GUILD);
        stmt->SetData(0, guid.GetCounter());
        if (PreparedQueryResult result = CharacterDatabase.Query(stmt))
        {
            Field* fields = result->Fetch();
            name = fields[0].Get<std::string>();
            member.SetStats(
                name,
                fields[1].Get<uint8>(),
                fields[2].Get<uint8>(),
                fields[3].Get<uint8>(),
                fields[4].Get<uint16>(),
                fields[5].Get<uint32>());

            ok = member.CheckStats();
        }
        if (!ok)
        {
            m_members.erase(memberIt);
            return false;
        }
        sCharacterCache->UpdateCharacterGuildId(guid, m_id);
    }

    CharacterDatabaseTransaction trans(nullptr);
    member.SaveToDB(trans);

    _UpdateAccountsNumber();
    _LogEvent(GUILD_EVENT_LOG_JOIN_GUILD, guid);
    _BroadcastEvent(GE_JOINED, guid, name);

    // Call scripts if member was succesfully added (and stored to database)
    sScriptMgr->OnGuildAddMember(this, player, rankId);

    return true;
}

void Guild::DeleteMember(ObjectGuid guid, bool isDisbanding, bool isKicked, bool canDeleteGuild)
{
    ObjectGuid::LowType lowguid = guid.GetCounter();
    Player* player = ObjectAccessor::FindConnectedPlayer(guid);

    // Guild master can be deleted when loading guild and guid doesn't exist in characters table
    // or when he is removed from guild by gm command
    if (m_leaderGuid == guid && !isDisbanding)
    {
        Member* oldLeader = nullptr;
        Member* newLeader = nullptr;
        for (auto& [guid, member] : m_members)
        {
            if (guid == lowguid)
                oldLeader = &member;
            else if (!newLeader || newLeader->GetRankId() > member.GetRankId())
                newLeader = &member;
        }

        if (!newLeader)
        {
            Disband();
            if (canDeleteGuild)
                delete this;
            return;
        }

        _SetLeaderGUID(*newLeader);

        // If player not online data in data field will be loaded from guild tabs no need to update it !!
        if (Player* newLeaderPlayer = newLeader->FindPlayer())
            newLeaderPlayer->SetRank(GR_GUILDMASTER);

        // If leader does not exist (at guild loading with deleted leader) do not send broadcasts
        if (oldLeader)
        {
            _BroadcastEvent(GE_LEADER_CHANGED, ObjectGuid::Empty, oldLeader->GetName(), newLeader->GetName());
            _BroadcastEvent(GE_LEFT, guid, oldLeader->GetName());
        }
    }
    // Call script on remove before member is actually removed from guild (and database)
    sScriptMgr->OnGuildRemoveMember(this, player, isDisbanding, isKicked);

    m_members.erase(lowguid);

    // If player not online data in data field will be loaded from guild tabs no need to update it !!
    if (player)
    {
        player->SetInGuild(0);
        player->SetRank(0);
    }
    else
    {
        sCharacterCache->UpdateCharacterGuildId(guid, 0);
    }

    _DeleteMemberFromDB(guid.GetCounter());
    if (!isDisbanding)
        _UpdateAccountsNumber();
}

bool Guild::ChangeMemberRank(ObjectGuid guid, uint8 newRank)
{
    if (newRank <= _GetLowestRankId())                    // Validate rank (allow only existing ranks)
        if (Member* member = GetMember(guid))
        {
            member->ChangeRank(newRank);

            if (newRank == GR_GUILDMASTER)
            {
                m_leaderGuid = guid;

                CharacterDatabasePreparedStatement* stmt = CharacterDatabase.GetPreparedStatement(CHAR_UPD_GUILD_LEADER);
                stmt->SetData(0, m_leaderGuid.GetCounter());
                stmt->SetData(1, m_id);
                CharacterDatabase.Execute(stmt);
            }

            return true;
        }
    return false;
}

// Bank (items move)
void Guild::SwapItems(Player* player, uint8 tabId, uint8 slotId, uint8 destTabId, uint8 destSlotId, uint32 splitedAmount)
{
    if (tabId >= _GetPurchasedTabsSize() || slotId >= GUILD_BANK_MAX_SLOTS ||
            destTabId >= _GetPurchasedTabsSize() || destSlotId >= GUILD_BANK_MAX_SLOTS)
        return;

    if (tabId == destTabId && slotId == destSlotId)
        return;

    BankMoveItemData from(this, player, tabId, slotId);
    BankMoveItemData to(this, player, destTabId, destSlotId);
    _MoveItems(&from, &to, splitedAmount);
}

void Guild::SwapItemsWithInventory(Player* player, bool toChar, uint8 tabId, uint8 slotId, uint8 playerBag, uint8 playerSlotId, uint32 splitedAmount)
{
    if ((slotId >= GUILD_BANK_MAX_SLOTS && slotId != NULL_SLOT) || tabId >= _GetPurchasedTabsSize())
        return;

    BankMoveItemData bankData(this, player, tabId, slotId);
    PlayerMoveItemData charData(this, player, playerBag, playerSlotId);
    if (toChar)
        _MoveItems(&bankData, &charData, splitedAmount);
    else
        _MoveItems(&charData, &bankData, splitedAmount);
}

// Bank tabs
void Guild::SetBankTabText(uint8 tabId, std::string_view text)
{
    if (BankTab* pTab = GetBankTab(tabId))
    {
        pTab->SetText(text);
        pTab->SendText(this, nullptr);
    }
}

// Private methods
void Guild::_CreateNewBankTab()
{
    uint8 tabId = _GetPurchasedTabsSize();                      // Next free id
    m_bankTabs.emplace_back(m_id, tabId);

    CharacterDatabaseTransaction trans = CharacterDatabase.BeginTransaction();

    CharacterDatabasePreparedStatement* stmt = CharacterDatabase.GetPreparedStatement(CHAR_DEL_GUILD_BANK_TAB);
    stmt->SetData(0, m_id);
    stmt->SetData (1, tabId);
    trans->Append(stmt);

    stmt = CharacterDatabase.GetPreparedStatement(CHAR_INS_GUILD_BANK_TAB);
    stmt->SetData(0, m_id);
    stmt->SetData (1, tabId);
    trans->Append(stmt);

    ++tabId;
    for (auto & m_rank : m_ranks)
        m_rank.CreateMissingTabsIfNeeded(tabId, trans, false);

    CharacterDatabase.CommitTransaction(trans);
}

void Guild::_CreateDefaultGuildRanks(LocaleConstant loc)
{
    CharacterDatabasePreparedStatement* stmt = CharacterDatabase.GetPreparedStatement(CHAR_DEL_GUILD_RANKS);
    stmt->SetData(0, m_id);
    CharacterDatabase.Execute(stmt);

    stmt = CharacterDatabase.GetPreparedStatement(CHAR_DEL_GUILD_BANK_RIGHTS);
    stmt->SetData(0, m_id);
    CharacterDatabase.Execute(stmt);

    _CreateRank(sObjectMgr->GetAcoreString(LANG_GUILD_MASTER,   loc), GR_RIGHT_ALL);
    _CreateRank(sObjectMgr->GetAcoreString(LANG_GUILD_OFFICER,  loc), GR_RIGHT_ALL);
    _CreateRank(sObjectMgr->GetAcoreString(LANG_GUILD_VETERAN,  loc), GR_RIGHT_GCHATLISTEN | GR_RIGHT_GCHATSPEAK);
    _CreateRank(sObjectMgr->GetAcoreString(LANG_GUILD_MEMBER,   loc), GR_RIGHT_GCHATLISTEN | GR_RIGHT_GCHATSPEAK);
    _CreateRank(sObjectMgr->GetAcoreString(LANG_GUILD_INITIATE, loc), GR_RIGHT_GCHATLISTEN | GR_RIGHT_GCHATSPEAK);
}

bool Guild::_CreateRank(std::string_view name, uint32 rights)
{
    uint8 newRankId = _GetRanksSize();
    if (newRankId >= GUILD_RANKS_MAX_COUNT)
        return false;

    // Ranks represent sequence 0, 1, 2, ... where 0 means guildmaster
    RankInfo info(m_id, newRankId, name, rights, 0);
    m_ranks.push_back(info);

    CharacterDatabaseTransaction trans = CharacterDatabase.BeginTransaction();
    info.CreateMissingTabsIfNeeded(_GetPurchasedTabsSize(), trans);
    info.SaveToDB(trans);
    CharacterDatabase.CommitTransaction(trans);

    return true;
}

// Updates the number of accounts that are in the guild
// Player may have many characters in the guild, but with the same account
void Guild::_UpdateAccountsNumber()
{
    // We use a set to be sure each element will be unique
    std::unordered_set<uint32> accountsIdSet;
    for (auto const& [guid, member] : m_members)
        accountsIdSet.insert(member.GetAccountId());

    m_accountsNumber = accountsIdSet.size();
}

// Detects if player is the guild master.
// Check both leader guid and player's rank (otherwise multiple feature with
// multiple guild masters won't work)
bool Guild::_IsLeader(Player* player) const
{
    if (player->GetGUID() == m_leaderGuid)
        return true;
    if (const Member* member = GetMember(player->GetGUID()))
        return member->IsRank(GR_GUILDMASTER);
    return false;
}

void Guild::_DeleteBankItems(CharacterDatabaseTransaction trans, bool removeItemsFromDB)
{
    for (uint8 tabId = 0; tabId < _GetPurchasedTabsSize(); ++tabId)
    {
        m_bankTabs[tabId].Delete(trans, removeItemsFromDB);
    }
    m_bankTabs.clear();
}

bool Guild::_ModifyBankMoney(CharacterDatabaseTransaction trans, uint64 amount, bool add)
{
    if (add)
        m_bankMoney += amount;
    else
    {
        // Check if there is enough money in bank.
        if (m_bankMoney < amount)
            return false;
        m_bankMoney -= amount;
    }

    CharacterDatabasePreparedStatement* stmt = CharacterDatabase.GetPreparedStatement(CHAR_UPD_GUILD_BANK_MONEY);
    stmt->SetData(0, m_bankMoney);
    stmt->SetData(1, m_id);
    trans->Append(stmt);
    return true;
}

void Guild::_SetLeaderGUID(Member& pLeader)
{
    m_leaderGuid = pLeader.GetGUID();
    pLeader.ChangeRank(GR_GUILDMASTER);

    CharacterDatabasePreparedStatement* stmt = CharacterDatabase.GetPreparedStatement(CHAR_UPD_GUILD_LEADER);
    stmt->SetData(0, m_leaderGuid.GetCounter());
    stmt->SetData(1, m_id);
    CharacterDatabase.Execute(stmt);
}

void Guild::_SetRankBankMoneyPerDay(uint8 rankId, uint32 moneyPerDay)
{
    if (RankInfo* rankInfo = GetRankInfo(rankId))
        rankInfo->SetBankMoneyPerDay(moneyPerDay);
}

void Guild::_SetRankBankTabRightsAndSlots(uint8 rankId, GuildBankRightsAndSlots rightsAndSlots, bool saveToDB)
{
    if (rightsAndSlots.GetTabId() >= _GetPurchasedTabsSize())
        return;

    if (RankInfo* rankInfo = GetRankInfo(rankId))
        rankInfo->SetBankTabSlotsAndRights(rightsAndSlots, saveToDB);
}

inline std::string Guild::_GetRankName(uint8 rankId) const
{
    if (const RankInfo* rankInfo = GetRankInfo(rankId))
        return rankInfo->GetName();
    return "<unknown>";
}

uint32 Guild::GetRankRights(uint8 rankId) const
{
    if (const RankInfo* rankInfo = GetRankInfo(rankId))
        return rankInfo->GetRights();
    return 0;
}

inline int32 Guild::_GetRankBankMoneyPerDay(uint8 rankId) const
{
    if (const RankInfo* rankInfo = GetRankInfo(rankId))
        return rankInfo->GetBankMoneyPerDay();
    return 0;
}

inline int32 Guild::_GetRankBankTabSlotsPerDay(uint8 rankId, uint8 tabId) const
{
    if (tabId < _GetPurchasedTabsSize())
        if (const RankInfo* rankInfo = GetRankInfo(rankId))
            return rankInfo->GetBankTabSlotsPerDay(tabId);
    return 0;
}

inline int8 Guild::_GetRankBankTabRights(uint8 rankId, uint8 tabId) const
{
    if (const RankInfo* rankInfo = GetRankInfo(rankId))
        return rankInfo->GetBankTabRights(tabId);
    return 0;
}

inline int32 Guild::_GetMemberRemainingSlots(Member const& member, uint8 tabId) const
{
    uint8 rankId = member.GetRankId();
    if (rankId == GR_GUILDMASTER)
        return static_cast<int32>(GUILD_WITHDRAW_SLOT_UNLIMITED);
    if ((_GetRankBankTabRights(rankId, tabId) & GUILD_BANK_RIGHT_VIEW_TAB) != 0)
    {
        int32 remaining = _GetRankBankTabSlotsPerDay(rankId, tabId) - member.GetBankWithdrawValue(tabId);
        if (remaining > 0)
            return remaining;
    }
    return 0;
}

inline int32 Guild::_GetMemberRemainingMoney(Member const& member) const
{
    uint8 rankId = member.GetRankId();
    if (rankId == GR_GUILDMASTER)
        return static_cast<int32>(GUILD_WITHDRAW_MONEY_UNLIMITED);

    if ((GetRankRights(rankId) & (GR_RIGHT_WITHDRAW_REPAIR | GR_RIGHT_WITHDRAW_GOLD)) != 0)
    {
        int32 remaining = _GetRankBankMoneyPerDay(rankId) - member.GetBankWithdrawValue(GUILD_BANK_MAX_TABS);
        if (remaining > 0)
            return remaining;
    }
    return 0;
}

inline void Guild::_UpdateMemberWithdrawSlots(CharacterDatabaseTransaction trans, ObjectGuid guid, uint8 tabId)
{
    if (Member* member = GetMember(guid))
    {
        uint8 rankId = member->GetRankId();
        if (rankId != GR_GUILDMASTER
                && member->GetBankWithdrawValue(tabId) < _GetRankBankTabSlotsPerDay(rankId, tabId))
            member->UpdateBankWithdrawValue(trans, tabId, 1);
    }
}

bool Guild::MemberHasTabRights(ObjectGuid guid, uint8 tabId, uint32 rights) const
{
    if (const Member* member = GetMember(guid))
    {
        // Leader always has full rights
        if (member->IsRank(GR_GUILDMASTER) || m_leaderGuid == guid)
            return true;
        return (_GetRankBankTabRights(member->GetRankId(), tabId) & rights) == rights;
    }
    return false;
}

bool Guild::HasRankRight(Player* player, uint32 right) const
{
    if (player)
    {
        if (Member const* member = GetMember(player->GetGUID()))
        {
            return (GetRankRights(member->GetRankId()) & right) != GR_RIGHT_EMPTY;
        }
    }

    return false;
}

// Add new event log record
inline void Guild::_LogEvent(GuildEventLogTypes eventType, ObjectGuid playerGuid1, ObjectGuid playerGuid2, uint8 newRank)
{
    CharacterDatabaseTransaction trans = CharacterDatabase.BeginTransaction();
    m_eventLog.AddEvent(trans, m_id, m_eventLog.GetNextGUID(), eventType, playerGuid1, playerGuid2, newRank);
    CharacterDatabase.CommitTransaction(trans);

    sScriptMgr->OnGuildEvent(this, uint8(eventType), playerGuid1.GetCounter(), playerGuid2.GetCounter(), newRank);
}

// Add new bank event log record
void Guild::_LogBankEvent(CharacterDatabaseTransaction trans, GuildBankEventLogTypes eventType, uint8 tabId, ObjectGuid guid, uint32 itemOrMoney, uint16 itemStackCount, uint8 destTabId)
{
    if (tabId > GUILD_BANK_MAX_TABS)
        return;

    // not logging moves within the same tab
    if (eventType == GUILD_BANK_LOG_MOVE_ITEM && tabId == destTabId)
        return;

    uint8 dbTabId = tabId;
    if (BankEventLogEntry::IsMoneyEvent(eventType))
    {
        tabId = GUILD_BANK_MAX_TABS;
        dbTabId = GUILD_BANK_MONEY_LOGS_TAB;
    }
    LogHolder<BankEventLogEntry>& pLog = m_bankEventLog[tabId];
    pLog.AddEvent(trans, m_id, pLog.GetNextGUID(), eventType, dbTabId, guid, itemOrMoney, itemStackCount, destTabId);

    sScriptMgr->OnGuildBankEvent(this, uint8(eventType), tabId, guid.GetCounter(), itemOrMoney, itemStackCount, destTabId);
}

inline Item* Guild::_GetItem(uint8 tabId, uint8 slotId) const
{
    if (const BankTab* tab = GetBankTab(tabId))
        return tab->GetItem(slotId);
    return nullptr;
}

inline void Guild::_RemoveItem(CharacterDatabaseTransaction trans, uint8 tabId, uint8 slotId)
{
    if (BankTab* pTab = GetBankTab(tabId))
        pTab->SetItem(trans, slotId, nullptr);
}

void Guild::_MoveItems(MoveItemData* pSrc, MoveItemData* pDest, uint32 splitedAmount)
{
    // 1. Initialize source item
    if (!pSrc->InitItem())
        return; // No source item

    // 2. Check source item
    if (!pSrc->CheckItem(splitedAmount))
        return; // Source item or splited amount is invalid

    // 3. Check destination rights
    if (!pDest->HasStoreRights(pSrc))
        return; // Player has no rights to store item in destination

    // 4. Check source withdraw rights
    if (!pSrc->HasWithdrawRights(pDest))
        return; // Player has no rights to withdraw items from source

    // 5. Check split
    if (splitedAmount)
    {
        // 5.1. Clone source item
        if (!pSrc->CloneItem(splitedAmount))
            return; // Item could not be cloned

        // 5.2. Move splited item to destination
        _DoItemsMove(pSrc, pDest, true, splitedAmount);
    }
    else // 6. No split
    {
        // 6.1. Try to merge items in destination (pDest->GetItem() == nullptr)
        if (!_DoItemsMove(pSrc, pDest, false)) // Item could not be merged
        {
            // 6.2. Try to swap items
            // 6.2.1. Initialize destination item
            if (!pDest->InitItem())
                return;

            // 6.2.2. Check rights to store item in source (opposite direction)
            if (!pSrc->HasStoreRights(pDest))
                return; // Player has no rights to store item in source (opposite direction)

            if (!pDest->HasWithdrawRights(pSrc))
                return; // Player has no rights to withdraw item from destination (opposite direction)

            // 6.2.3. Swap items (pDest->GetItem() != nullptr)
            _DoItemsMove(pSrc, pDest, true);
        }
    }
    // 7. Send changes
    _SendBankContentUpdate(pSrc, pDest);
}

bool Guild::_DoItemsMove(MoveItemData* pSrc, MoveItemData* pDest, bool sendError, uint32 splitedAmount)
{
    Item* pDestItem = pDest->GetItem();
    bool swap = (pDestItem != nullptr);

    Item* pSrcItem = pSrc->GetItem(splitedAmount);
    // 1. Can store source item in destination
    if (!pDest->CanStore(pSrcItem, swap, sendError))
        return false;

    // 2. Can store destination item in source
    if (swap)
        if (!pSrc->CanStore(pDestItem, true, true))
            return false;

    // GM LOG (TODO: move to scripts)
    pDest->LogAction(pSrc);
    if (swap)
        pSrc->LogAction(pDest);

    CharacterDatabaseTransaction trans = CharacterDatabase.BeginTransaction();
    // 3. Log bank events
    pDest->LogBankEvent(trans, pSrc, pSrcItem->GetCount());
    if (swap)
        pSrc->LogBankEvent(trans, pDest, pDestItem->GetCount());

    // 4. Remove item from source
    pSrc->RemoveItem(trans, pDest, splitedAmount);

    // 5. Remove item from destination
    if (swap)
        pDest->RemoveItem(trans, pSrc);

    // 6. Store item in destination
    pDest->StoreItem(trans, pSrcItem);

    // 7. Store item in source
    if (swap)
        pSrc->StoreItem(trans, pDestItem);

    CharacterDatabase.CommitTransaction(trans);
    return true;
}

void Guild::_SendBankContent(WorldSession* session, uint8 tabId, bool sendAllSlots) const
{
    ObjectGuid guid = session->GetPlayer()->GetGUID();
    if (!MemberHasTabRights(guid, tabId, GUILD_BANK_RIGHT_VIEW_TAB))
        return;

    _SendBankList(session, tabId, sendAllSlots);
}

void Guild::_SendBankMoneyUpdate(WorldSession* session) const
{
    _SendBankList(session);
}

void Guild::_SendBankContentUpdate(MoveItemData* pSrc, MoveItemData* pDest) const
{
    ASSERT(pSrc->IsBank() || pDest->IsBank());

    uint8 tabId = 0;
    SlotIds slots;
    if (pSrc->IsBank()) // B ->
    {
        tabId = pSrc->GetContainer();
        slots.insert(pSrc->GetSlotId());
        if (pDest->IsBank()) // B -> B
        {
            // Same tab - add destination slots to collection
            if (pDest->GetContainer() == pSrc->GetContainer())
                pDest->CopySlots(slots);
            else // Different tabs - send second message
            {
                SlotIds destSlots;
                pDest->CopySlots(destSlots);
                _SendBankContentUpdate(pDest->GetContainer(), destSlots);
            }
        }
    }
    else if (pDest->IsBank()) // C -> B
    {
        tabId = pDest->GetContainer();
        pDest->CopySlots(slots);
    }

    _SendBankContentUpdate(tabId, slots);
}

void Guild::_SendBankContentUpdate(uint8 tabId, SlotIds slots) const
{
    _SendBankList(nullptr, tabId, false, &slots);
}

void Guild::_BroadcastEvent(GuildEvents guildEvent, ObjectGuid guid,
                            Optional<std::string_view> param1 /*= {}*/, Optional<std::string_view> param2 /*= {}*/, Optional<std::string_view> param3 /*= {}*/) const
{
    WorldPackets::Guild::GuildEvent event;
    event.Type = guildEvent;
    if (param1)
        event.Params.push_back(*param1);

    if (param2)
    {
        event.Params.resize(2);
        event.Params[1] = *param2;
    }

    if (param3)
    {
        event.Params.resize(3);
        event.Params[2] = *param3;
    }
    event.Guid = guid;
    BroadcastPacket(event.Write());
    LOG_DEBUG("guild", "SMSG_GUILD_EVENT [Broadcast] Event: {}", guildEvent);
}

void Guild::_SendBankList(WorldSession* session /* = nullptr*/, uint8 tabId /*= 0*/, bool sendAllSlots /*= false*/, SlotIds *slots /*= nullptr*/) const
{
    if (!sScriptMgr->CanGuildSendBankList(this, session, tabId, sendAllSlots))
        return;

    WorldPackets::Guild::GuildBankQueryResults packet;

    packet.Money = m_bankMoney;
    packet.Tab = int32(tabId);
    packet.FullUpdate = sendAllSlots;

    if (sendAllSlots && !tabId)
    {
        packet.TabInfo.reserve(_GetPurchasedTabsSize());
        for (uint8 i = 0; i < _GetPurchasedTabsSize(); ++i)
        {
            WorldPackets::Guild::GuildBankTabInfo tabInfo;
            tabInfo.Name = m_bankTabs[i].GetName();
            tabInfo.Icon = m_bankTabs[i].GetIcon();
            packet.TabInfo.push_back(tabInfo);
        }
    }

    if (BankTab const* tab = GetBankTab(tabId))
    {
        auto fillItems = [&](auto begin, auto end, bool skipEmpty)
        {
            for (auto itr = begin; itr != end; ++itr)
            {
                if (Item* tabItem = tab->GetItem(*itr))
                {
                    WorldPackets::Guild::GuildBankItemInfo itemInfo;

                    itemInfo.Slot = *itr;
                    itemInfo.ItemID = tabItem->GetEntry();
                    itemInfo.Count = int32(tabItem->GetCount());
                    itemInfo.Charges = int32(std::abs(tabItem->GetSpellCharges()));
                    itemInfo.EnchantmentID = int32(tabItem->GetEnchantmentId(PERM_ENCHANTMENT_SLOT));
                    itemInfo.Flags = tabItem->GetInt32Value(ITEM_FIELD_FLAGS);
                    itemInfo.RandomPropertiesID = tabItem->GetItemRandomPropertyId();
                    itemInfo.RandomPropertiesSeed = int32(tabItem->GetItemSuffixFactor());

                    for (uint32 socketSlot = 0; socketSlot < MAX_GEM_SOCKETS; ++socketSlot)
                    {
                        if (uint32 enchId = tabItem->GetEnchantmentId(EnchantmentSlot(SOCK_ENCHANTMENT_SLOT + socketSlot)))
                        {
                            WorldPackets::Guild::GuildBankSocketEnchant gem;
                            gem.SocketIndex = socketSlot;
                            gem.SocketEnchantID = int32(enchId);
                            itemInfo.SocketEnchant.push_back(gem);
                        }
                    }

                    packet.ItemInfo.push_back(itemInfo);
                }
                else if (!skipEmpty)
                {
                    WorldPackets::Guild::GuildBankItemInfo itemInfo;

                    itemInfo.Slot = *itr;
                    itemInfo.ItemID = 0;

                    packet.ItemInfo.push_back(itemInfo);
                }
            }

        };

        if (sendAllSlots)
            fillItems(boost::make_counting_iterator(uint8(0)), boost::make_counting_iterator(uint8(GUILD_BANK_MAX_SLOTS)), true);
        else if (slots && !slots->empty())
            fillItems(slots->begin(), slots->end(), false);
    }

    if (session)
    {
        if (Member const* member = GetMember(session->GetPlayer()->GetGUID()))
            packet.WithdrawalsRemaining = _GetMemberRemainingSlots(*member, tabId);

        session->SendPacket(packet.Write());
        LOG_DEBUG("guild", "SMSG_GUILD_BANK_LIST [{}]: TabId: {}, FullSlots: {}, slots: {}",
                     session->GetPlayerInfo(), tabId, sendAllSlots, packet.WithdrawalsRemaining);
    }
    else
    {
        packet.Write();
        for (auto const& [guid, member] : m_members)
        {
            if (!member.ShouldReceiveBankPartialUpdatePackets())
                continue;

            if (!MemberHasTabRights(member.GetGUID(), tabId, GUILD_BANK_RIGHT_VIEW_TAB))
                continue;

            Player* player = member.FindPlayer();
            if (!player)
                continue;

            packet.SetWithdrawalsRemaining(_GetMemberRemainingSlots(member, tabId));
            player->SendDirectMessage(packet.GetRawPacket());
            LOG_DEBUG("guild", "SMSG_GUILD_BANK_LIST [{}]: TabId: {}, FullSlots: {}, slots: {}"
                    , player->GetName(), tabId, sendAllSlots, packet.WithdrawalsRemaining);
        }
    }
}

void Guild::ResetTimes()
{
    for (auto& [guid, member] : m_members)
        member.ResetValues();

    _BroadcastEvent(GE_BANK_TAB_AND_MONEY_UPDATED, ObjectGuid::Empty);
}<|MERGE_RESOLUTION|>--- conflicted
+++ resolved
@@ -1215,12 +1215,8 @@
         }
     }
 
-<<<<<<< HEAD
     bool sendOfficerNote = HasRankRight(session->GetPlayer(), GR_RIGHT_VIEWOFFNOTE);
-=======
-    bool sendOfficerNote = _HasRankRight(session->GetPlayer(), GR_RIGHT_VIEWOFFNOTE);
     roster.MemberData.reserve(m_members.size());
->>>>>>> 3e4d5eca
     for (auto const& [guid, member] : m_members)
     {
         WorldPackets::Guild::GuildRosterMemberData& memberData = roster.MemberData.emplace_back();
