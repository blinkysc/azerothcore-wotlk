/*
 * This file is part of the AzerothCore Project. See AUTHORS file for Copyright information
 *
 * This program is free software; you can redistribute it and/or modify it
 * under the terms of the GNU Affero General Public License as published by the
 * Free Software Foundation; either version 3 of the License, or (at your
 * option) any later version.
 *
 * This program is distributed in the hope that it will be useful, but WITHOUT
 * ANY WARRANTY; without even the implied warranty of MERCHANTABILITY or
 * FITNESS FOR A PARTICULAR PURPOSE. See the GNU Affero General Public License for
 * more details.
 *
 * You should have received a copy of the GNU General Public License along
 * with this program. If not, see <http://www.gnu.org/licenses/>.
 */

#include "DBCStores.h"
#include "DBCStructure.h"
#include "GameGraveyard.h"
#include "SpellInfo.h"
#include "SpellMgr.h"

inline void ApplySpellFix(std::initializer_list<uint32> spellIds, void(*fix)(SpellInfo*))
{
    for (uint32 spellId : spellIds)
    {
        SpellInfo const* spellInfo = sSpellMgr->GetSpellInfo(spellId);
        if (!spellInfo)
        {
            LOG_ERROR("sql.sql", "Spell info correction specified for non-existing spell {}", spellId);
            continue;
        }

        fix(const_cast<SpellInfo*>(spellInfo));
    }
}

void SpellMgr::LoadSpellInfoCorrections()
{
    uint32 oldMSTime = getMSTime();

    ApplySpellFix({
        467,    // Thorns (Rank 1)
        782,    // Thorns (Rank 2)
        1075,   // Thorns (Rank 3)
        8914,   // Thorns (Rank 4)
        9756,   // Thorns (Rank 5)
        9910,   // Thorns (Rank 6)
        26992,  // Thorns (Rank 7)
        53307,  // Thorns (Rank 8)
        53352,  // Explosive Shot (trigger)
        50783,  // Slam (Triggered spell)
        20647   // Execute (Triggered spell)
        }, [](SpellInfo* spellInfo)
    {
        spellInfo->AttributesEx3 |= SPELL_ATTR3_ALWAYS_HIT;
    });

    // Scarlet Raven Priest Image
    ApplySpellFix({ 48763, 48761 }, [](SpellInfo* spellInfo)
    {
        spellInfo->AuraInterruptFlags &= ~AURA_INTERRUPT_FLAG_SPELL_ATTACK;
    });

    // Has Brewfest Mug
    ApplySpellFix({ 42533 }, [](SpellInfo* spellInfo)
    {
        spellInfo->DurationEntry = sSpellDurationStore.LookupEntry(347); // 15 min
    });

    // Elixir of Minor Fortitude
    ApplySpellFix({ 2378 }, [](SpellInfo* spellInfo)
    {
        spellInfo->ManaCost = 0;
        spellInfo->ManaPerSecond = 0;
    });

    // Elixir of Detect Undead
    ApplySpellFix({ 11389 }, [](SpellInfo* spellInfo)
    {
        spellInfo->PowerType = POWER_MANA;
        spellInfo->ManaCost = 0;
        spellInfo->ManaPerSecond = 0;
    });

    // Evergrove Druid Transform Crow
    ApplySpellFix({ 38776 }, [](SpellInfo* spellInfo)
    {
        spellInfo->DurationEntry = sSpellDurationStore.LookupEntry(4); // 120 seconds
    });

    ApplySpellFix({
        63026, // Force Cast (HACK: Target shouldn't be changed)
        63137  // Force Cast (HACK: Target shouldn't be changed; summon position should be untied from spell destination)
        }, [](SpellInfo* spellInfo)
    {
        spellInfo->Effects[EFFECT_0].TargetA = SpellImplicitTargetInfo(TARGET_DEST_DB);
    });

    ApplySpellFix({
        53096,  // Quetz'lun's Judgment
        70743,  // AoD Special
        70614   // AoD Special - Vegard
        }, [](SpellInfo* spellInfo)
    {
        spellInfo->MaxAffectedTargets = 1;
    });

    // Summon Skeletons
    ApplySpellFix({ 52611, 52612 }, [](SpellInfo* spellInfo)
    {
        spellInfo->Effects[EFFECT_0].MiscValueB = 64;
    });

    ApplySpellFix({
        40244,  // Simon Game Visual
        40245,  // Simon Game Visual
        40246,  // Simon Game Visual
        40247,  // Simon Game Visual
        42835   // Spout, remove damage effect, only anim is needed
        }, [](SpellInfo* spellInfo)
    {
        spellInfo->Effects[EFFECT_0].Effect = 0;
    });

    ApplySpellFix({
        63665,  // Charge (Argent Tournament emote on riders)
        2895,   // Wrath of Air Totem rank 1 (Aura)
        68933,  // Wrath of Air Totem rank 2 (Aura)
        29200   // Purify Helboar Meat
        }, [](SpellInfo* spellInfo)
    {
        spellInfo->Effects[EFFECT_0].TargetA = SpellImplicitTargetInfo(TARGET_UNIT_CASTER);
        spellInfo->Effects[EFFECT_0].TargetB = SpellImplicitTargetInfo(0);
    });

    // Howl of Azgalor
    ApplySpellFix({ 31344 }, [](SpellInfo* spellInfo)
    {
        spellInfo->Effects[EFFECT_0].RadiusEntry = sSpellRadiusStore.LookupEntry(EFFECT_RADIUS_100_YARDS); // 100yards instead of 50000?!
    });

    ApplySpellFix({
        42818,  // Headless Horseman - Wisp Flight Port
        42821   // Headless Horseman - Wisp Flight Missile
        }, [](SpellInfo* spellInfo)
    {
        spellInfo->RangeEntry = sSpellRangeStore.LookupEntry(6); // 100 yards
    });

    // Spirit of Kirith
    ApplySpellFix({ 10853 }, [](SpellInfo* spellInfo)
    {
        spellInfo->DurationEntry = sSpellDurationStore.LookupEntry(3); // 1min
    });

    // Headless Horseman - Start Fire
    ApplySpellFix({ 42132 }, [](SpellInfo* spellInfo)
    {
        spellInfo->RangeEntry = sSpellRangeStore.LookupEntry(6); // 100 yards
    });

    //They Must Burn Bomb Aura (self)
    ApplySpellFix({ 36350 }, [](SpellInfo* spellInfo)
    {
        spellInfo->Effects[EFFECT_0].TriggerSpell = 36325; // They Must Burn Bomb Drop (DND)
    });

    // Mana Shield (rank 2)
    ApplySpellFix({ 8494 }, [](SpellInfo* spellInfo)
    {
        spellInfo->ProcChance = 0; // because of bug in dbc
    });

    ApplySpellFix({
        63320,  // Glyph of Life Tap
        20335,  // Heart of the Crusader
        20336,  // Heart of the Crusader
        20337,  // Heart of the Crusader
        53228,  // Rapid Killing (Rank 1)
        53232,  // Rapid Killing (Rank 2)
        }, [](SpellInfo* spellInfo)
    {
        spellInfo->AttributesEx3 |= SPELL_ATTR3_CAN_PROC_FROM_PROCS; // Entries were not updated after spell effect change, we have to do that manually
    });

    ApplySpellFix({
        31347,  // Doom
        41635,  // Prayer of Mending
        39365,  // Thundering Storm
        52124,  // Sky Darkener Assault
        42442,  // Vengeance Landing Cannonfire
        45863,  // Cosmetic - Incinerate to Random Target
        25425,  // Shoot
        45761,  // Shoot
        42611,  // Shoot
        61588,  // Blazing Harpoon
        36327   // Shoot Arcane Explosion Arrow
        }, [](SpellInfo* spellInfo)
    {
        spellInfo->MaxAffectedTargets = 1;
    });

    // Skartax Purple Beam
    ApplySpellFix({ 36384 }, [](SpellInfo* spellInfo)
    {
        spellInfo->MaxAffectedTargets = 2;
    });

    ApplySpellFix({
        37790,  // Spread Shot
        54172,  // Divine Storm (heal)
        66588  // Flaming Spear
        }, [](SpellInfo* spellInfo)
    {
        spellInfo->MaxAffectedTargets = 3;
    });

    // Divine Storm
    ApplySpellFix({ 54171 }, [](SpellInfo* spellInfo)
    {
        spellInfo->MaxAffectedTargets = 3;
        spellInfo->AttributesEx2 |= SPELL_ATTR2_IGNORE_LINE_OF_SIGHT;
    });

    // Divine Storm (Damage)
    ApplySpellFix({ 53385 }, [](SpellInfo* spellInfo)
    {
        spellInfo->MaxAffectedTargets = 4;
    });

    ApplySpellFix({
        20424,  // Seal of Command
        42463,  // Seal of Vengeance
        53739   // Seal of Corruption
        }, [](SpellInfo* spellInfo)
    {
        spellInfo->AttributesEx3 |= SPELL_ATTR3_IGNORE_CASTER_MODIFIERS;
    });

    // Spitfire Totem
    ApplySpellFix({ 38296 }, [](SpellInfo* spellInfo)
    {
        spellInfo->MaxAffectedTargets = 5;
    });

    ApplySpellFix({
        40827,  // Sinful Beam
        40859,  // Sinister Beam
        40860,  // Vile Beam
        40861   // Wicked Beam
        }, [](SpellInfo* spellInfo)
    {
        spellInfo->MaxAffectedTargets = 10;
    });

    // Unholy Frenzy
    ApplySpellFix({ 50312 }, [](SpellInfo* spellInfo)
    {
        spellInfo->MaxAffectedTargets = 15;
    });

    ApplySpellFix({
        17941,  // Shadow Trance
        22008,  // Netherwind Focus
        31834,  // Light's Grace
        34754,  // Clearcasting
        34936,  // Backlash
        48108,  // Hot Streak
        51124,  // Killing Machine
        54741,  // Firestarter
        64823,  // Item - Druid T8 Balance 4P Bonus
        34477,  // Misdirection
        44401,  // Missile Barrage
        18820   // Insight
        }, [](SpellInfo* spellInfo)
    {
        spellInfo->ProcCharges = 1;
    });

    // Fireball
    ApplySpellFix({ 57761 }, [](SpellInfo* spellInfo)
    {
        spellInfo->ProcCharges = 1;
        spellInfo->SpellPriority = 50;
    });

    // Tidal Wave
    ApplySpellFix({ 53390 }, [](SpellInfo* spellInfo)
    {
        spellInfo->ProcCharges = 2;
    });

    // Oscillation Field
    ApplySpellFix({ 37408 }, [](SpellInfo* spellInfo)
    {
        spellInfo->AttributesEx3 |= SPELL_ATTR3_DOT_STACKING_RULE;
    });

    // Ascendance (Talisman of Ascendance trinket)
    ApplySpellFix({ 28200 }, [](SpellInfo* spellInfo)
    {
        spellInfo->ProcCharges = 6;
    });

    // Crafty's Ultra-Advanced Proto-Typical Shortening Blaster
    ApplySpellFix({ 51912 }, [](SpellInfo* spellInfo)
    {
        spellInfo->Effects[EFFECT_0].Amplitude = 3000;
    });

    // Desecration Arm - 36 instead of 37 - typo?
    ApplySpellFix({ 29809 }, [](SpellInfo* spellInfo)
    {
        spellInfo->Effects[EFFECT_0].RadiusEntry = sSpellRadiusStore.LookupEntry(EFFECT_RADIUS_7_YARDS);
    });

    // Sic'em
    ApplySpellFix({ 42767 }, [](SpellInfo* spellInfo)
    {
        spellInfo->Effects[EFFECT_0].TargetA = SpellImplicitTargetInfo(TARGET_UNIT_NEARBY_ENTRY);
    });

    // Master Shapeshifter: missing stance data for forms other than bear - bear version has correct data
    // To prevent aura staying on target after talent unlearned
    ApplySpellFix({ 48420 }, [](SpellInfo* spellInfo)
    {
        spellInfo->Stances = 1 << (FORM_CAT - 1);
    });

    ApplySpellFix({ 48421 }, [](SpellInfo* spellInfo)
    {
        spellInfo->Stances = 1 << (FORM_MOONKIN - 1);
    });

    ApplySpellFix({ 48422 }, [](SpellInfo* spellInfo)
    {
        spellInfo->Stances = 1 << (FORM_TREE - 1);
    });

    // Elemental Oath
    ApplySpellFix({ 51466, 51470 }, [](SpellInfo* spellInfo)
    {
        spellInfo->Effects[EFFECT_1].Effect = SPELL_EFFECT_APPLY_AURA;
        spellInfo->Effects[EFFECT_1].ApplyAuraName = SPELL_AURA_ADD_FLAT_MODIFIER;
        spellInfo->Effects[EFFECT_1].MiscValue = SPELLMOD_EFFECT2;
        spellInfo->Effects[EFFECT_1].SpellClassMask = flag96(0x00000000, 0x00004000, 0x00000000);
    });

    // Improved Shadowform (Rank 1)
    ApplySpellFix({ 47569 }, [](SpellInfo* spellInfo)
    {
        spellInfo->Attributes &= ~SPELL_ATTR0_NOT_SHAPESHIFTED;   // with this spell atrribute aura can be stacked several times
    });

    // Natural shapeshifter
    ApplySpellFix({ 16834, 16835 }, [](SpellInfo* spellInfo)
    {
        spellInfo->DurationEntry = sSpellDurationStore.LookupEntry(21);
    });

    // Ebon Plague
    ApplySpellFix({ 51735, 51734, 51726 }, [](SpellInfo* spellInfo)
    {
        spellInfo->SpellFamilyFlags[2] = 0x10;
        spellInfo->Effects[EFFECT_1].ApplyAuraName = SPELL_AURA_MOD_DAMAGE_PERCENT_TAKEN;
        spellInfo->AttributesEx3 |= SPELL_ATTR3_DOT_STACKING_RULE;
    });

    // Parasitic Shadowfiend Passive
    ApplySpellFix({ 41013 }, [](SpellInfo* spellInfo)
    {
        spellInfo->Effects[EFFECT_0].ApplyAuraName = SPELL_AURA_DUMMY;   // proc debuff, and summon infinite fiends
    });

    ApplySpellFix({
        27892,  // To Anchor 1
        27928,  // To Anchor 1
        27935,  // To Anchor 1
    }, [](SpellInfo* spellInfo)
    {
        spellInfo->Effects[EFFECT_0].RadiusEntry = sSpellRadiusStore.LookupEntry(EFFECT_RADIUS_10_YARDS);
    });

    // Wrath of the Plaguebringer
    ApplySpellFix({ 29214, 54836 }, [](SpellInfo* spellInfo)
    {
        // target allys instead of enemies, target A is src_caster, spells with effect like that have ally target
        // this is the only known exception, probably just wrong data
        spellInfo->Effects[EFFECT_0].TargetB = SpellImplicitTargetInfo(TARGET_UNIT_SRC_AREA_ALLY);
        spellInfo->Effects[EFFECT_1].TargetB = SpellImplicitTargetInfo(TARGET_UNIT_SRC_AREA_ALLY);
    });

    // Wind Shear
    ApplySpellFix({ 57994 }, [](SpellInfo* spellInfo)
    {
        // improper data for EFFECT_1 in 3.3.5 DBC, but is correct in 4.x
        spellInfo->Effects[EFFECT_1].Effect = SPELL_EFFECT_MODIFY_THREAT_PERCENT;
        spellInfo->Effects[EFFECT_1].BasePoints = -6; // -5%
    });

    // Improved Devouring Plague
    ApplySpellFix({ 63675 }, [](SpellInfo* spellInfo)
    {
        spellInfo->Effects[EFFECT_0].BonusMultiplier = 0;
        spellInfo->AttributesEx3 |= SPELL_ATTR3_IGNORE_CASTER_MODIFIERS;
    });

    ApplySpellFix({
        8145,   // Tremor Totem (instant pulse)
        6474    // Earthbind Totem (instant pulse)
        }, [](SpellInfo* spellInfo)
    {
        spellInfo->AttributesEx5 |= SPELL_ATTR5_EXTRA_INITIAL_PERIOD;
    });

    // Marked for Death
    ApplySpellFix({ 53241, 53243, 53244, 53245, 53246 }, [](SpellInfo* spellInfo)
    {
        spellInfo->Effects[EFFECT_0].SpellClassMask = flag96(399361, 276955137, 1);
    });

    ApplySpellFix({
        70728,  // Exploit Weakness
        70840   // Devious Minds
        }, [](SpellInfo* spellInfo)
    {
        spellInfo->Effects[EFFECT_0].TargetA = SpellImplicitTargetInfo(TARGET_UNIT_CASTER);
        spellInfo->Effects[EFFECT_0].TargetB = SpellImplicitTargetInfo(TARGET_UNIT_PET);
    });

    // Culling The Herd
    ApplySpellFix({ 70893 }, [](SpellInfo* spellInfo)
    {
        spellInfo->Effects[EFFECT_0].TargetA = SpellImplicitTargetInfo(TARGET_UNIT_CASTER);
        spellInfo->Effects[EFFECT_0].TargetB = SpellImplicitTargetInfo(TARGET_UNIT_MASTER);
    });

    // Sigil of the Frozen Conscience
    ApplySpellFix({ 54800 }, [](SpellInfo* spellInfo)
    {
        // change class mask to custom extended flags of Icy Touch
        // this is done because another spell also uses the same SpellFamilyFlags as Icy Touch
        // SpellFamilyFlags[0] & 0x00000040 in SPELLFAMILY_DEATHKNIGHT is currently unused (3.3.5a)
        // this needs research on modifier applying rules, does not seem to be in Attributes fields
        spellInfo->Effects[EFFECT_0].SpellClassMask = flag96(0x00000040, 0x00000000, 0x00000000);
    });

    // Idol of the Flourishing Life
    ApplySpellFix({ 64949 }, [](SpellInfo* spellInfo)
    {
        spellInfo->Effects[EFFECT_0].SpellClassMask = flag96(0x00000000, 0x02000000, 0x00000000);
        spellInfo->Effects[EFFECT_0].ApplyAuraName = SPELL_AURA_ADD_FLAT_MODIFIER;
    });

    ApplySpellFix({
        34231,  // Libram of the Lightbringer
        60792,  // Libram of Tolerance
        64956   // Libram of the Resolute
        }, [](SpellInfo* spellInfo)
    {
        spellInfo->Effects[EFFECT_0].SpellClassMask = flag96(0x80000000, 0x00000000, 0x00000000);
        spellInfo->Effects[EFFECT_0].ApplyAuraName = SPELL_AURA_ADD_FLAT_MODIFIER;
    });

    ApplySpellFix({
        28851,  // Libram of Light
        28853,  // Libram of Divinity
        32403   // Blessed Book of Nagrand
        }, [](SpellInfo* spellInfo)
    {
        spellInfo->Effects[EFFECT_0].SpellClassMask = flag96(0x40000000, 0x00000000, 0x00000000);
        spellInfo->Effects[EFFECT_0].ApplyAuraName = SPELL_AURA_ADD_FLAT_MODIFIER;
    });

    // Ride Carpet
    ApplySpellFix({ 45602 }, [](SpellInfo* spellInfo)
    {
        spellInfo->Effects[EFFECT_0].BasePoints = 0; // force seat 0, vehicle doesn't have the required seat flags for "no seat specified (-1)"
    });

    ApplySpellFix({
        64745,  // Item - Death Knight T8 Tank 4P Bonus
        64936   // Item - Warrior T8 Protection 4P Bonus
        }, [](SpellInfo* spellInfo)
    {
        spellInfo->Effects[EFFECT_0].BasePoints = 100; // 100% chance of procc'ing, not -10% (chance calculated in PrepareTriggersExecutedOnHit)
    });

    // Easter Lay Noblegarden Egg Aura
    ApplySpellFix({ 61719 }, [](SpellInfo* spellInfo)
    {
        // Interrupt flags copied from aura which this aura is linked with
        spellInfo->AuraInterruptFlags = AURA_INTERRUPT_FLAG_HITBYSPELL | AURA_INTERRUPT_FLAG_TAKE_DAMAGE;
    });

    // Bleh, need to change FamilyFlags :/ (have the same as original aura - bad!)
    ApplySpellFix({ 63510 }, [](SpellInfo* spellInfo)
    {
        spellInfo->SpellFamilyFlags[EFFECT_0] = 0;
        spellInfo->SpellFamilyFlags[EFFECT_2] = 0x4000000;
    });

    ApplySpellFix({ 63514 }, [](SpellInfo* spellInfo)
    {
        spellInfo->SpellFamilyFlags[EFFECT_0] = 0;
        spellInfo->SpellFamilyFlags[EFFECT_2] = 0x2000000;
    });

    ApplySpellFix({ 63531 }, [](SpellInfo* spellInfo)
    {
        spellInfo->SpellFamilyFlags[EFFECT_0] = 0;
        spellInfo->SpellFamilyFlags[EFFECT_2] = 0x8000000;
    });

    // And affecting spells
    ApplySpellFix({
        20138,  // Improved Devotion Aura
        20139,
        20140
        }, [](SpellInfo* spellInfo)
    {
        spellInfo->Effects[EFFECT_1].SpellClassMask[0] = 0;
        spellInfo->Effects[EFFECT_1].SpellClassMask[2] = 0x2000000;
    });

    ApplySpellFix({
        20254,  // Improved concentration aura
        20255,
        20256
        }, [](SpellInfo* spellInfo)
    {
        spellInfo->Effects[EFFECT_1].SpellClassMask[0] = 0;
        spellInfo->Effects[EFFECT_1].SpellClassMask[2] = 0x4000000;
        spellInfo->Effects[EFFECT_2].SpellClassMask[0] = 0;
        spellInfo->Effects[EFFECT_2].SpellClassMask[2] = 0x4000000;
    });

    ApplySpellFix({
        53379,  // Swift Retribution
        53484,
        53648
        }, [](SpellInfo* spellInfo)
    {
        spellInfo->Effects[EFFECT_0].SpellClassMask[0] = 0;
        spellInfo->Effects[EFFECT_0].SpellClassMask[2] = 0x8000000;
    });

    // Sanctified Retribution
    ApplySpellFix({ 31869 }, [](SpellInfo* spellInfo)
    {
        spellInfo->Effects[EFFECT_0].SpellClassMask[0] = 0;
        spellInfo->Effects[EFFECT_0].SpellClassMask[2] = 0x8000000;
    });

    // Seal of Light trigger
    ApplySpellFix({ 20167 }, [](SpellInfo* spellInfo)
    {
        spellInfo->SpellLevel = 0;
        spellInfo->BaseLevel = 0;
        spellInfo->DmgClass = SPELL_DAMAGE_CLASS_MAGIC;
    });

    // Hand of Reckoning
    ApplySpellFix({ 62124 }, [](SpellInfo* spellInfo)
    {
        spellInfo->AttributesEx |= SPELL_ATTR1_NO_REDIRECTION;
    });

    // Redemption
    ApplySpellFix({ 7328, 10322, 10324, 20772, 20773, 48949, 48950 }, [](SpellInfo* spellInfo)
    {
        spellInfo->SpellFamilyName = SPELLFAMILY_PALADIN;
    });

    ApplySpellFix({
        20184,  // Judgement of Justice
        20185,  // Judgement of Light
        20186,  // Judgement of Wisdom
        68055   // Judgements of the Just
        }, [](SpellInfo* spellInfo)
    {
        // hack for seal of light and few spells, judgement consists of few single casts and each of them can proc
        // some spell, base one has disabled proc flag but those dont have this flag
        spellInfo->AttributesEx3 |= SPELL_ATTR3_SUPPRESS_CASTER_PROCS;
    });

    // Blessing of sanctuary stats
    ApplySpellFix({ 67480 }, [](SpellInfo* spellInfo)
    {
        spellInfo->Effects[EFFECT_0].MiscValue = -1;
        spellInfo->SpellFamilyName = SPELLFAMILY_UNK1; // allows stacking
        spellInfo->Effects[EFFECT_1].ApplyAuraName = SPELL_AURA_DUMMY; // just a marker
    });

    ApplySpellFix({
        6940, // Hand of Sacrifice
        64205 // Divine Sacrifice
        }, [](SpellInfo* spellInfo)
    {
        spellInfo->AttributesEx7 |= SPELL_ATTR7_DONT_CAUSE_SPELL_PUSHBACK;
    });

    // Seal of Command trigger
    ApplySpellFix({ 20424 }, [](SpellInfo* spellInfo)
    {
        spellInfo->AttributesEx3 &= ~SPELL_ATTR3_SUPPRESS_CASTER_PROCS;
    });

    // Arcane Missiles
    ApplySpellFix({ 5143, 5144, 5145, 8416, 8417, 10211, 10212, 25345, 27075, 38699, 38704, 42843, 42846 }, [](SpellInfo* spellInfo)
    {
        spellInfo->AttributesEx3 |= SPELL_ATTR3_SUPPRESS_TARGET_PROCS;
    });

    ApplySpellFix({
        54968,  // Glyph of Holy Light, Damage Class should be magic
        53652,  // Beacon of Light heal, Damage Class should be magic
        53654
        }, [](SpellInfo* spellInfo)
    {
        spellInfo->AttributesEx3 |= SPELL_ATTR3_IGNORE_CASTER_MODIFIERS;
        spellInfo->DmgClass = SPELL_DAMAGE_CLASS_MAGIC;
    });

    // Wild Hunt
    ApplySpellFix({ 62758, 62762 }, [](SpellInfo* spellInfo)
    {
        spellInfo->Effects[EFFECT_0].Effect = SPELL_EFFECT_APPLY_AURA;
        spellInfo->Effects[EFFECT_0].ApplyAuraName = SPELL_AURA_DUMMY;
        spellInfo->Effects[EFFECT_1].Effect = SPELL_EFFECT_APPLY_AURA;
        spellInfo->Effects[EFFECT_1].ApplyAuraName = SPELL_AURA_DUMMY;
    });

    // Intervene
    ApplySpellFix({ 3411 }, [](SpellInfo* spellInfo)
    {
        spellInfo->Attributes |= SPELL_ATTR0_CANCELS_AUTO_ATTACK_COMBAT;
        spellInfo->AttributesEx3 |= SPELL_ATTR3_SUPPRESS_TARGET_PROCS;
    });

    // Roar of Sacrifice
    ApplySpellFix({ 53480 }, [](SpellInfo* spellInfo)
    {
        spellInfo->Effects[EFFECT_1].Effect = SPELL_EFFECT_APPLY_AURA;
        spellInfo->Effects[EFFECT_1].ApplyAuraName = SPELL_AURA_SPLIT_DAMAGE_PCT;
        spellInfo->Effects[EFFECT_1].TargetA = SpellImplicitTargetInfo(TARGET_UNIT_TARGET_ALLY);
        spellInfo->Effects[EFFECT_1].DieSides = 1;
        spellInfo->Effects[EFFECT_1].BasePoints = 19;
        spellInfo->Effects[EFFECT_1].BasePoints = 127; // all schools
    });

    // Silencing Shot
    ApplySpellFix({ 34490, 41084, 42671 }, [](SpellInfo* spellInfo)
    {
        spellInfo->Speed = 0.0f;
    });

    // Monstrous Bite
    ApplySpellFix({ 54680, 55495, 55496, 55497, 55498, 55499 }, [](SpellInfo* spellInfo)
    {
        spellInfo->Effects[EFFECT_1].TargetA = SpellImplicitTargetInfo(TARGET_UNIT_CASTER);
    });

    // Hunter's Mark
    ApplySpellFix({ 1130, 14323, 14324, 14325, 53338 }, [](SpellInfo* spellInfo)
    {
        spellInfo->DmgClass = SPELL_DAMAGE_CLASS_MAGIC;
        spellInfo->AttributesEx3 |= SPELL_ATTR3_ALWAYS_HIT;
    });

    // Cobra Strikes
    ApplySpellFix({ 53257 }, [](SpellInfo* spellInfo)
    {
        spellInfo->ProcCharges = 2;
        spellInfo->StackAmount = 0;
    });

    // Kill Command
    // Kill Command, Overpower
    ApplySpellFix({ 34027, 37529 }, [](SpellInfo* spellInfo)
    {
        spellInfo->ProcCharges = 0;
    });

    // Kindred Spirits, damage aura
    ApplySpellFix({ 57458 }, [](SpellInfo* spellInfo)
    {
        spellInfo->AttributesEx4 |= SPELL_ATTR4_ALLOW_ENETRING_ARENA;
    });

    // Chimera Shot - Serpent trigger
    ApplySpellFix({ 53353 }, [](SpellInfo* spellInfo)
    {
        spellInfo->AttributesEx3 |= SPELL_ATTR3_IGNORE_CASTER_MODIFIERS;
    });

    // Entrapment trigger
    ApplySpellFix({ 19185, 64803, 64804 }, [](SpellInfo* spellInfo)
    {
        spellInfo->Effects[EFFECT_0].TargetA = SpellImplicitTargetInfo(TARGET_DEST_TARGET_ENEMY);
        spellInfo->Effects[EFFECT_0].TargetB = SpellImplicitTargetInfo(TARGET_UNIT_DEST_AREA_ENEMY);
        spellInfo->AttributesEx5 |= SPELL_ATTR5_ALWAYS_AOE_LINE_OF_SIGHT;
    });

    // Improved Stings (Rank 2)
    ApplySpellFix({ 19465 }, [](SpellInfo* spellInfo)
    {
        spellInfo->Effects[EFFECT_2].TargetA = SpellImplicitTargetInfo(TARGET_UNIT_CASTER);
    });

    // Heart of the Phoenix (triggered)
    ApplySpellFix({ 54114 }, [](SpellInfo* spellInfo)
    {
        spellInfo->AttributesEx &= ~SPELL_ATTR1_DISMISS_PET_FIRST;
        spellInfo->RecoveryTime = 8 * 60 * IN_MILLISECONDS; // prev 600000
    });

    // Master of Subtlety
    ApplySpellFix({ 31221, 31222, 31223 }, [](SpellInfo* spellInfo)
    {
        spellInfo->SpellFamilyName = SPELLFAMILY_ROGUE;
    });

    ApplySpellFix({
        31666,  // Master of Subtlety triggers
        58428   // Overkill
        }, [](SpellInfo* spellInfo)
    {
        spellInfo->Effects[EFFECT_0].Effect = SPELL_EFFECT_SCRIPT_EFFECT;
    });

    // Honor Among Thieves
    ApplySpellFix({ 51698, 51700, 51701 }, [](SpellInfo* spellInfo)
    {
        spellInfo->Effects[EFFECT_0].TriggerSpell = 51699;
    });

    ApplySpellFix({
        5171,   // Slice and Dice
        6774    // Slice and Dice
        }, [](SpellInfo* spellInfo)
    {
        spellInfo->AttributesEx3 |= SPELL_ATTR3_SUPPRESS_TARGET_PROCS;
    });

    // Envenom
    ApplySpellFix({ 32645, 32684, 57992, 57993 }, [](SpellInfo* spellInfo)
    {
        spellInfo->Dispel = DISPEL_NONE;
    });

    ApplySpellFix({
        64014,  // Expedition Base Camp Teleport
        64032,  // Formation Grounds Teleport
        64028,  // Colossal Forge Teleport
        64031,  // Scrapyard Teleport
        64030,  // Antechamber Teleport
        64029,  // Shattered Walkway Teleport
        64024,  // Conservatory Teleport
        64025,  // Halls of Invention Teleport
        65042   // Prison of Yogg-Saron Teleport
        }, [](SpellInfo* spellInfo)
    {
        spellInfo->Effects[EFFECT_1].TargetB = SpellImplicitTargetInfo(TARGET_DEST_DB);
    });

    // Killing Spree (teleport)
    ApplySpellFix({ 57840 }, [](SpellInfo* spellInfo)
    {
        spellInfo->RangeEntry = sSpellRangeStore.LookupEntry(6); // 100 yards
    });

    // Killing Spree
    ApplySpellFix({ 51690 }, [](SpellInfo* spellInfo)
    {
        spellInfo->AttributesEx |= SPELL_ATTR1_ALLOW_WHILE_STEALTHED;
    });

    // Blood Tap visual cd reset
    ApplySpellFix({ 47804 }, [](SpellInfo* spellInfo)
    {
        spellInfo->Effects[EFFECT_2].Effect = 0;
        spellInfo->Effects[EFFECT_1].Effect = 0;
        spellInfo->RuneCostID = 442;
    });

    // Chains of Ice
    ApplySpellFix({ 45524 }, [](SpellInfo* spellInfo)
    {
        spellInfo->Effects[EFFECT_2].Effect = 0;
    });

    // Impurity
    ApplySpellFix({ 49220, 49633, 49635, 49636, 49638 }, [](SpellInfo* spellInfo)
    {
        spellInfo->Effects[EFFECT_0].Effect = SPELL_EFFECT_APPLY_AURA;
        spellInfo->Effects[EFFECT_0].ApplyAuraName = SPELL_AURA_DUMMY;
        spellInfo->Effects[EFFECT_0].TargetA = SpellImplicitTargetInfo(TARGET_UNIT_CASTER);
        spellInfo->SpellFamilyName = SPELLFAMILY_DEATHKNIGHT;
    });

    // Deadly Aggression (Deadly Gladiator's Death Knight Relic, item: 42620)
    ApplySpellFix({ 60549 }, [](SpellInfo* spellInfo)
    {
        spellInfo->Effects[EFFECT_1].Effect = 0;
    });

    // Magic Suppression
    ApplySpellFix({ 49224, 49610, 49611 }, [](SpellInfo* spellInfo)
    {
        spellInfo->ProcCharges = 0;
    });

    // Wandering Plague
    ApplySpellFix({ 50526 }, [](SpellInfo* spellInfo)
    {
        spellInfo->AttributesEx3 |= SPELL_ATTR3_IGNORE_CASTER_MODIFIERS;
        spellInfo->AttributesEx3 |= SPELL_ATTR3_SUPPRESS_TARGET_PROCS;
    });

    // Dancing Rune Weapon
    ApplySpellFix({ 49028 }, [](SpellInfo* spellInfo)
    {
        spellInfo->Effects[EFFECT_2].Effect = 0;
        spellInfo->ProcFlags |= PROC_FLAG_DONE_MELEE_AUTO_ATTACK;
    });

    // Death and Decay
    ApplySpellFix({ 52212 }, [](SpellInfo* spellInfo)
    {
        spellInfo->AttributesEx2 |= SPELL_ATTR2_IGNORE_LINE_OF_SIGHT;
        spellInfo->AttributesEx6 |= SPELL_ATTR6_IGNORE_PHASE_SHIFT;
    });

    // T9 blood plague crit bonus
    ApplySpellFix({ 67118 }, [](SpellInfo* spellInfo)
    {
        spellInfo->Effects[EFFECT_1].Effect = 0;
    });

    // Pestilence
    ApplySpellFix({ 50842 }, [](SpellInfo* spellInfo)
    {
        spellInfo->Effects[EFFECT_2].TargetA = TARGET_DEST_TARGET_ENEMY;
    });

    // Horn of Winter, stacking issues
    ApplySpellFix({ 57330, 57623 }, [](SpellInfo* spellInfo)
    {
        spellInfo->Effects[EFFECT_1].TargetA = 0;
        spellInfo->AttributesEx2 |= SPELL_ATTR2_IGNORE_LINE_OF_SIGHT;
    });

    // Scourge Strike trigger
    ApplySpellFix({ 70890 }, [](SpellInfo* spellInfo)
    {
        spellInfo->AttributesEx3 |= SPELL_ATTR3_SUPPRESS_CASTER_PROCS;
    });

    // Blood-caked Blade - Blood-caked Strike trigger
    ApplySpellFix({ 50463 }, [](SpellInfo* spellInfo)
    {
        spellInfo->AttributesEx3 |= SPELL_ATTR3_SUPPRESS_CASTER_PROCS;
    });

    // Blood Gorged
    ApplySpellFix({ 61274, 61275, 61276, 61277,61278 }, [](SpellInfo* spellInfo)
    {
        // ARP affect Death Strike and Rune Strike
        spellInfo->Effects[EFFECT_0].SpellClassMask = flag96(0x1400011, 0x20000000, 0x0);
    });

    // Death Grip
    ApplySpellFix({ 49576, 49560 }, [](SpellInfo* spellInfo)
    {
        // remove main grip mechanic, leave only effect one
        //  should fix taunt on bosses and not break the pull protection at the same time (no aura provides immunity to grip mechanic)
        spellInfo->Mechanic = 0;
    });

    // Death Grip Jump Dest
    ApplySpellFix({ 57604 }, [](SpellInfo* spellInfo)
    {
        spellInfo->AttributesEx2 |= SPELL_ATTR2_IGNORE_LINE_OF_SIGHT;
    });

    // Death Pact
    ApplySpellFix({ 48743 }, [](SpellInfo* spellInfo)
    {
        spellInfo->AttributesEx &= ~SPELL_ATTR1_EXCLUDE_CASTER;
    });

    // Raise Ally (trigger)
    ApplySpellFix({ 46619 }, [](SpellInfo* spellInfo)
    {
        spellInfo->Attributes &= ~SPELL_ATTR0_NO_AURA_CANCEL;
    });

    // Frost Strike
    ApplySpellFix({ 49143, 51416, 51417, 51418, 51419, 55268 }, [](SpellInfo* spellInfo)
    {
        spellInfo->AttributesEx3 |= SPELL_ATTR3_COMPLETELY_BLOCKED;
    });

    // Death Knight T10 Tank 2p Bonus
    ApplySpellFix({ 70650 }, [](SpellInfo* spellInfo)
    {
        spellInfo->Effects[EFFECT_0].ApplyAuraName = SPELL_AURA_ADD_PCT_MODIFIER;
    });

    ApplySpellFix({ 45297, 45284 }, [](SpellInfo* spellInfo)
    {
        spellInfo->CategoryRecoveryTime = 0;
        spellInfo->RecoveryTime = 0;
        spellInfo->AttributesEx6 |= SPELL_ATTR6_IGNORE_CASTER_DAMAGE_MODIFIERS;
    });

    // Improved Earth Shield
    ApplySpellFix({ 51560, 51561 }, [](SpellInfo* spellInfo)
    {
        spellInfo->Effects[EFFECT_1].MiscValue = SPELLMOD_DAMAGE;
    });

    // Tidal Force
    ApplySpellFix({ 55166, 55198 }, [](SpellInfo* spellInfo)
    {
        spellInfo->DurationEntry = sSpellDurationStore.LookupEntry(18);
        spellInfo->ProcCharges = 0;
    });

    // Healing Stream Totem
    ApplySpellFix({ 52042 }, [](SpellInfo* spellInfo)
    {
        spellInfo->SpellLevel = 0;
        spellInfo->BaseLevel = 0;
        spellInfo->DmgClass = SPELL_DAMAGE_CLASS_MAGIC;
        spellInfo->RangeEntry = sSpellRangeStore.LookupEntry(5); // 40yd
    });

    // Earth Shield
    ApplySpellFix({ 379 }, [](SpellInfo* spellInfo)
    {
        spellInfo->SpellLevel = 0;
        spellInfo->BaseLevel = 0;
        spellInfo->DmgClass = SPELL_DAMAGE_CLASS_MAGIC;
        spellInfo->AttributesEx3 |= SPELL_ATTR3_IGNORE_CASTER_MODIFIERS;
    });

    // Stormstrike
    ApplySpellFix({ 17364 }, [](SpellInfo* spellInfo)
    {
        spellInfo->AttributesEx3 |= SPELL_ATTR3_DOT_STACKING_RULE;
    });

    // Strength of Earth totem effect
    ApplySpellFix({ 8076, 8162, 8163, 10441, 25362, 25527, 57621, 58646 }, [](SpellInfo* spellInfo)
    {
        spellInfo->Effects[EFFECT_1].RadiusEntry = spellInfo->Effects[EFFECT_0].RadiusEntry;
        spellInfo->Effects[EFFECT_2].RadiusEntry = spellInfo->Effects[EFFECT_0].RadiusEntry;
    });

    // Flametongue Totem effect
    ApplySpellFix({ 52109, 52110, 52111, 52112, 52113, 58651, 58654, 58655 }, [](SpellInfo* spellInfo)
    {
        spellInfo->Effects[EFFECT_2].TargetB = spellInfo->Effects[EFFECT_1].TargetB = spellInfo->Effects[EFFECT_0].TargetB = 0;
        spellInfo->Effects[EFFECT_2].TargetA = spellInfo->Effects[EFFECT_1].TargetA = spellInfo->Effects[EFFECT_0].TargetA = SpellImplicitTargetInfo(TARGET_UNIT_CASTER);
    });

    // Sentry Totem
    ApplySpellFix({ 6495 }, [](SpellInfo* spellInfo)
    {
        spellInfo->Effects[EFFECT_0].RadiusEntry = sSpellRadiusStore.LookupEntry(0);
    });

    // Bind Sight (PT)
    ApplySpellFix({ 6277 }, [](SpellInfo* spellInfo)
    {
        // because it is passive, needs this to be properly removed at death in RemoveAllAurasOnDeath()
        spellInfo->AttributesEx &= ~SPELL_ATTR1_IS_CHANNELED;
        spellInfo->Attributes |= SPELL_ATTR0_PASSIVE;
        spellInfo->AttributesEx7 |= SPELL_ATTR7_DISABLE_AURA_WHILE_DEAD;
    });

    // Ancestral Awakening Heal
    ApplySpellFix({ 52752 }, [](SpellInfo* spellInfo)
    {
        spellInfo->AttributesEx3 |= SPELL_ATTR3_IGNORE_CASTER_MODIFIERS;
    });

    // Heroism
    ApplySpellFix({ 32182 }, [](SpellInfo* spellInfo)
    {
        spellInfo->ExcludeTargetAuraSpell = 57723; // Exhaustion
        spellInfo->AttributesEx2 |= SPELL_ATTR2_IGNORE_LINE_OF_SIGHT;
    });

    // Bloodlust
    ApplySpellFix({ 2825 }, [](SpellInfo* spellInfo)
    {
        spellInfo->ExcludeTargetAuraSpell = 57724; // Sated
        spellInfo->AttributesEx2 |= SPELL_ATTR2_IGNORE_LINE_OF_SIGHT;
    });

    // Improved Succubus
    ApplySpellFix({ 18754, 18755, 18756 }, [](SpellInfo* spellInfo)
    {
        spellInfo->Effects[EFFECT_0].TargetA = SpellImplicitTargetInfo(TARGET_UNIT_CASTER);
    });

    // Unstable Affliction
    ApplySpellFix({ 31117 }, [](SpellInfo* spellInfo)
    {
        spellInfo->PreventionType = SPELL_PREVENTION_TYPE_NONE;
    });

    // Shadowflame - trigger
    ApplySpellFix({
        47960,  // r1
        61291   // r2
        }, [](SpellInfo* spellInfo)
    {
        spellInfo->AttributesEx |= SPELL_ATTR1_NO_REDIRECTION;
    });

    // Curse of Doom
    ApplySpellFix({ 18662 }, [](SpellInfo* spellInfo)
    {
        // summoned doomguard duration fix
        spellInfo->DurationEntry = sSpellDurationStore.LookupEntry(6);
    });

    // Everlasting Affliction
    ApplySpellFix({ 47201, 47202, 47203, 47204, 47205 }, [](SpellInfo* spellInfo)
    {
        spellInfo->Effects[EFFECT_1].SpellClassMask[0] |= 2; // add corruption to affected spells
    });

    // Death's Embrace
    ApplySpellFix({ 47198, 47199, 47200 }, [](SpellInfo* spellInfo)
    {
        spellInfo->Effects[EFFECT_1].SpellClassMask[0] |= 0x4000; // include Drain Soul
    });

    // Improved Demonic Tactics
    ApplySpellFix({ 54347, 54348, 54349 }, [](SpellInfo* spellInfo)
    {
        spellInfo->Effects[EFFECT_1].Effect = spellInfo->Effects[EFFECT_0].Effect;
        spellInfo->Effects[EFFECT_1].ApplyAuraName = spellInfo->Effects[EFFECT_0].ApplyAuraName;
        spellInfo->Effects[EFFECT_1].TargetA = spellInfo->Effects[EFFECT_0].TargetA;
        spellInfo->Effects[EFFECT_0].MiscValue = SPELLMOD_EFFECT1;
        spellInfo->Effects[EFFECT_1].MiscValue = SPELLMOD_EFFECT2;
    });

    // Rain of Fire (Doomguard)
    ApplySpellFix({ 42227 }, [](SpellInfo* spellInfo)
    {
        spellInfo->Speed = 0.0f;
    });

    // Ritual Enslavement
    ApplySpellFix({ 22987 }, [](SpellInfo* spellInfo)
    {
        spellInfo->Effects[EFFECT_0].ApplyAuraName = SPELL_AURA_MOD_CHARM;
    });

    // Combustion, make this passive
    ApplySpellFix({ 11129 }, [](SpellInfo* spellInfo)
    {
        spellInfo->Dispel = DISPEL_NONE;
    });

    // Magic Absorption
    ApplySpellFix({ 29441, 29444 }, [](SpellInfo* spellInfo)
    {
        spellInfo->SpellLevel = 0;
    });

    // Living Bomb
    ApplySpellFix({ 44461, 55361, 55362 }, [](SpellInfo* spellInfo)
    {
        spellInfo->AttributesEx3 |= SPELL_ATTR3_SUPPRESS_TARGET_PROCS;
        spellInfo->AttributesEx4 |= SPELL_ATTR4_REACTIVE_DAMAGE_PROC;
    });

    // Evocation
    ApplySpellFix({ 12051 }, [](SpellInfo* spellInfo)
    {
        spellInfo->InterruptFlags |= SPELL_INTERRUPT_FLAG_INTERRUPT;
    });

    // MI Fireblast, WE Frostbolt, MI Frostbolt
    ApplySpellFix({ 59637, 31707, 72898 }, [](SpellInfo* spellInfo)
    {
        spellInfo->DmgClass = SPELL_DAMAGE_CLASS_MAGIC;
    });

    // Blazing Speed
    ApplySpellFix({ 31641, 31642 }, [](SpellInfo* spellInfo)
    {
        spellInfo->Effects[EFFECT_0].TriggerSpell = 31643;
    });

    // Summon Water Elemental (permanent)
    ApplySpellFix({ 70908 }, [](SpellInfo* spellInfo)
    {
        // treat it as pet
        spellInfo->Effects[EFFECT_0].Effect = SPELL_EFFECT_SUMMON_PET;
    });

    // // Burnout, trigger
    ApplySpellFix({ 44450 }, [](SpellInfo* spellInfo)
    {
        spellInfo->Effects[EFFECT_0].Effect = SPELL_EFFECT_POWER_BURN;
    });

    // Mirror Image - Summon Spells
    ApplySpellFix({ 58831, 58833, 58834, 65047 }, [](SpellInfo* spellInfo)
    {
        spellInfo->Effects[EFFECT_0].TargetA = SpellImplicitTargetInfo(TARGET_DEST_CASTER);
        spellInfo->Effects[EFFECT_0].RadiusEntry = sSpellRadiusStore.LookupEntry(0);
    });

    // Initialize Images (Mirror Image)
    ApplySpellFix({ 58836 }, [](SpellInfo* spellInfo)
    {
        spellInfo->Effects[EFFECT_1].TargetA = SpellImplicitTargetInfo(TARGET_UNIT_CASTER);
    });

    // Arcane Blast, can't be dispelled
    ApplySpellFix({ 36032 }, [](SpellInfo* spellInfo)
    {
        spellInfo->Attributes |= SPELL_ATTR0_NO_IMMUNITIES;
    });

    // Chilled (frost armor, ice armor proc)
    ApplySpellFix({ 6136, 7321 }, [](SpellInfo* spellInfo)
    {
        spellInfo->PreventionType = SPELL_PREVENTION_TYPE_NONE;
    });

    // Mirror Image Frostbolt
    ApplySpellFix({ 59638 }, [](SpellInfo* spellInfo)
    {
        spellInfo->DmgClass = SPELL_DAMAGE_CLASS_MAGIC;
        spellInfo->SpellFamilyName = SPELLFAMILY_MAGE;
        spellInfo->SpellFamilyFlags = flag96(0x20, 0x0, 0x0);
    });

    // Fingers of Frost
    ApplySpellFix({ 44544 }, [](SpellInfo* spellInfo)
    {
        spellInfo->Dispel = DISPEL_NONE;
        spellInfo->AttributesEx4 |= SPELL_ATTR4_CANNOT_BE_STOLEN;
        spellInfo->Effects[EFFECT_0].SpellClassMask = flag96(685904631, 1151040, 32);
    });

    // Fingers of Frost visual buff
    ApplySpellFix({ 74396 }, [](SpellInfo* spellInfo)
    {
        spellInfo->ProcCharges = 2;
        spellInfo->StackAmount = 0;
    });

    // Glyph of blocking
    ApplySpellFix({ 58375 }, [](SpellInfo* spellInfo)
    {
        spellInfo->Effects[EFFECT_0].TriggerSpell = 58374;
    });

    // Sweeping Strikes stance change
    ApplySpellFix({ 12328 }, [](SpellInfo* spellInfo)
    {
        spellInfo->Attributes |= SPELL_ATTR0_NOT_SHAPESHIFTED;
    });

    // Damage Shield
    ApplySpellFix({ 59653 }, [](SpellInfo* spellInfo)
    {
        spellInfo->DmgClass = SPELL_DAMAGE_CLASS_MAGIC;
        spellInfo->SpellLevel = 0;
    });

    ApplySpellFix({
        20230,  // Retaliation
        871,    // Shield Wall
        1719    // Recklessness
        }, [](SpellInfo* spellInfo)
    {
        // Strange shared cooldown
        spellInfo->AttributesEx6 |= SPELL_ATTR6_NO_CATEGORY_COOLDOWN_MODS;
    });

    // Vigilance
    ApplySpellFix({ 50720 }, [](SpellInfo* spellInfo)
    {
        // fixes bug with empowered renew, single target aura
        spellInfo->SpellFamilyName = SPELLFAMILY_WARRIOR;
    });

    // Sunder Armor - Old Ranks
    ApplySpellFix({ 7405, 8380, 11596, 11597, 25225, 47467 }, [](SpellInfo* spellInfo)
    {
        spellInfo->Effects[EFFECT_0].TriggerSpell = 11971;
        spellInfo->Effects[EFFECT_0].Effect = SPELL_EFFECT_TRIGGER_SPELL_WITH_VALUE;
    });

    // Improved Spell Reflection
    ApplySpellFix({ 59725 }, [](SpellInfo* spellInfo)
    {
        spellInfo->Effects[EFFECT_0].TargetA = SpellImplicitTargetInfo(TARGET_UNIT_CASTER_AREA_PARTY);
        spellInfo->AttributesEx2 |= SPELL_ATTR2_IGNORE_LINE_OF_SIGHT;
    });

    // Hymn of Hope
    ApplySpellFix({ 64904 }, [](SpellInfo* spellInfo)
    {
        // rewrite part of aura system or swap effects...
        spellInfo->Effects[EFFECT_1].ApplyAuraName = SPELL_AURA_MOD_INCREASE_ENERGY_PERCENT;
        spellInfo->Effects[EFFECT_2].Effect = spellInfo->Effects[EFFECT_0].Effect;
        spellInfo->Effects[EFFECT_0].Effect = 0;
        spellInfo->Effects[EFFECT_2].DieSides = spellInfo->Effects[EFFECT_0].DieSides;
        spellInfo->Effects[EFFECT_2].TargetA = spellInfo->Effects[EFFECT_0].TargetB;
        spellInfo->Effects[EFFECT_2].RadiusEntry = spellInfo->Effects[EFFECT_0].RadiusEntry;
        spellInfo->Effects[EFFECT_2].BasePoints = spellInfo->Effects[EFFECT_0].BasePoints;
    });

    // Divine Hymn
    ApplySpellFix({ 64844 }, [](SpellInfo* spellInfo)
    {
        spellInfo->DmgClass = SPELL_DAMAGE_CLASS_MAGIC;
        spellInfo->SpellLevel = 0;
    });

    ApplySpellFix({
        14898,  // Spiritual Healing affects prayer of mending
        15349,
        15354,
        15355,
        15356,
        47562,  // Divine Providence affects prayer of mending
        47564,
        47565,
        47566,
        47567,
        47586,  // Twin Disciplines affects prayer of mending
        47587,
        47588,
        52802,
        52803
        }, [](SpellInfo* spellInfo)
    {
        spellInfo->Effects[EFFECT_0].SpellClassMask[1] |= 0x20; // prayer of mending
    });

    // Power Infusion
    ApplySpellFix({ 10060 }, [](SpellInfo* spellInfo)
    {
        // hack to fix stacking with arcane power
        spellInfo->Effects[EFFECT_2].Effect = SPELL_EFFECT_APPLY_AURA;
        spellInfo->Effects[EFFECT_2].ApplyAuraName = SPELL_AURA_ADD_PCT_MODIFIER;
        spellInfo->Effects[EFFECT_2].TargetA = SpellImplicitTargetInfo(TARGET_UNIT_TARGET_ALLY);
    });

    // Lifebloom final bloom
    ApplySpellFix({ 33778 }, [](SpellInfo* spellInfo)
    {
        spellInfo->DmgClass = SPELL_DAMAGE_CLASS_MAGIC;
        spellInfo->SpellLevel = 0;
        spellInfo->SpellFamilyFlags = flag96(0, 0x10, 0);
    });

    // Owlkin Frenzy
    ApplySpellFix({ 48391 }, [](SpellInfo* spellInfo)
    {
        spellInfo->Attributes |= SPELL_ATTR0_NOT_SHAPESHIFTED;
    });

    // Item T10 Restoration 4P Bonus
    ApplySpellFix({ 70691 }, [](SpellInfo* spellInfo)
    {
        spellInfo->AttributesEx3 |= SPELL_ATTR3_IGNORE_CASTER_MODIFIERS;
    });

    ApplySpellFix({
        770,    // Faerie Fire
        16857   // Faerie Fire (Feral)
        }, [](SpellInfo* spellInfo)
    {
        spellInfo->AttributesEx &= ~SPELL_ATTR1_IMMUNITY_TO_HOSTILE_AND_FRIENDLY_EFFECTS;
    });

    ApplySpellFix({ 49376 }, [](SpellInfo* spellInfo)
    {
        spellInfo->Effects[EFFECT_1].RadiusEntry = sSpellRadiusStore.LookupEntry(EFFECT_RADIUS_3_YARDS); // 3yd
        spellInfo->AttributesEx3 |= SPELL_ATTR3_SUPPRESS_TARGET_PROCS;
    });

    // Feral Charge - Cat
    ApplySpellFix({ 61138, 61132, 50259 }, [](SpellInfo* spellInfo)
    {
        spellInfo->AttributesEx3 |= SPELL_ATTR3_SUPPRESS_TARGET_PROCS;
    });

    // Glyph of Barkskin
    ApplySpellFix({ 63058 }, [](SpellInfo* spellInfo)
    {
        spellInfo->Effects[EFFECT_0].ApplyAuraName = SPELL_AURA_MOD_ATTACKER_MELEE_CRIT_CHANCE;
    });

    // Resurrection Sickness
    ApplySpellFix({ 15007 }, [](SpellInfo* spellInfo)
    {
        spellInfo->SpellFamilyName = SPELLFAMILY_GENERIC;
    });

    // Luck of the Draw
    ApplySpellFix({ 72221 }, [](SpellInfo* spellInfo)
    {
        spellInfo->AuraInterruptFlags |= AURA_INTERRUPT_FLAG_CHANGE_MAP;
    });

    // Bind
    ApplySpellFix({ 3286 }, [](SpellInfo* spellInfo)
    {
        spellInfo->Targets = 0; // neutral innkeepers not friendly?
        spellInfo->Effects[EFFECT_0].TargetA = SpellImplicitTargetInfo(TARGET_UNIT_TARGET_ANY);
        spellInfo->Effects[EFFECT_1].TargetA = SpellImplicitTargetInfo(TARGET_UNIT_TARGET_ANY);
    });

    // Playback Speech
    ApplySpellFix({ 74209 }, [](SpellInfo* spellInfo)
    {
        spellInfo->DurationEntry = sSpellDurationStore.LookupEntry(1);
    });

    ApplySpellFix({
        2641, // Dismiss Pet
        23356 // Taming Lesson
        }, [](SpellInfo* spellInfo)
    {
        // remove creaturetargettype
        spellInfo->TargetCreatureType = 0;
    });

    // Aspect of the Viper
    ApplySpellFix({ 34074 }, [](SpellInfo* spellInfo)
    {
        spellInfo->Effects[EFFECT_2].Effect = SPELL_EFFECT_APPLY_AURA;
        spellInfo->Effects[EFFECT_2].TargetA = SpellImplicitTargetInfo(1);
        spellInfo->Effects[EFFECT_2].ApplyAuraName = SPELL_AURA_DUMMY;
    });

    // Strength of Wrynn
    ApplySpellFix({ 60509 }, [](SpellInfo* spellInfo)
    {
        spellInfo->Effects[EFFECT_2].BasePoints = 1500;
        spellInfo->Effects[EFFECT_1].BasePoints = 150;
        spellInfo->Effects[EFFECT_1].ApplyAuraName = SPELL_AURA_PERIODIC_HEAL;
    });

    // Winterfin First Responder
    ApplySpellFix({ 48739 }, [](SpellInfo* spellInfo)
    {
        spellInfo->Effects[EFFECT_0].BasePoints = 1;
        spellInfo->Effects[EFFECT_0].RealPointsPerLevel = 0;
        spellInfo->Effects[EFFECT_0].DieSides = 0;
        spellInfo->Effects[EFFECT_0].DamageMultiplier = 0;
        spellInfo->Effects[EFFECT_0].BonusMultiplier = 0;
    });

    // Army of the Dead (trigger npc aura)
    ApplySpellFix({ 49099 }, [](SpellInfo* spellInfo)
    {
        spellInfo->Effects[EFFECT_0].Amplitude = 15000;
    });

    // Frightening Shout
    ApplySpellFix({ 19134 }, [](SpellInfo* spellInfo)
    {
        spellInfo->Effects[EFFECT_0].Effect = SPELL_EFFECT_DUMMY;
    });

    // Isle of Conquest
    ApplySpellFix({ 66551 }, [](SpellInfo* spellInfo)
    {
        // Teleport in, missing range
        spellInfo->RangeEntry = sSpellRangeStore.LookupEntry(13); // 50000yd
    });

    ApplySpellFix({
        57607,  // WintergraspCatapult - Spell Plague Barrel - EffectRadiusIndex
        57619,  // WintergraspDemolisher - Spell Hourl Boulder - EffectRadiusIndex
        57610   // Cannon (Siege Turret)
        }, [](SpellInfo* spellInfo)
    {
        spellInfo->Effects[EFFECT_1].RadiusEntry = sSpellRadiusStore.LookupEntry(EFFECT_RADIUS_25_YARDS); // SPELL_EFFECT_WMO_DAMAGE
    });

    // WintergraspCannon - Spell Fire Cannon - EffectRadiusIndex
    ApplySpellFix({ 51422 }, [](SpellInfo* spellInfo)
    {
        spellInfo->Effects[EFFECT_0].RadiusEntry = sSpellRadiusStore.LookupEntry(EFFECT_RADIUS_10_YARDS); // SPELL_EFFECT_SCHOOL_DAMAGE
    });

    // WintergraspDemolisher - Spell Ram -  EffectRadiusIndex
    ApplySpellFix({ 54107 }, [](SpellInfo* spellInfo)
    {
        spellInfo->Effects[EFFECT_0].RadiusEntry = sSpellRadiusStore.LookupEntry(EFFECT_RADIUS_3_YARDS); // SPELL_EFFECT_KNOCK_BACK
        spellInfo->Effects[EFFECT_1].RadiusEntry = sSpellRadiusStore.LookupEntry(EFFECT_RADIUS_3_YARDS); // SPELL_EFFECT_SCHOOL_DAMAGE
        spellInfo->Effects[EFFECT_2].RadiusEntry = sSpellRadiusStore.LookupEntry(EFFECT_RADIUS_3_YARDS); // SPELL_EFFECT_WEAPON_DAMAGE
    });

    // WintergraspSiegeEngine - Spell Ram - EffectRadiusIndex
    ApplySpellFix({ 51678 }, [](SpellInfo* spellInfo)
    {
        spellInfo->Effects[EFFECT_0].RadiusEntry = sSpellRadiusStore.LookupEntry(EFFECT_RADIUS_10_YARDS); // SPELL_EFFECT_KNOCK_BACK
        spellInfo->Effects[EFFECT_1].RadiusEntry = sSpellRadiusStore.LookupEntry(EFFECT_RADIUS_10_YARDS); // SPELL_EFFECT_SCHOOL_DAMAGE
        spellInfo->Effects[EFFECT_2].RadiusEntry = sSpellRadiusStore.LookupEntry(EFFECT_RADIUS_20_YARDS); // SPELL_EFFECT_WEAPON_DAMAGE
    });

    // WintergraspCatapult - Spell Plague Barrell - Range
    ApplySpellFix({ 57606 }, [](SpellInfo* spellInfo)
    {
        spellInfo->RangeEntry = sSpellRangeStore.LookupEntry(164); // "Catapult Range"
    });

    // Boulder (Demolisher)
    ApplySpellFix({ 50999 }, [](SpellInfo* spellInfo)
    {
        spellInfo->Effects[EFFECT_0].RadiusEntry = sSpellRadiusStore.LookupEntry(EFFECT_RADIUS_10_YARDS); // 10yd
    });

    // Flame Breath (Catapult)
    ApplySpellFix({ 50990 }, [](SpellInfo* spellInfo)
    {
        spellInfo->Effects[EFFECT_0].RadiusEntry = sSpellRadiusStore.LookupEntry(EFFECT_RADIUS_18_YARDS); // 18yd
    });

    // Jormungar Bite
    ApplySpellFix({ 56103 }, [](SpellInfo* spellInfo)
    {
        spellInfo->Effects[EFFECT_0].TargetA = SpellImplicitTargetInfo(TARGET_UNIT_TARGET_ENEMY);
        spellInfo->Effects[EFFECT_0].TargetB = SpellImplicitTargetInfo();
    });

    // Throw Proximity Bomb
    ApplySpellFix({ 34095 }, [](SpellInfo* spellInfo)
    {
        spellInfo->Effects[EFFECT_0].TargetA = SpellImplicitTargetInfo(TARGET_DEST_TARGET_ENEMY);
        spellInfo->Effects[EFFECT_0].TargetB = SpellImplicitTargetInfo();
    });

    ApplySpellFix({
        53348,  // DEATH KNIGHT SCARLET FIRE ARROW
        53117   // BALISTA
        }, [](SpellInfo* spellInfo)
    {
        spellInfo->RecoveryTime = 5000;
        spellInfo->CategoryRecoveryTime = 5000;
    });

    // Teleport To Molten Core
    ApplySpellFix({ 25139 }, [](SpellInfo* spellInfo)
    {
        spellInfo->AttributesEx3 |= SPELL_ATTR3_ALLOW_AURA_WHILE_DEAD;
    });

    // Landen Stilwell Transform
    ApplySpellFix({ 31310 }, [](SpellInfo* spellInfo)
    {
        spellInfo->Attributes |= SPELL_ATTR0_PASSIVE;
    });

    // Shadowstalker Stealth
    ApplySpellFix({ 5916 }, [](SpellInfo* spellInfo)
    {
        spellInfo->Effects[EFFECT_0].RealPointsPerLevel = 5.0f;
    });

    // Sneak
    ApplySpellFix({ 22766 }, [](SpellInfo* spellInfo)
    {
        spellInfo->Effects[EFFECT_0].RealPointsPerLevel = 5.0f;
    });

    // Murmur's Touch
    ApplySpellFix({ 38794, 33711 }, [](SpellInfo* spellInfo)
    {
        spellInfo->MaxAffectedTargets = 1;
        spellInfo->Effects[EFFECT_0].TriggerSpell = 33760;
    });

    // Negaton Field
    ApplySpellFix({
        36729,  // Normal
        38834   // Heroic
        }, [](SpellInfo* spellInfo)
    {
        spellInfo->AttributesEx3 |= SPELL_ATTR3_DOT_STACKING_RULE;
    });

    // Curse of the Doomsayer NORMAL
    ApplySpellFix({ 36173 }, [](SpellInfo* spellInfo)
    {
        spellInfo->Effects[EFFECT_0].TriggerSpell = 36174; // Currently triggers heroic version...
    });

    // Crystal Channel
    ApplySpellFix({ 34156 }, [](SpellInfo* spellInfo)
    {
        spellInfo->RangeEntry = sSpellRangeStore.LookupEntry(35); // 35yd;
        spellInfo->ChannelInterruptFlags |= AURA_INTERRUPT_FLAG_MOVE;
    });

    // Debris - Debris Visual
    ApplySpellFix({ 36449, 30632 }, [](SpellInfo* spellInfo)
    {
        spellInfo->Attributes |= SPELL_ATTR0_AURA_IS_DEBUFF;
    });

    // Soul Channel
    ApplySpellFix({ 30531 }, [](SpellInfo* spellInfo)
    {
        spellInfo->AttributesEx3 |= SPELL_ATTR3_DOT_STACKING_RULE;
    });

    // Activate Sunblade Protecto
    ApplySpellFix({ 46475, 46476 }, [](SpellInfo* spellInfo)
    {
        spellInfo->RangeEntry = sSpellRangeStore.LookupEntry(14); // 60yd
    });

    // Break Ice
    ApplySpellFix({ 46638 }, [](SpellInfo* spellInfo)
    {
        spellInfo->AttributesEx3 &= ~SPELL_ATTR3_ONLY_ON_PLAYER; // Obvious fail, it targets gameobject...
    });

    // Sinister Reflection Clone
    ApplySpellFix({ 45785 }, [](SpellInfo* spellInfo)
    {
        spellInfo->Speed = 0.0f;
    });

    // Armageddon
    ApplySpellFix({ 45909 }, [](SpellInfo* spellInfo)
    {
        spellInfo->Speed = 8.0f;
    });

    // Spell Absorption
    ApplySpellFix({ 41034 }, [](SpellInfo* spellInfo)
    {
        spellInfo->Effects[EFFECT_2].Effect = SPELL_EFFECT_APPLY_AURA;
        spellInfo->Effects[EFFECT_2].ApplyAuraName = SPELL_AURA_SCHOOL_ABSORB;
        spellInfo->Effects[EFFECT_2].TargetA = SpellImplicitTargetInfo(TARGET_UNIT_CASTER);
        spellInfo->Effects[EFFECT_2].MiscValue = SPELL_SCHOOL_MASK_MAGIC;
    });

    // Shared Bonds
    ApplySpellFix({ 41363 }, [](SpellInfo* spellInfo)
    {
        spellInfo->AttributesEx &= ~SPELL_ATTR1_IS_CHANNELED;
    });

    ApplySpellFix({
        41485,  // Deadly Poison
        41487   // Envenom
        }, [](SpellInfo* spellInfo)
    {
        spellInfo->AttributesEx6 |= SPELL_ATTR6_IGNORE_PHASE_SHIFT;
    });

    // Parasitic Shadowfiend
    ApplySpellFix({ 41914 }, [](SpellInfo* spellInfo)
    {
        spellInfo->Attributes |= SPELL_ATTR0_AURA_IS_DEBUFF;
        spellInfo->AttributesEx3 |= SPELL_ATTR3_DOT_STACKING_RULE;
    });

    // Teleport Maiev
    ApplySpellFix({ 41221 }, [](SpellInfo* spellInfo)
    {
        spellInfo->RangeEntry = sSpellRangeStore.LookupEntry(13); // 0-50000yd
    });

    // Watery Grave Explosion
    ApplySpellFix({ 37852 }, [](SpellInfo* spellInfo)
    {
        spellInfo->AttributesEx5 |= SPELL_ATTR5_ALLOW_WHILE_STUNNED;
    });

    // Amplify Damage
    ApplySpellFix({ 39095 }, [](SpellInfo* spellInfo)
    {
        spellInfo->MaxAffectedTargets = 1;
    });

    // Energy Feedback
    ApplySpellFix({ 44335 }, [](SpellInfo* spellInfo)
    {
        spellInfo->AuraInterruptFlags |= AURA_INTERRUPT_FLAG_CHANGE_MAP;
        spellInfo->AttributesCu |= SPELL_ATTR0_CU_SINGLE_AURA_STACK;
    });

    ApplySpellFix({
        31984,  // Finger of Death
        35354   // Hand of Death
        }, [](SpellInfo* spellInfo)
    {
        // Spell doesn't need to ignore invulnerabilities
        spellInfo->Attributes = SPELL_ATTR0_IS_ABILITY;
    });

    // Finger of Death
    ApplySpellFix({ 32111 }, [](SpellInfo* spellInfo)
    {
        spellInfo->CastTimeEntry = sSpellCastTimesStore.LookupEntry(0); // We only need the animation, no damage
    });

    // Flame Breath, catapult spell
    ApplySpellFix({ 50989 }, [](SpellInfo* spellInfo)
    {
        spellInfo->Attributes &= ~SPELL_ATTR0_SCALES_WITH_CREATURE_LEVEL;
    });

    // Koralon, Flaming Cinder
    ApplySpellFix({ 66690 }, [](SpellInfo* spellInfo)
    {
        // missing radius index
        spellInfo->Effects[EFFECT_0].RadiusEntry = sSpellRadiusStore.LookupEntry(EFFECT_RADIUS_100_YARDS); // 100yd
        spellInfo->MaxAffectedTargets = 1;
    });

    // Acid Volley
    ApplySpellFix({ 54714, 29325 }, [](SpellInfo* spellInfo)
    {
        spellInfo->MaxAffectedTargets = 1;
    });

    // Summon Plagued Warrior
    ApplySpellFix({ 29237 }, [](SpellInfo* spellInfo)
    {
        spellInfo->Effects[EFFECT_0].Effect = SPELL_EFFECT_DUMMY;
        spellInfo->Effects[EFFECT_1].Effect = spellInfo->Effects[EFFECT_2].Effect = 0;
    });

    // Icebolt
    ApplySpellFix({ 28526 }, [](SpellInfo* spellInfo)
    {
        spellInfo->Effects[EFFECT_0].TargetA = SpellImplicitTargetInfo(TARGET_UNIT_TARGET_ANY);
    });

    // Infected Wound
    ApplySpellFix({ 29306 }, [](SpellInfo* spellInfo)
    {
        spellInfo->AttributesEx3 |= SPELL_ATTR3_DOT_STACKING_RULE;
    });

    // Hopeless
    ApplySpellFix({ 29125 }, [](SpellInfo* spellInfo)
    {
        spellInfo->Effects[EFFECT_0].TargetB = SpellImplicitTargetInfo(TARGET_UNIT_SRC_AREA_ENTRY);
    });

    // Jagged Knife
    ApplySpellFix({ 55550 }, [](SpellInfo* spellInfo)
    {
        spellInfo->Attributes |= SPELL_ATTR0_USES_RANGED_SLOT;
    });

    // Moorabi - Transformation
    ApplySpellFix({ 55098 }, [](SpellInfo* spellInfo)
    {
        spellInfo->InterruptFlags |= SPELL_INTERRUPT_FLAG_INTERRUPT;
    });

    ApplySpellFix({
        55521,  // Poisoned Spear (Normal)
        58967,  // Poisoned Spear (Heroic)
        55348,  // Throw (Normal)
        58966   // Throw (Heroic)
        }, [](SpellInfo* spellInfo)
    {
        spellInfo->Attributes |= SPELL_ATTR0_USES_RANGED_SLOT;
    });

    // Charged Chaotic rift aura, trigger
    ApplySpellFix({ 47737 }, [](SpellInfo* spellInfo)
    {
        spellInfo->RangeEntry = sSpellRangeStore.LookupEntry(37); // 50yd
    });

    // Vanish
    ApplySpellFix({ 55964 }, [](SpellInfo* spellInfo)
    {
        spellInfo->Effects[EFFECT_1].Effect = 0;
        spellInfo->Effects[EFFECT_2].Effect = 0;
    });

    // Trollgore - Summon Drakkari Invader
    ApplySpellFix({ 49456, 49457, 49458 }, [](SpellInfo* spellInfo)
    {
        spellInfo->Effects[EFFECT_0].TargetA = SpellImplicitTargetInfo(TARGET_DEST_DB);
    });

    ApplySpellFix({
        48278,  // Paralyse
        47669   // Awaken subboss
        }, [](SpellInfo* spellInfo)
    {
        spellInfo->Effects[0].TargetA = SpellImplicitTargetInfo(TARGET_UNIT_TARGET_ANY);
        spellInfo->Effects[0].TargetB = SpellImplicitTargetInfo();
    });

    // Flame Breath
    ApplySpellFix({ 47592 }, [](SpellInfo* spellInfo)
    {
        spellInfo->Effects[EFFECT_0].Amplitude = 200;
    });

    // Skarvald, Charge
    ApplySpellFix({ 43651 }, [](SpellInfo* spellInfo)
    {
        spellInfo->RangeEntry = sSpellRangeStore.LookupEntry(13); // 0-50000yd
    });

    // Ingvar the Plunderer, Woe Strike
    ApplySpellFix({ 42730 }, [](SpellInfo* spellInfo)
    {
        spellInfo->Effects[EFFECT_1].TriggerSpell = 42739;
    });

    ApplySpellFix({ 59735 }, [](SpellInfo* spellInfo)
    {
        spellInfo->Effects[EFFECT_1].TriggerSpell = 59736;
    });

    // Ingvar the Plunderer, Ingvar transform
    ApplySpellFix({ 42796 }, [](SpellInfo* spellInfo)
    {
        spellInfo->AttributesEx3 |= SPELL_ATTR3_ALLOW_AURA_WHILE_DEAD;
    });

    ApplySpellFix({
        42772,  // Hurl Dagger (Normal)
        59685   // Hurl Dagger (Heroic)
        }, [](SpellInfo* spellInfo)
    {
        spellInfo->Attributes |= SPELL_ATTR0_USES_RANGED_SLOT;
    });

    // Control Crystal Activation
    ApplySpellFix({ 57804 }, [](SpellInfo* spellInfo)
    {
        spellInfo->Effects[EFFECT_0].TargetA = SpellImplicitTargetInfo(1);
        spellInfo->Effects[EFFECT_0].TargetB = SpellImplicitTargetInfo();
    });

    // Destroy Door Seal
    ApplySpellFix({ 58040 }, [](SpellInfo* spellInfo)
    {
        spellInfo->ChannelInterruptFlags &= ~(AURA_INTERRUPT_FLAG_HITBYSPELL | AURA_INTERRUPT_FLAG_TAKE_DAMAGE);
    });

    // Ichoron, Water Blast
    ApplySpellFix({ 54237, 59520 }, [](SpellInfo* spellInfo)
    {
        spellInfo->AttributesEx3 |= SPELL_ATTR3_ALWAYS_HIT;
    });

    // Krik'thir - Mind Flay
    ApplySpellFix({ 52586, 59367 }, [](SpellInfo* spellInfo)
    {
        spellInfo->ChannelInterruptFlags |= AURA_INTERRUPT_FLAG_MOVE;
    });

    // Glare of the Tribunal
    ApplySpellFix({ 50988, 59870 }, [](SpellInfo* spellInfo)
    {
        spellInfo->Effects[EFFECT_0].TargetA = SpellImplicitTargetInfo(TARGET_UNIT_TARGET_ANY);
        spellInfo->Effects[EFFECT_0].TargetB = SpellImplicitTargetInfo();
    });

    // Static Charge
    ApplySpellFix({ 50835, 59847 }, [](SpellInfo* spellInfo)
    {
        spellInfo->Effects[EFFECT_0].TargetB = SpellImplicitTargetInfo(TARGET_UNIT_SRC_AREA_ALLY);
    });

    // Lava Strike damage
    ApplySpellFix({ 57697 }, [](SpellInfo* spellInfo)
    {
        spellInfo->Effects[EFFECT_0].TargetA = SpellImplicitTargetInfo(TARGET_DEST_DEST);
    });

    // Lava Strike trigger
    ApplySpellFix({ 57578 }, [](SpellInfo* spellInfo)
    {
        spellInfo->MaxAffectedTargets = 1;
    });

    // Gift of Twilight Shadow/Fire
    ApplySpellFix({ 57835, 58766 }, [](SpellInfo* spellInfo)
    {
        spellInfo->AttributesEx &= ~SPELL_ATTR1_IS_CHANNELED;
    });

    // Pyrobuffet
    ApplySpellFix({ 57557 }, [](SpellInfo* spellInfo)
    {
        spellInfo->ExcludeTargetAuraSpell = 56911;
    });

    // Arcane Barrage
    ApplySpellFix({ 56397 }, [](SpellInfo* spellInfo)
    {
        spellInfo->Effects[EFFECT_0].TargetA = SpellImplicitTargetInfo(TARGET_UNIT_TARGET_ENEMY);
        spellInfo->Effects[EFFECT_0].TargetB = SpellImplicitTargetInfo();
        spellInfo->Effects[EFFECT_1].TargetA = SpellImplicitTargetInfo(TARGET_UNIT_TARGET_ENEMY);
        spellInfo->Effects[EFFECT_1].TargetB = SpellImplicitTargetInfo();
        spellInfo->Effects[EFFECT_2].TargetA = SpellImplicitTargetInfo(TARGET_UNIT_TARGET_ENEMY);
        spellInfo->Effects[EFFECT_2].TargetB = SpellImplicitTargetInfo();
    });

    ApplySpellFix({
        55849,  // Power Spark (ground +50% dmg aura)
        56438,  // Arcane Overload (-50% dmg taken) - this is to prevent apply -> unapply -> apply ... dunno whether it's correct
        }, [](SpellInfo* spellInfo)
    {
        spellInfo->AttributesEx3 |= SPELL_ATTR3_DOT_STACKING_RULE;
    });

    // Vortex (Control Vehicle)
    ApplySpellFix({ 56263 }, [](SpellInfo* spellInfo)
    {
        spellInfo->AttributesEx3 |= SPELL_ATTR3_ALWAYS_HIT;
    });

    // Haste (Nexus Lord, increase run Speed of the disk)
    ApplySpellFix({ 57060 }, [](SpellInfo* spellInfo)
    {
        spellInfo->Effects[EFFECT_2].TargetA = SpellImplicitTargetInfo(TARGET_UNIT_VEHICLE);
    });

    // Arcane Overload
    ApplySpellFix({ 56430 }, [](SpellInfo* spellInfo)
    {
        spellInfo->Effects[EFFECT_0].Effect = SPELL_EFFECT_TRIGGER_MISSILE;
        spellInfo->Effects[EFFECT_0].TriggerSpell = 56429;
    });

    // Summon Arcane Bomb
    ApplySpellFix({ 56429 }, [](SpellInfo* spellInfo)
    {
        spellInfo->Effects[EFFECT_0].TargetA = SpellImplicitTargetInfo(TARGET_DEST_DEST);
        spellInfo->Effects[EFFECT_0].TargetB = SpellImplicitTargetInfo();
        spellInfo->Effects[EFFECT_1].TargetA = SpellImplicitTargetInfo();
        spellInfo->Effects[EFFECT_1].TargetB = SpellImplicitTargetInfo();
        spellInfo->Effects[EFFECT_2].TargetA = SpellImplicitTargetInfo();
        spellInfo->Effects[EFFECT_2].TargetB = SpellImplicitTargetInfo();
    });

    // Destroy Platform Event
    ApplySpellFix({ 59099 }, [](SpellInfo* spellInfo)
    {
        spellInfo->Effects[EFFECT_1].TargetA = SpellImplicitTargetInfo(22);
        spellInfo->Effects[EFFECT_1].TargetB = SpellImplicitTargetInfo(15);
        spellInfo->Effects[EFFECT_2].TargetA = SpellImplicitTargetInfo(22);
        spellInfo->Effects[EFFECT_2].TargetB = SpellImplicitTargetInfo(15);
    });

    // Surge of Power (Phase 3)
    ApplySpellFix({
        57407,  // N
        }, [](SpellInfo* spellInfo)
    {
        spellInfo->MaxAffectedTargets = 1;
        spellInfo->InterruptFlags = 0;
        spellInfo->Effects[EFFECT_0].RadiusEntry = sSpellRadiusStore.LookupEntry(EFFECT_RADIUS_50000_YARDS);
        spellInfo->AttributesEx4 |= SPELL_ATTR4_ALLOW_CAST_WHILE_CASTING;
        spellInfo->Effects[EFFECT_0].TargetA = SpellImplicitTargetInfo(TARGET_SRC_CASTER);
        spellInfo->Effects[EFFECT_0].TargetB = SpellImplicitTargetInfo(TARGET_UNIT_SRC_AREA_ENEMY);
        spellInfo->AttributesEx2 |= SPELL_ATTR2_IGNORE_LINE_OF_SIGHT;
    });

    // Surge of Power (Phase 3)
    ApplySpellFix({
        60936   // H
        }, [](SpellInfo* spellInfo)
    {
        spellInfo->MaxAffectedTargets = 3;
        spellInfo->InterruptFlags = 0;
        spellInfo->Effects[EFFECT_0].RadiusEntry = sSpellRadiusStore.LookupEntry(EFFECT_RADIUS_50000_YARDS);
        spellInfo->Effects[EFFECT_0].TargetA = SpellImplicitTargetInfo(TARGET_SRC_CASTER);
        spellInfo->Effects[EFFECT_0].TargetB = SpellImplicitTargetInfo(TARGET_UNIT_SRC_AREA_ENEMY);
        spellInfo->AttributesEx2 |= SPELL_ATTR2_IGNORE_LINE_OF_SIGHT;
    });

    // Wyrmrest Drake - Life Burst
    ApplySpellFix({ 57143 }, [](SpellInfo* spellInfo)
    {
        spellInfo->Effects[EFFECT_0].Effect = 0;
        spellInfo->Effects[EFFECT_0].TargetA = SpellImplicitTargetInfo();
        spellInfo->Effects[EFFECT_0].TargetB = SpellImplicitTargetInfo();
        spellInfo->Effects[EFFECT_1].TargetA = SpellImplicitTargetInfo(TARGET_SRC_CASTER);
        spellInfo->Effects[EFFECT_1].TargetB = SpellImplicitTargetInfo(TARGET_UNIT_SRC_AREA_ALLY);
        spellInfo->Effects[EFFECT_1].PointsPerComboPoint = 2500;
        spellInfo->Effects[EFFECT_1].BasePoints = 2499;
        spellInfo->RangeEntry = sSpellRangeStore.LookupEntry(1);
        spellInfo->AttributesEx2 |= SPELL_ATTR2_IGNORE_LINE_OF_SIGHT;
    });

    //Alexstrasza - Gift
    ApplySpellFix({ 61028 }, [](SpellInfo* spellInfo)
    {
        spellInfo->Effects[EFFECT_0].TargetA = SpellImplicitTargetInfo(TARGET_DEST_DEST);
    });

    // Vortex (freeze anim)
    ApplySpellFix({ 55883 }, [](SpellInfo* spellInfo)
    {
        spellInfo->AuraInterruptFlags |= AURA_INTERRUPT_FLAG_CHANGE_MAP;
    });

    // Hurl Pyrite
    ApplySpellFix({ 62490 }, [](SpellInfo* spellInfo)
    {
        spellInfo->Effects[EFFECT_1].Effect = 0;
    });

    // Ulduar, Mimiron, Magnetic Core (summon)
    // Meeting Stone Summon
    ApplySpellFix({ 64444, 23598 }, [](SpellInfo* spellInfo)
    {
        spellInfo->Effects[EFFECT_0].TargetA = SpellImplicitTargetInfo(TARGET_DEST_CASTER);
    });

    // Ulduar, Mimiron, bomb bot explosion
    ApplySpellFix({ 63801 }, [](SpellInfo* spellInfo)
    {
        spellInfo->Effects[EFFECT_1].MiscValue = 17286;
    });

    // Ulduar, Mimiron, Summon Flames Initial
    ApplySpellFix({ 64563 }, [](SpellInfo* spellInfo)
    {
        spellInfo->AttributesEx2 |= SPELL_ATTR2_IGNORE_LINE_OF_SIGHT;
        spellInfo->AttributesEx3 |= SPELL_ATTR3_ALWAYS_HIT;
        spellInfo->Effects[EFFECT_0].TargetA = SpellImplicitTargetInfo(TARGET_DEST_DEST);
        spellInfo->Effects[EFFECT_0].TargetB = SpellImplicitTargetInfo();
    });

    // Ulduar, Mimiron, Flames (damage)
    ApplySpellFix({ 64566 }, [](SpellInfo* spellInfo)
    {
        spellInfo->AttributesEx2 |= SPELL_ATTR2_IGNORE_LINE_OF_SIGHT;
        spellInfo->AttributesEx4 &= ~SPELL_ATTR4_NO_CAST_LOG;
    });

    // Ulduar, Hodir, Starlight
    ApplySpellFix({ 62807 }, [](SpellInfo* spellInfo)
    {
        spellInfo->Effects[EFFECT_0].RadiusEntry = sSpellRadiusStore.LookupEntry(EFFECT_RADIUS_1_YARD); // 1yd
    });

    // Hodir Shatter Cache
    ApplySpellFix({ 62502 }, [](SpellInfo* spellInfo)
    {
        spellInfo->Effects[EFFECT_0].TargetA = SpellImplicitTargetInfo(TARGET_UNIT_SRC_AREA_ENTRY);
    });

    // Ulduar, General Vezax, Mark of the Faceless
    ApplySpellFix({ 63278 }, [](SpellInfo* spellInfo)
    {
        spellInfo->Effects[EFFECT_0].Effect = 0;
    });

    // Boom (XT-002)
    ApplySpellFix({ 62834 }, [](SpellInfo* spellInfo)
    {
        spellInfo->Effects[EFFECT_1].Effect = 0;
    });

    // Supercharge
    ApplySpellFix({ 61920 }, [](SpellInfo* spellInfo)
    {
        spellInfo->AttributesEx3 |= SPELL_ATTR3_DOT_STACKING_RULE;
    });

    // Lightning Whirl
    ApplySpellFix({ 61916 }, [](SpellInfo* spellInfo)
    {
        spellInfo->MaxAffectedTargets = 3;
    });

    ApplySpellFix({ 63482 }, [](SpellInfo* spellInfo)
    {
        spellInfo->MaxAffectedTargets = 8;
    });

    // Stone Grip, remove absorb aura
    ApplySpellFix({ 62056, 63985 }, [](SpellInfo* spellInfo)
    {
        spellInfo->Effects[EFFECT_1].Effect = 0;
    });

    // Sentinel Blast
    ApplySpellFix({ 64389, 64678 }, [](SpellInfo* spellInfo)
    {
        spellInfo->Dispel = DISPEL_MAGIC;
    });

    // Potent Pheromones
    ApplySpellFix({ 62619 }, [](SpellInfo* spellInfo)
    {
        spellInfo->AttributesEx |= SPELL_ATTR1_IMMUNITY_PURGES_EFFECT;
    });

    // Healthy spore summon periodic
    ApplySpellFix({ 62566 }, [](SpellInfo* spellInfo)
    {
        spellInfo->Effects[EFFECT_0].Amplitude = 2000;
        spellInfo->Effects[EFFECT_0].ApplyAuraName = SPELL_AURA_PERIODIC_TRIGGER_SPELL;
    });

    // Brightleaf Essence trigger
    ApplySpellFix({ 62968 }, [](SpellInfo* spellInfo)
    {
        spellInfo->Effects[EFFECT_1].Effect = 0; // duplicate
    });

    // Potent Pheromones
    ApplySpellFix({ 64321 }, [](SpellInfo* spellInfo)
    {
        spellInfo->AttributesEx3 |= SPELL_ATTR3_ONLY_ON_PLAYER;
        spellInfo->AttributesEx |= SPELL_ATTR1_IMMUNITY_PURGES_EFFECT;
    });

    // Lightning Orb Charged
    ApplySpellFix({ 62186 }, [](SpellInfo* spellInfo)
    {
        spellInfo->Effects[EFFECT_0].Amplitude = 5000; // Duration 5 secs, amplitude 8 secs...
    });

    // Lightning Pillar
    ApplySpellFix({ 62976 }, [](SpellInfo* spellInfo)
    {
        spellInfo->RangeEntry = sSpellRangeStore.LookupEntry(6);
        spellInfo->DurationEntry = sSpellDurationStore.LookupEntry(28); // 5 seconds, wrong DBC data?
    });

    // Sif's Blizzard
    ApplySpellFix({ 62576, 62602 }, [](SpellInfo* spellInfo)
    {
        spellInfo->Effects[EFFECT_0].RadiusEntry = sSpellRadiusStore.LookupEntry(EFFECT_RADIUS_8_YARDS); // 8yd
        spellInfo->Effects[EFFECT_1].RadiusEntry = sSpellRadiusStore.LookupEntry(EFFECT_RADIUS_8_YARDS); // 8yd
    });

    // Protective Gaze
    ApplySpellFix({ 64175 }, [](SpellInfo* spellInfo)
    {
        spellInfo->RecoveryTime = 25000;
    });

    // Shadow Beacon
    ApplySpellFix({ 64465 }, [](SpellInfo* spellInfo)
    {
        spellInfo->Effects[EFFECT_0].TriggerSpell = 64467; // why do they need two script effects :/ (this one has visual effect)
    });

    // Sanity
    ApplySpellFix({ 63050 }, [](SpellInfo* spellInfo)
    {
        spellInfo->AttributesEx6 |= SPELL_ATTR6_IGNORE_PHASE_SHIFT;
    });

    // Shadow Nova
    ApplySpellFix({ 62714, 65209 }, [](SpellInfo* spellInfo)
    {
        spellInfo->AttributesEx3 |= SPELL_ATTR3_ALWAYS_HIT;
    });

    // Cosmic Smash (Algalon the Observer)
    ApplySpellFix({ 62293 }, [](SpellInfo* spellInfo)
    {
        spellInfo->Effects[EFFECT_0].TargetB = SpellImplicitTargetInfo(TARGET_DEST_CASTER);
    });

    // Cosmic Smash (Algalon the Observer)
    ApplySpellFix({ 62311, 64596 }, [](SpellInfo* spellInfo)
    {
        spellInfo->AttributesEx2 |= SPELL_ATTR2_IGNORE_LINE_OF_SIGHT;
        spellInfo->Effects[EFFECT_0].RadiusEntry = sSpellRadiusStore.LookupEntry(EFFECT_RADIUS_100_YARDS); // 100yd
        spellInfo->RangeEntry = sSpellRangeStore.LookupEntry(13);  // 50000yd
    });

    // Constellation Phase Effect
    ApplySpellFix({ 65509 }, [](SpellInfo* spellInfo)
    {
        spellInfo->MaxAffectedTargets = 1;
    });

    // Black Hole
    ApplySpellFix({ 62168, 65250, 62169 }, [](SpellInfo* spellInfo)
    {
        spellInfo->Attributes |= SPELL_ATTR0_AURA_IS_DEBUFF;
    });

    // Ground Slam
    ApplySpellFix({ 62625 }, [](SpellInfo* spellInfo)
    {
        spellInfo->InterruptFlags |= SPELL_INTERRUPT_FLAG_INTERRUPT;
    });

    // Onyxia's Lair, Onyxia, Flame Breath (TriggerSpell = 0 and spamming errors in console)
    ApplySpellFix({ 18435 }, [](SpellInfo* spellInfo)
    {
        spellInfo->Effects[EFFECT_1].Effect = 0;
    });

    // Onyxia's Lair, Onyxia, Create Onyxia Spawner
    ApplySpellFix({ 17647 }, [](SpellInfo* spellInfo)
    {
        spellInfo->DurationEntry = sSpellDurationStore.LookupEntry(37);
    });

    ApplySpellFix({
        17646,  // Onyxia's Lair, Onyxia, Summon Onyxia Whelp
        68968   // Onyxia's Lair, Onyxia, Summon Lair Guard
        }, [](SpellInfo* spellInfo)
    {
        spellInfo->Targets |= TARGET_FLAG_DEST_LOCATION;
        spellInfo->Effects[EFFECT_0].TargetA = SpellImplicitTargetInfo(TARGET_DEST_DEST);
        spellInfo->RangeEntry = sSpellRangeStore.LookupEntry(13); // 50000yd
        spellInfo->DurationEntry = sSpellDurationStore.LookupEntry(5);
    });

    // Onyxia's Lair, Onyxia, Eruption
    ApplySpellFix({ 17731, 69294 }, [](SpellInfo* spellInfo)
    {
        spellInfo->Effects[EFFECT_1].Effect = SPELL_EFFECT_DUMMY;
        spellInfo->CastTimeEntry = sSpellCastTimesStore.LookupEntry(3);
        spellInfo->Effects[EFFECT_1].RadiusEntry = sSpellRadiusStore.LookupEntry(EFFECT_RADIUS_18_YARDS); // 18yd instead of 13yd to make sure all cracks erupt
    });

    // Onyxia's Lair, Onyxia, Breath
    ApplySpellFix({
        18576, 18578, 18579, 18580, 18581, 18582, 18583, 18609, 18611, 18612, 18613, 18614, 18615, 18616, 18584,
        18585, 18586, 18587, 18588, 18589, 18590, 18591, 18592, 18593, 18594, 18595, 18564, 18565, 18566, 18567,
        18568, 18569, 18570, 18571, 18572, 18573, 18574, 18575, 18596, 18597, 18598, 18599, 18600, 18601, 18602,
        18603, 18604, 18605, 18606, 18607, 18617, 18619, 18620, 18621, 18622, 18623, 18624, 18625, 18626, 18627,
        18628, 18618, 18351, 18352, 18353, 18354, 18355, 18356, 18357, 18358, 18359, 18360, 18361, 17086, 17087,
        17088, 17089, 17090, 17091, 17092, 17093, 17094, 17095, 17097, 22267, 22268, 21132, 21133, 21135, 21136,
        21137, 21138, 21139
        }, [](SpellInfo* spellInfo)
    {
        spellInfo->DurationEntry = sSpellDurationStore.LookupEntry(328); // 250ms
        spellInfo->Effects[EFFECT_1].TargetA = SpellImplicitTargetInfo(1);
        if (spellInfo->Effects[EFFECT_1].Effect)
        {
            spellInfo->Effects[EFFECT_1].Effect = SPELL_EFFECT_APPLY_AURA;
            spellInfo->Effects[EFFECT_1].ApplyAuraName = SPELL_AURA_PERIODIC_TRIGGER_SPELL;
            spellInfo->Effects[EFFECT_1].Amplitude = ((spellInfo->CastTimeEntry == sSpellCastTimesStore.LookupEntry(170)) ? 50 : 215);
        }
    });

    ApplySpellFix({
        48760,  // Oculus, Teleport to Coldarra DND
        49305   // Oculus, Teleport to Boss 1 DND
        }, [](SpellInfo* spellInfo)
    {
        spellInfo->Effects[EFFECT_0].TargetA = SpellImplicitTargetInfo(25);
        spellInfo->Effects[EFFECT_0].TargetB = SpellImplicitTargetInfo(17);
    });

    // Oculus, Drake spell Stop Time
    ApplySpellFix({ 49838 }, [](SpellInfo* spellInfo)
    {
        spellInfo->AttributesEx3 |= SPELL_ATTR3_SUPPRESS_TARGET_PROCS;
        spellInfo->ExcludeTargetAuraSpell = 51162; // exclude planar shift
        spellInfo->Effects[EFFECT_0].RadiusEntry = sSpellRadiusStore.LookupEntry(EFFECT_RADIUS_150_YARDS);
    });

    // Oculus, Varos Cloudstrider, Energize Cores
    ApplySpellFix({ 61407, 62136, 56251, 54069 }, [](SpellInfo* spellInfo)
    {
        spellInfo->Effects[EFFECT_0].TargetA = SpellImplicitTargetInfo(TARGET_UNIT_CONE_ENTRY);
        spellInfo->Effects[EFFECT_0].TargetB = SpellImplicitTargetInfo();
    });

    // Halls of Lightning, Arc Weld
    ApplySpellFix({ 59086 }, [](SpellInfo* spellInfo)
    {
        spellInfo->Effects[EFFECT_0].TargetA = SpellImplicitTargetInfo(1);
    });

    // Halls of Lightning, Arcing Burn
    ApplySpellFix({ 52671, 59834 }, [](SpellInfo* spellInfo)
    {
        spellInfo->AttributesEx3 |= SPELL_ATTR3_DOT_STACKING_RULE;
    });

    // Trial of the Champion, Death's Respite
    ApplySpellFix({ 68306 }, [](SpellInfo* spellInfo)
    {
        spellInfo->Effects[EFFECT_0].TargetA = SpellImplicitTargetInfo(25);
        spellInfo->Effects[EFFECT_1].TargetA = SpellImplicitTargetInfo(25);
    });

    // Trial of the Champion, Eadric Achievement (The Faceroller)
    ApplySpellFix({ 68197 }, [](SpellInfo* spellInfo)
    {
        spellInfo->Effects[EFFECT_0].TargetB = SpellImplicitTargetInfo(TARGET_UNIT_SRC_AREA_ALLY);
        spellInfo->Attributes |= SPELL_ATTR0_ALLOW_CAST_WHILE_DEAD;
    });

    // Trial of the Champion, Earth Shield
    ApplySpellFix({ 67530 }, [](SpellInfo* spellInfo)
    {
        spellInfo->Effects[EFFECT_0].ApplyAuraName = SPELL_AURA_PROC_TRIGGER_SPELL; // will trigger 67537
    });

    // Trial of the Champion, Hammer of the Righteous
    ApplySpellFix({ 66867 }, [](SpellInfo* spellInfo)
    {
        spellInfo->Effects[EFFECT_0].Effect = SPELL_EFFECT_DUMMY;
    });

    // Trial of the Champion, Summon Risen Jaeren/Arelas
    ApplySpellFix({ 67705, 67715 }, [](SpellInfo* spellInfo)
    {
        spellInfo->AttributesEx2 |= SPELL_ATTR2_ALLOW_DEAD_TARGET;
    });

    // Trial of the Champion, Ghoul Explode
    ApplySpellFix({ 67751 }, [](SpellInfo* spellInfo)
    {
        spellInfo->Effects[EFFECT_0].TargetA = SpellImplicitTargetInfo(TARGET_SRC_CASTER);
        spellInfo->Effects[EFFECT_0].TargetB = SpellImplicitTargetInfo(TARGET_UNIT_SRC_AREA_ENTRY);
        spellInfo->Effects[EFFECT_0].RadiusEntry = sSpellRadiusStore.LookupEntry(EFFECT_RADIUS_100_YARDS);
        spellInfo->Effects[EFFECT_1].TargetA = SpellImplicitTargetInfo(TARGET_SRC_CASTER);
        spellInfo->Effects[EFFECT_1].TargetB = SpellImplicitTargetInfo(TARGET_UNIT_SRC_AREA_ENTRY);
        spellInfo->Effects[EFFECT_1].RadiusEntry = sSpellRadiusStore.LookupEntry(EFFECT_RADIUS_100_YARDS);
        spellInfo->Effects[EFFECT_2].TargetA = SpellImplicitTargetInfo(TARGET_SRC_CASTER);
        spellInfo->Effects[EFFECT_2].TargetB = SpellImplicitTargetInfo(TARGET_UNIT_SRC_AREA_ENTRY);
        spellInfo->Effects[EFFECT_2].RadiusEntry = sSpellRadiusStore.LookupEntry(EFFECT_RADIUS_100_YARDS);
    });

    // Trial of the Champion, Desecration
    ApplySpellFix({ 67778, 67877 }, [](SpellInfo* spellInfo)
    {
        spellInfo->Effects[EFFECT_0].TriggerSpell = 68766;
    });

    // Killing Spree (Off hand damage)
    ApplySpellFix({ 57842 }, [](SpellInfo* spellInfo)
    {
        spellInfo->RangeEntry = sSpellRangeStore.LookupEntry(2); // Melee Range
    });

    // Trial of the Crusader, Jaraxxus Intro spell
    ApplySpellFix({ 67888 }, [](SpellInfo* spellInfo)
    {
        spellInfo->Attributes |= SPELL_ATTR0_CANCELS_AUTO_ATTACK_COMBAT;
        spellInfo->AttributesEx |= SPELL_ATTR1_NO_THREAT;
        spellInfo->AttributesEx3 |= SPELL_ATTR3_SUPPRESS_TARGET_PROCS;
    });

    // Trial of the Crusader, Lich King Intro spell
    ApplySpellFix({ 68193 }, [](SpellInfo* spellInfo)
    {
        spellInfo->Effects[EFFECT_0].TargetB = SpellImplicitTargetInfo(TARGET_UNIT_SRC_AREA_ENEMY);
    });

    // Trial of the Crusader, Gormok, player vehicle spell, CUSTOM! (default jump to hand, not used)
    ApplySpellFix({ 66342 }, [](SpellInfo* spellInfo)
    {
        spellInfo->Effects[EFFECT_0].Effect = SPELL_EFFECT_APPLY_AURA;
        spellInfo->Effects[EFFECT_0].ApplyAuraName = SPELL_AURA_SET_VEHICLE_ID;
        spellInfo->Effects[EFFECT_0].MiscValue = 496;
        spellInfo->DurationEntry = sSpellDurationStore.LookupEntry(21);
        spellInfo->RangeEntry = sSpellRangeStore.LookupEntry(13);
        spellInfo->Effects[EFFECT_0].TargetA = SpellImplicitTargetInfo(25);
        spellInfo->Effects[EFFECT_0].TargetB = SpellImplicitTargetInfo();
        spellInfo->AuraInterruptFlags = AURA_INTERRUPT_FLAG_CHANGE_MAP;
    });

    // Trial of the Crusader, Gormok, Fire Bomb
    ApplySpellFix({ 66313 }, [](SpellInfo* spellInfo)
    {
        spellInfo->Effects[EFFECT_0].TargetA = SpellImplicitTargetInfo(TARGET_UNIT_TARGET_ANY);
        spellInfo->Effects[EFFECT_0].TargetB = SpellImplicitTargetInfo(TARGET_DEST_TARGET_ANY);
        spellInfo->Effects[EFFECT_1].TargetA = SpellImplicitTargetInfo(TARGET_UNIT_TARGET_ANY);
        spellInfo->Effects[EFFECT_1].TargetB = SpellImplicitTargetInfo(TARGET_DEST_TARGET_ANY);
        spellInfo->Effects[EFFECT_1].Effect  = 0;
    });

    ApplySpellFix({ 66317 }, [](SpellInfo* spellInfo)
    {
        spellInfo->Attributes |= SPELL_ATTR0_CANCELS_AUTO_ATTACK_COMBAT;
        spellInfo->AttributesEx |= SPELL_ATTR1_NO_THREAT;
        spellInfo->AttributesEx3 |= SPELL_ATTR3_SUPPRESS_TARGET_PROCS;
    });

    ApplySpellFix({ 66318 }, [](SpellInfo* spellInfo)
    {
        spellInfo->Effects[EFFECT_0].TargetA = SpellImplicitTargetInfo(TARGET_UNIT_TARGET_ANY);
        spellInfo->Effects[EFFECT_0].TargetB = SpellImplicitTargetInfo();
        spellInfo->Speed = 14.0f;
        spellInfo->Attributes |= SPELL_ATTR0_CANCELS_AUTO_ATTACK_COMBAT;
        spellInfo->AttributesEx |= SPELL_ATTR1_NO_THREAT;
        spellInfo->AttributesEx3 |= SPELL_ATTR3_SUPPRESS_TARGET_PROCS;
    });

    ApplySpellFix({ 66320, 67472, 67473, 67475 }, [](SpellInfo* spellInfo)
    {
        spellInfo->Effects[EFFECT_0].RadiusEntry = sSpellRadiusStore.LookupEntry(EFFECT_RADIUS_2_YARDS);
        spellInfo->Effects[EFFECT_1].RadiusEntry = sSpellRadiusStore.LookupEntry(EFFECT_RADIUS_2_YARDS);
    });

    // Trial of the Crusader, Acidmaw & Dreadscale, Emerge
    ApplySpellFix({ 66947 }, [](SpellInfo* spellInfo)
    {
        spellInfo->AttributesEx5 |= SPELL_ATTR5_ALLOW_WHILE_STUNNED;
    });

    // Trial of the Crusader, Jaraxxus, Curse of the Nether
    ApplySpellFix({ 66211 }, [](SpellInfo* spellInfo)
    {
        spellInfo->ExcludeTargetAuraSpell = 66209; // exclude Touch of Jaraxxus
    });

    // Trial of the Crusader, Jaraxxus, Summon Volcano
    ApplySpellFix({ 66258, 67901 }, [](SpellInfo* spellInfo)
    {
        spellInfo->DurationEntry = sSpellDurationStore.LookupEntry(85); // summon for 18 seconds, 15 not enough
    });

    // Trial of the Crusader, Jaraxxus, Spinning Pain Spike
    ApplySpellFix({ 66281 }, [](SpellInfo* spellInfo)
    {
        spellInfo->Effects[EFFECT_0].RadiusEntry = sSpellRadiusStore.LookupEntry(EFFECT_RADIUS_4_YARDS);
    });

    ApplySpellFix({ 66287 }, [](SpellInfo* spellInfo)
    {
        spellInfo->Effects[EFFECT_1].Effect = SPELL_EFFECT_APPLY_AURA;
        spellInfo->Effects[EFFECT_1].ApplyAuraName = SPELL_AURA_MOD_TAUNT;
        spellInfo->Effects[EFFECT_1].TargetA = SpellImplicitTargetInfo(TARGET_UNIT_NEARBY_ENTRY);
        spellInfo->Effects[EFFECT_2].Effect = SPELL_EFFECT_APPLY_AURA;
        spellInfo->Effects[EFFECT_2].ApplyAuraName = SPELL_AURA_MOD_STUN;
        spellInfo->Effects[EFFECT_2].TargetA = SpellImplicitTargetInfo(TARGET_UNIT_CASTER);
        spellInfo->DurationEntry = sSpellDurationStore.LookupEntry(35); // 4 secs
    });

    // Trial of the Crusader, Jaraxxus, Fel Fireball
    ApplySpellFix({ 66532, 66963, 66964, 66965 }, [](SpellInfo* spellInfo)
    {
        spellInfo->InterruptFlags |= SPELL_INTERRUPT_FLAG_INTERRUPT;
    });

    // tempfix, make Nether Power not stealable
    ApplySpellFix({ 66228, 67106, 67107, 67108 }, [](SpellInfo* spellInfo)
    {
        spellInfo->AttributesEx4 |= SPELL_ATTR4_CANNOT_BE_STOLEN;
    });

    // Trial of the Crusader, Faction Champions, Druid - Tranquality
    ApplySpellFix({ 66086, 67974, 67975, 67976 }, [](SpellInfo* spellInfo)
    {
        spellInfo->Effects[EFFECT_0].Effect = SPELL_EFFECT_APPLY_AREA_AURA_FRIEND;
    });

    // Trial of the Crusader, Faction Champions, Shaman - Earth Shield
    ApplySpellFix({ 66063 }, [](SpellInfo* spellInfo)
    {
        spellInfo->Effects[EFFECT_0].ApplyAuraName = SPELL_AURA_PROC_TRIGGER_SPELL;
        spellInfo->Effects[EFFECT_0].TriggerSpell = 66064;
    });

    // Trial of the Crusader, Faction Champions, Priest - Mana Burn
    ApplySpellFix({ 66100 }, [](SpellInfo* spellInfo)
    {
        spellInfo->Effects[EFFECT_0].BasePoints = 5;
        spellInfo->Effects[EFFECT_0].DieSides = 0;
    });

    ApplySpellFix({ 68026 }, [](SpellInfo* spellInfo)
    {
        spellInfo->Effects[EFFECT_0].BasePoints = 8;
        spellInfo->Effects[EFFECT_0].DieSides = 0;
    });

    ApplySpellFix({ 68027 }, [](SpellInfo* spellInfo)
    {
        spellInfo->Effects[EFFECT_0].BasePoints = 6;
        spellInfo->Effects[EFFECT_0].DieSides = 0;
    });

    ApplySpellFix({ 68028 }, [](SpellInfo* spellInfo)
    {
        spellInfo->Effects[EFFECT_0].BasePoints = 10;
        spellInfo->Effects[EFFECT_0].DieSides = 0;
    });

    // Trial of the Crusader, Twin Valkyr, Touch of Light/Darkness, Light/Dark Surge
    ApplySpellFix({
        65950   // light 0
        }, [](SpellInfo* spellInfo)
    {
        //spellInfo->EffectApplyAuraName[0] = SPELL_AURA_PERIODIC_DUMMY;
        spellInfo->Effects[EFFECT_0].TargetA = SpellImplicitTargetInfo(6);
        spellInfo->Effects[EFFECT_0].TargetB = SpellImplicitTargetInfo();
        spellInfo->Effects[EFFECT_1].Effect = 0;
        spellInfo->Effects[EFFECT_2].Effect = 0;
    });

    ApplySpellFix({
        65767   // light surge 0
        }, [](SpellInfo* spellInfo)
    {
        spellInfo->ExcludeTargetAuraSpell = 65686;
    });

    ApplySpellFix({
        67296   // light 1
        }, [](SpellInfo* spellInfo)
    {
        //spellInfo->Effects[EFFECT_0].ApplyAuraNames = SPELL_AURA_PERIODIC_DUMMY;
        spellInfo->Effects[EFFECT_0].TargetA = SpellImplicitTargetInfo(6);
        spellInfo->Effects[EFFECT_0].TargetB = SpellImplicitTargetInfo();
        spellInfo->Effects[EFFECT_1].Effect = 0;
        spellInfo->Effects[EFFECT_2].Effect = 0;
    });

    ApplySpellFix({
        67274   // light surge 1
        }, [](SpellInfo* spellInfo)
    {
        spellInfo->ExcludeTargetAuraSpell = 67222;
    });

    ApplySpellFix({
        67297   // light 2
        }, [](SpellInfo* spellInfo)
    {
        //spellInfo->Effects[EFFECT_0].ApplyAuraNames = SPELL_AURA_PERIODIC_DUMMY;
        spellInfo->Effects[EFFECT_0].TargetA = SpellImplicitTargetInfo(6);
        spellInfo->Effects[EFFECT_0].TargetB = SpellImplicitTargetInfo();
        spellInfo->Effects[EFFECT_1].Effect = 0;
        spellInfo->Effects[EFFECT_2].Effect = 0;
    });

    ApplySpellFix({
        67275   // light surge 2
        }, [](SpellInfo* spellInfo)
    {
        spellInfo->ExcludeTargetAuraSpell = 67223;
    });

    ApplySpellFix({
        67298   // light 3
        }, [](SpellInfo* spellInfo)
    {
        //spellInfo->Effects[EFFECT_0].ApplyAuraNames = SPELL_AURA_PERIODIC_DUMMY;
        spellInfo->Effects[EFFECT_0].TargetA = SpellImplicitTargetInfo(6);
        spellInfo->Effects[EFFECT_0].TargetB = SpellImplicitTargetInfo();
        spellInfo->Effects[EFFECT_1].Effect = 0;
        spellInfo->Effects[EFFECT_2].Effect = 0;
    });

    ApplySpellFix({
        67276   // light surge 3
        }, [](SpellInfo* spellInfo)
    {
        spellInfo->ExcludeTargetAuraSpell = 67224;
    });

    ApplySpellFix({
        66001   // dark 0
        }, [](SpellInfo* spellInfo)
    {
        //spellInfo->Effects[EFFECT_0].ApplyAuraNames = SPELL_AURA_PERIODIC_DUMMY;
        spellInfo->Effects[EFFECT_0].TargetA = SpellImplicitTargetInfo(6);
        spellInfo->Effects[EFFECT_0].TargetB = SpellImplicitTargetInfo();
        spellInfo->Effects[EFFECT_1].Effect = 0;
        spellInfo->Effects[EFFECT_2].Effect = 0;
    });

    ApplySpellFix({
        65769   // dark surge 0
        }, [](SpellInfo* spellInfo)
    {
        spellInfo->ExcludeTargetAuraSpell = 65684;
    });

    ApplySpellFix({
        67281   // dark 1
        }, [](SpellInfo* spellInfo)
    {
        //spellInfo->Effects[EFFECT_0].ApplyAuraNames = SPELL_AURA_PERIODIC_DUMMY;
        spellInfo->Effects[EFFECT_0].TargetA = SpellImplicitTargetInfo(6);
        spellInfo->Effects[EFFECT_0].TargetB = SpellImplicitTargetInfo();
        spellInfo->Effects[EFFECT_1].Effect = 0;
        spellInfo->Effects[EFFECT_2].Effect = 0;
    });

    ApplySpellFix({
        67265   // dark surge 1
        }, [](SpellInfo* spellInfo)
    {
        spellInfo->ExcludeTargetAuraSpell = 67176;
    });

    ApplySpellFix({
        67282   // dark 2
        }, [](SpellInfo* spellInfo)
    {
        //spellInfo->Effects[EFFECT_0].ApplyAuraNames = SPELL_AURA_PERIODIC_DUMMY;
        spellInfo->Effects[EFFECT_0].TargetA = SpellImplicitTargetInfo(6);
        spellInfo->Effects[EFFECT_0].TargetB = SpellImplicitTargetInfo();
        spellInfo->Effects[EFFECT_1].Effect = 0;
        spellInfo->Effects[EFFECT_2].Effect = 0;
    });

    ApplySpellFix({
        67266   // dark surge 2
        }, [](SpellInfo* spellInfo)
    {
        spellInfo->ExcludeTargetAuraSpell = 67177;
    });

    ApplySpellFix({
        67283   // dark 3
        }, [](SpellInfo* spellInfo)
    {
        //spellInfo->Effects[EFFECT_0].ApplyAuraNames = SPELL_AURA_PERIODIC_DUMMY;
        spellInfo->Effects[EFFECT_0].TargetA = SpellImplicitTargetInfo(6);
        spellInfo->Effects[EFFECT_0].TargetB = SpellImplicitTargetInfo();
        spellInfo->Effects[EFFECT_1].Effect = 0;
        spellInfo->Effects[EFFECT_2].Effect = 0;
    });

    ApplySpellFix({
        67267   // dark surge 3
        }, [](SpellInfo* spellInfo)
    {
        spellInfo->ExcludeTargetAuraSpell = 67178;
    });

    // Trial of the Crusader, Twin Valkyr, Twin's Pact
    ApplySpellFix({ 65875, 67303, 67304, 67305, 65876, 67306, 67307, 67308 }, [](SpellInfo* spellInfo)
    {
        spellInfo->Effects[EFFECT_1].Effect = 0;
        spellInfo->Effects[EFFECT_2].Effect = 0;
    });

    // Trial of the Crusader, Anub'arak, Emerge
    ApplySpellFix({ 65982 }, [](SpellInfo* spellInfo)
    {
        spellInfo->AttributesEx5 |= SPELL_ATTR5_ALLOW_WHILE_STUNNED;
    });

    // Trial of the Crusader, Anub'arak, Penetrating Cold
    ApplySpellFix({ 66013, 67700, 68509, 68510 }, [](SpellInfo* spellInfo)
    {
        spellInfo->Effects[EFFECT_0].RadiusEntry = sSpellRadiusStore.LookupEntry(EFFECT_RADIUS_100_YARDS); // 100yd
    });

    // Trial of the Crusader, Anub'arak, Shadow Strike
    ApplySpellFix({ 66134 }, [](SpellInfo* spellInfo)
    {
        spellInfo->InterruptFlags |= SPELL_INTERRUPT_FLAG_INTERRUPT;
        spellInfo->Effects[EFFECT_0].Effect = 0;
    });

    // Trial of the Crusader, Anub'arak, Pursuing Spikes
    ApplySpellFix({ 65920, 65922, 65923 }, [](SpellInfo* spellInfo)
    {
        spellInfo->Effects[EFFECT_0].ApplyAuraName = SPELL_AURA_PERIODIC_DUMMY;
        //spellInfo->EffectTriggerSpell[0] = 0;
    });

    // Trial of the Crusader, Anub'arak, Summon Scarab
    ApplySpellFix({ 66339 }, [](SpellInfo* spellInfo)
    {
        spellInfo->DurationEntry = sSpellDurationStore.LookupEntry(35);
        spellInfo->Effects[EFFECT_0].TargetA = SpellImplicitTargetInfo(25);
        spellInfo->Effects[EFFECT_0].TargetB = SpellImplicitTargetInfo();
    });

    // Trial of the Crusader, Anub'arak, Achievements: The Traitor King
    ApplySpellFix({
        68186,  // Anub'arak Scarab Achievement 10
        68515   // Anub'arak Scarab Achievement 25
        }, [](SpellInfo* spellInfo)
    {
        spellInfo->Effects[EFFECT_0].TargetA = SpellImplicitTargetInfo(TARGET_SRC_CASTER);
        spellInfo->Effects[EFFECT_0].TargetB = SpellImplicitTargetInfo(TARGET_UNIT_SRC_AREA_ENEMY);
        spellInfo->Attributes |= SPELL_ATTR0_ALLOW_CAST_WHILE_DEAD;
    });

    // Trial of the Crusader, Anub'arak, Spider Frenzy
    ApplySpellFix({ 66129 }, [](SpellInfo* spellInfo)
    {
        spellInfo->AttributesEx3 |= SPELL_ATTR3_DOT_STACKING_RULE;
    });

    // Soul Sickness
    ApplySpellFix({ 69131 }, [](SpellInfo* spellInfo)
    {
        spellInfo->Effects[EFFECT_0].ApplyAuraName = SPELL_AURA_PERIODIC_TRIGGER_SPELL;
        spellInfo->Effects[EFFECT_0].Amplitude = 8000;
        spellInfo->Effects[EFFECT_0].TriggerSpell = 69133;
    });

    // Phantom Blast
    ApplySpellFix({ 68982, 70322 }, [](SpellInfo* spellInfo)
    {
        spellInfo->InterruptFlags |= SPELL_INTERRUPT_FLAG_INTERRUPT;
    });

    // Empowered Blizzard
    ApplySpellFix({ 70131 }, [](SpellInfo* spellInfo)
    {
        spellInfo->Effects[EFFECT_0].TargetA = SpellImplicitTargetInfo(TARGET_DEST_DEST);
    });

    // Ice Lance Volley
    ApplySpellFix({ 70464 }, [](SpellInfo* spellInfo)
    {
        spellInfo->Effects[EFFECT_0].TargetA = SpellImplicitTargetInfo(TARGET_SRC_CASTER);
        spellInfo->Effects[EFFECT_0].TargetB = SpellImplicitTargetInfo(TARGET_UNIT_SRC_AREA_ENTRY);
        spellInfo->Effects[EFFECT_0].RadiusEntry = sSpellRadiusStore.LookupEntry(EFFECT_RADIUS_70_YARDS);
    });

    ApplySpellFix({
        70513,   // Multi-Shot
        59514    // Shriek of the Highborne
        }, [](SpellInfo* spellInfo)
    {
        spellInfo->Effects[EFFECT_0].TargetA = SpellImplicitTargetInfo(TARGET_UNIT_CONE_ENTRY);
        spellInfo->Effects[EFFECT_0].TargetB = SpellImplicitTargetInfo();
    });

    // Icicle
    ApplySpellFix({ 69428, 69426 }, [](SpellInfo* spellInfo)
    {
        spellInfo->InterruptFlags = 0;
        spellInfo->AuraInterruptFlags = 0;
        spellInfo->ChannelInterruptFlags = 0;
    });

    ApplySpellFix({ 70525, 70639 }, [](SpellInfo* spellInfo)
    {
        spellInfo->Effects[EFFECT_0].Effect = 0;
        spellInfo->Effects[EFFECT_1].Effect = 0;
        spellInfo->Effects[EFFECT_2].TargetA = SpellImplicitTargetInfo(TARGET_SRC_CASTER);
        spellInfo->Effects[EFFECT_2].TargetB = SpellImplicitTargetInfo(TARGET_UNIT_SRC_AREA_ENTRY);
        spellInfo->Effects[EFFECT_2].RadiusEntry = sSpellRadiusStore.LookupEntry(EFFECT_RADIUS_500_YARDS); // 500yd
    });

    // Frost Nova
    ApplySpellFix({ 68198 }, [](SpellInfo* spellInfo)
    {
        spellInfo->RangeEntry = sSpellRangeStore.LookupEntry(13);
        spellInfo->Targets |= TARGET_FLAG_DEST_LOCATION;
    });

    // Blight
    ApplySpellFix({ 69604, 70286 }, [](SpellInfo* spellInfo)
    {
        spellInfo->MaxAffectedTargets = 1;
        spellInfo->AttributesEx3 |= (SPELL_ATTR3_ALWAYS_HIT | SPELL_ATTR3_ONLY_ON_PLAYER);
    });

    // Chilling Wave
    ApplySpellFix({ 68778, 70333 }, [](SpellInfo* spellInfo)
    {
        spellInfo->Effects[EFFECT_0].TargetA = SpellImplicitTargetInfo(TARGET_DEST_TARGET_ENEMY);
        spellInfo->Effects[EFFECT_0].TargetB = SpellImplicitTargetInfo();
    });

    ApplySpellFix({ 68786, 70336 }, [](SpellInfo* spellInfo)
    {
        spellInfo->AttributesEx3 |= (SPELL_ATTR3_ALWAYS_HIT | SPELL_ATTR3_ONLY_ON_PLAYER);
        spellInfo->Effects[EFFECT_2].Effect = SPELL_EFFECT_DUMMY;
    });

    // Pursuit
    ApplySpellFix({ 68987 }, [](SpellInfo* spellInfo)
    {
        spellInfo->Effects[EFFECT_0].TargetA = SpellImplicitTargetInfo(TARGET_UNIT_TARGET_ANY);
        spellInfo->Effects[EFFECT_0].TargetB = SpellImplicitTargetInfo();
        spellInfo->Effects[EFFECT_1].TargetA = SpellImplicitTargetInfo(TARGET_UNIT_TARGET_ANY);
        spellInfo->Effects[EFFECT_1].TargetB = SpellImplicitTargetInfo();
        spellInfo->Effects[EFFECT_2].TargetA = SpellImplicitTargetInfo(TARGET_UNIT_CASTER);
        spellInfo->Effects[EFFECT_2].TargetB = SpellImplicitTargetInfo();
        spellInfo->RangeEntry = sSpellRangeStore.LookupEntry(6); // 100yd
        spellInfo->AttributesEx3 |= SPELL_ATTR3_ALWAYS_HIT;
    });

    ApplySpellFix({ 69029, 70850 }, [](SpellInfo* spellInfo)
    {
        spellInfo->Effects[EFFECT_2].Effect = 0;
    });

    // Explosive Barrage
    ApplySpellFix({ 69263 }, [](SpellInfo* spellInfo)
    {
        spellInfo->Effects[EFFECT_0].ApplyAuraName = SPELL_AURA_MOD_STUN;
    });

    // Overlord's Brand
    ApplySpellFix({ 69172 }, [](SpellInfo* spellInfo)
    {
        spellInfo->ProcFlags = DONE_HIT_PROC_FLAG_MASK & ~PROC_FLAG_DONE_PERIODIC;
        spellInfo->ProcChance = 100;
    });

    // Icy Blast
    ApplySpellFix({ 69232 }, [](SpellInfo* spellInfo)
    {
        spellInfo->Effects[EFFECT_1].TriggerSpell = 69238;
        spellInfo->AttributesEx2 |= SPELL_ATTR2_IGNORE_LINE_OF_SIGHT;
    });

    ApplySpellFix({ 69233, 69646 }, [](SpellInfo* spellInfo)
    {
        spellInfo->AttributesEx2 |= SPELL_ATTR2_IGNORE_LINE_OF_SIGHT;
    });

    ApplySpellFix({ 69238, 69628 }, [](SpellInfo* spellInfo)
    {
        spellInfo->Effects[EFFECT_0].TargetA = SpellImplicitTargetInfo(TARGET_DEST_DEST);
        spellInfo->Effects[EFFECT_0].TargetB = SpellImplicitTargetInfo(TARGET_DEST_DYNOBJ_NONE);
        spellInfo->Effects[EFFECT_1].TargetA = SpellImplicitTargetInfo(TARGET_DEST_DEST);
        spellInfo->Effects[EFFECT_1].TargetB = SpellImplicitTargetInfo(TARGET_DEST_DYNOBJ_NONE);
        spellInfo->AttributesEx2 |= SPELL_ATTR2_IGNORE_LINE_OF_SIGHT;
    });

    // Hoarfrost
    ApplySpellFix({ 69246, 69245, 69645 }, [](SpellInfo* spellInfo)
    {
        spellInfo->AttributesEx2 |= SPELL_ATTR2_IGNORE_LINE_OF_SIGHT;
    });

    // Devour Humanoid
    ApplySpellFix({ 69503 }, [](SpellInfo* spellInfo)
    {
        spellInfo->ChannelInterruptFlags |= 0;
        spellInfo->AuraInterruptFlags = AURA_INTERRUPT_FLAG_MOVE | AURA_INTERRUPT_FLAG_TURNING;
    });

    // Falric: Defiling Horror
    ApplySpellFix({ 72435, 72452 }, [](SpellInfo* spellInfo)
    {
        spellInfo->Effects[EFFECT_0].RadiusEntry = sSpellRadiusStore.LookupEntry(EFFECT_RADIUS_200_YARDS);
        spellInfo->Effects[EFFECT_1].RadiusEntry = sSpellRadiusStore.LookupEntry(EFFECT_RADIUS_200_YARDS);
    });

    // Frostsworn General - Throw Shield
    ApplySpellFix({ 69222, 73076 }, [](SpellInfo* spellInfo)
    {
        spellInfo->Effects[EFFECT_2].TargetA = SpellImplicitTargetInfo(TARGET_UNIT_TARGET_ENEMY);
    });

    // Halls of Reflection Clone
    ApplySpellFix({ 69828 }, [](SpellInfo* spellInfo)
    {
        spellInfo->Effects[EFFECT_1].Effect = 0;
        spellInfo->Effects[EFFECT_2].Effect = 0;
    });

    // Summon Ice Wall
    ApplySpellFix({ 69768 }, [](SpellInfo* spellInfo)
    {
        spellInfo->Effects[EFFECT_0].TargetA = SpellImplicitTargetInfo(TARGET_UNIT_TARGET_ANY);
        spellInfo->AttributesEx5 |= SPELL_ATTR5_ALLOW_ACTION_DURING_CHANNEL;
    });

    ApplySpellFix({ 69767 }, [](SpellInfo* spellInfo)
    {
        spellInfo->Effects[EFFECT_0].TargetA = SpellImplicitTargetInfo(TARGET_DEST_TARGET_ANY);
        spellInfo->Effects[EFFECT_2].TargetA = SpellImplicitTargetInfo(TARGET_UNIT_TARGET_ANY);
    });

    // Essence of the Captured
    ApplySpellFix({ 73035, 70719 }, [](SpellInfo* spellInfo)
    {
        spellInfo->RangeEntry = sSpellRangeStore.LookupEntry(13);
    });

    // Achievement Check
    ApplySpellFix({ 72830 }, [](SpellInfo* spellInfo)
    {
        spellInfo->Effects[EFFECT_0].RadiusEntry = sSpellRadiusStore.LookupEntry(EFFECT_RADIUS_200_YARDS);
    });

    ApplySpellFix({
        70781,  // Light's Hammer Teleport
        70856,  // Oratory of the Damned Teleport
        70857,  // Rampart of Skulls Teleport
        70858,  // Deathbringer's Rise Teleport
        70859,  // Upper Spire Teleport
        70860,  // Frozen Throne Teleport
        70861   // Sindragosa's Lair Teleport
        }, [](SpellInfo* spellInfo)
    {
        spellInfo->Effects[EFFECT_0].TargetA = SpellImplicitTargetInfo(TARGET_UNIT_TARGET_ANY);
        spellInfo->Effects[EFFECT_0].TargetB = SpellImplicitTargetInfo();
        spellInfo->Effects[EFFECT_1].TargetA = SpellImplicitTargetInfo(TARGET_DEST_DB); // this target is for SPELL_EFFECT_TELEPORT_UNITS
        spellInfo->Effects[EFFECT_1].TargetB = SpellImplicitTargetInfo();
        spellInfo->Effects[EFFECT_2].TargetA = SpellImplicitTargetInfo(TARGET_UNIT_TARGET_ANY);
        spellInfo->Effects[EFFECT_2].TargetB = SpellImplicitTargetInfo();
    });

    ApplySpellFix({
        70960,  // Bone Flurry
        71258   // Adrenaline Rush (Ymirjar Battle-Maiden)
        }, [](SpellInfo* spellInfo)
    {
        spellInfo->AttributesEx &= ~SPELL_ATTR1_IS_SELF_CHANNELED;
    });

    // Saber Lash (Lord Marrowgar)
    ApplySpellFix({ 69055, 70814 }, [](SpellInfo* spellInfo)
    {
        spellInfo->Effects[EFFECT_0].RadiusEntry = sSpellRadiusStore.LookupEntry(EFFECT_RADIUS_5_YARDS); // 5yd
    });

    // Impaled (Lord Marrowgar)
    ApplySpellFix({ 69065 }, [](SpellInfo* spellInfo)
    {
        spellInfo->Effects[EFFECT_0].Effect = 0;   // remove stun so Dispersion can be used
    });

    // Cold Flame (Lord Marrowgar)
    ApplySpellFix({ 72701, 72702, 72703, 72704 }, [](SpellInfo* spellInfo)
    {
        spellInfo->Effects[EFFECT_0].TargetA = SpellImplicitTargetInfo(TARGET_UNIT_CASTER);
        spellInfo->Effects[EFFECT_1].TargetA = SpellImplicitTargetInfo(TARGET_DEST_DEST);
        spellInfo->Effects[EFFECT_1].TargetB = SpellImplicitTargetInfo();
        spellInfo->DurationEntry = sSpellDurationStore.LookupEntry(9);   // 30 secs instead of 12, need him for longer, but will stop his actions after 12 secs
    });

    ApplySpellFix({ 69138 }, [](SpellInfo* spellInfo)
    {
        spellInfo->Effects[EFFECT_0].Effect = 0;
        spellInfo->Effects[EFFECT_1].TargetA = SpellImplicitTargetInfo(TARGET_DEST_DEST);
        spellInfo->DurationEntry = sSpellDurationStore.LookupEntry(9);   // 30 secs instead of 12, need him for longer, but will stop his actions after 12 secs
    });

    ApplySpellFix({ 69146, 70823, 70824, 70825 }, [](SpellInfo* spellInfo)
    {
        spellInfo->Effects[EFFECT_0].RadiusEntry = sSpellRadiusStore.LookupEntry(EFFECT_RADIUS_3_YARDS); // 3yd instead of 5yd
        spellInfo->AttributesEx4 &= ~SPELL_ATTR4_NO_CAST_LOG;
    });

    // Dark Martyrdom (Lady Deathwhisper)
    ApplySpellFix({ 70897 }, [](SpellInfo* spellInfo)
    {
        spellInfo->AttributesEx2 |= SPELL_ATTR2_ALLOW_DEAD_TARGET;
    });

    ApplySpellFix({
        69075,  // Bone Storm (Lord Marrowgar)
        70834,  // Bone Storm (Lord Marrowgar)
        70835,  // Bone Storm (Lord Marrowgar)
        70836,  // Bone Storm (Lord Marrowgar)
        72378,  // Blood Nova (Deathbringer Saurfang)
        73058,  // Blood Nova (Deathbringer Saurfang)
        72769,  // Scent of Blood (Deathbringer Saurfang)
        72385,  // Boiling Blood (Deathbringer Saurfang)
        72441,  // Boiling Blood (Deathbringer Saurfang)
        72442,  // Boiling Blood (Deathbringer Saurfang)
        72443,  // Boiling Blood (Deathbringer Saurfang)
        71160,  // Plague Stench (Stinky)
        71161,  // Plague Stench (Stinky)
        71123,  // Decimate (Stinky & Precious)
        71464   // Divine Surge (Sister Svalna)
        }, [](SpellInfo* spellInfo)
    {
        spellInfo->Effects[EFFECT_0].RadiusEntry = sSpellRadiusStore.LookupEntry(EFFECT_RADIUS_100_YARDS);   // 100yd
    });

    // Shadow's Fate
    ApplySpellFix({ 71169 }, [](SpellInfo* spellInfo)
    {
        spellInfo->AttributesEx3 |= SPELL_ATTR3_DOT_STACKING_RULE;
    });

    // Lock Players and Tap Chest
    ApplySpellFix({ 72347 }, [](SpellInfo* spellInfo)
    {
        spellInfo->AttributesEx3 &= ~SPELL_ATTR3_SUPPRESS_TARGET_PROCS;
    });

    // Award Reputation - Boss Kill
    ApplySpellFix({ 73843, 73844, 73845, 73846 }, [](SpellInfo* spellInfo)
    {
        spellInfo->Effects[EFFECT_0].RadiusEntry = sSpellRadiusStore.LookupEntry(EFFECT_RADIUS_50000_YARDS);
    });

    // Death Plague (Rotting Frost Giant)
    ApplySpellFix({ 72864 }, [](SpellInfo* spellInfo)
    {
        spellInfo->ExcludeTargetAuraSpell = 0;
    });

    // Gunship Battle, spell Below Zero
    ApplySpellFix({ 69705 }, [](SpellInfo* spellInfo)
    {
        spellInfo->AttributesEx3 |= SPELL_ATTR3_ALWAYS_HIT;
    });

    // Resistant Skin (Deathbringer Saurfang adds)
    ApplySpellFix({ 72723 }, [](SpellInfo* spellInfo)
    {
        // this spell initially granted Shadow damage immunity, however it was removed but the data was left in client
        spellInfo->Effects[EFFECT_2].Effect = 0;
    });

    // Mark of the Fallen Champion (Deathbringer Saurfang)
    ApplySpellFix({ 72255, 72444, 72445, 72446 }, [](SpellInfo* spellInfo)
    {
        // Patch 3.3.2 (2010-01-02): Deathbringer Saurfang will no longer gain blood power from Mark of the Fallen Champion.
        // prevented in script, effect needed for Prayer of Mending
        spellInfo->AttributesEx3 &= ~SPELL_ATTR3_SUPPRESS_CASTER_PROCS;
    });

    // Coldflame Jets (Traps after Saurfang)
    ApplySpellFix({ 70460 }, [](SpellInfo* spellInfo)
    {
        spellInfo->DurationEntry = sSpellDurationStore.LookupEntry(1); // 10 seconds
    });

    ApplySpellFix({
        70461,  // Coldflame Jets (Traps after Saurfang)
        71289   // Dominate Mind (Lady Deathwhisper)
        }, [](SpellInfo* spellInfo)
    {
        spellInfo->AttributesEx2 |= SPELL_ATTR2_IGNORE_LINE_OF_SIGHT;
    });

    // Severed Essence (Val'kyr Herald)
    ApplySpellFix({ 71906, 71942 }, [](SpellInfo* spellInfo)
    {
        spellInfo->Effects[EFFECT_0].TargetA = SpellImplicitTargetInfo(TARGET_UNIT_TARGET_ENEMY);
        spellInfo->Effects[EFFECT_0].TargetB = SpellImplicitTargetInfo();
        spellInfo->Effects[EFFECT_1].Effect = 0;
    });

    ApplySpellFix({
        71159,  // Awaken Plagued Zombies (Precious)
        71302   // Awaken Ymirjar Fallen (Ymirjar Deathbringer)
        }, [](SpellInfo* spellInfo)
    {
        spellInfo->DurationEntry = sSpellDurationStore.LookupEntry(21);
    });

    // Blood Prince Council, Invocation of Blood
    ApplySpellFix({ 70981, 70982, 70952 }, [](SpellInfo* spellInfo)
    {
        spellInfo->Effects[EFFECT_0].Effect = 0; // clear share health aura
    });

    // Ymirjar Frostbinder, Frozen Orb
    ApplySpellFix({ 71274 }, [](SpellInfo* spellInfo)
    {
        spellInfo->Effects[EFFECT_0].TargetA = SpellImplicitTargetInfo(6);
    });

    // Ooze Flood (Rotface)
    ApplySpellFix({ 69783, 69797, 69799, 69802 }, [](SpellInfo* spellInfo)
    {
        spellInfo->AttributesEx |= SPELL_ATTR1_EXCLUDE_CASTER;
    });

    // Volatile Ooze Beam Protection
    ApplySpellFix({ 70530 }, [](SpellInfo* spellInfo)
    {
        spellInfo->Effects[EFFECT_0].Effect = SPELL_EFFECT_APPLY_AURA; // blizzard typo, 65 instead of 6, aura itself is defined (dummy)
    });

    // Professor Putricide, Gaseous Bloat (Orange Ooze Channel)
    ApplySpellFix({ 70672, 72455, 72832, 72833 }, [](SpellInfo* spellInfo)
    {
        // copied attributes from Green Ooze Channel
        spellInfo->Attributes |= SPELL_ATTR0_NO_IMMUNITIES;
        spellInfo->AttributesEx3 |= SPELL_ATTR3_ALWAYS_HIT;
    });

    ApplySpellFix({
        71412,  // Green Ooze Summon (Professor Putricide)
        71415   // Orange Ooze Summon (Professor Putricide)
        }, [](SpellInfo* spellInfo)
    {
        spellInfo->Effects[EFFECT_0].TargetA = SpellImplicitTargetInfo(TARGET_UNIT_TARGET_ANY);
    });

    ApplySpellFix({
        71621,  // Create Concoction (Professor Putricide)
        72850,
        72851,
        72852,
        71893,  // Guzzle Potions (Professor Putricide)
        73120,
        73121,
        73122
        }, [](SpellInfo* spellInfo)
    {
        spellInfo->CastTimeEntry = sSpellCastTimesStore.LookupEntry(15); // 4 sec
    });

    // Mutated Plague (Professor Putricide)
    ApplySpellFix({ 72454, 72464, 72506, 72507 }, [](SpellInfo* spellInfo)
    {
        spellInfo->AttributesEx4 |= SPELL_ATTR4_NO_CAST_LOG;
        spellInfo->Effects[EFFECT_0].RadiusEntry = sSpellRadiusStore.LookupEntry(EFFECT_RADIUS_50000_YARDS); // 50000yd
    });

    // Unbound Plague (Professor Putricide) (needs target selection script)
    ApplySpellFix({ 70911, 72854, 72855, 72856 }, [](SpellInfo* spellInfo)
    {
        spellInfo->Effects[EFFECT_0].TargetB = SpellImplicitTargetInfo(TARGET_UNIT_TARGET_ENEMY);
    });

    // Mutated Transformation (Professor Putricide)
    ApplySpellFix({ 70402, 72511, 72512, 72513 }, [](SpellInfo* spellInfo)
    {
        spellInfo->AttributesEx2 |= SPELL_ATTR2_CANT_CRIT;
    });

    // Empowered Flare (Blood Prince Council)
    ApplySpellFix({ 71708, 72785, 72786, 72787 }, [](SpellInfo* spellInfo)
    {
        spellInfo->AttributesEx3 |= SPELL_ATTR3_IGNORE_CASTER_MODIFIERS;
    });

    ApplySpellFix({
        71518,  // Unholy Infusion Quest Credit (Professor Putricide)
        72934,  // Blood Infusion Quest Credit (Blood-Queen Lana'thel)
        72289   // Frost Infusion Quest Credit (Sindragosa)
        }, [](SpellInfo* spellInfo)
    {
        spellInfo->Effects[EFFECT_0].RadiusEntry = sSpellRadiusStore.LookupEntry(EFFECT_RADIUS_200_YARDS);   // another missing radius
    });

    // Swarming Shadows
    ApplySpellFix({ 71266, 72890 }, [](SpellInfo* spellInfo)
    {
        spellInfo->AreaGroupId = 0; // originally, these require area 4522, which is... outside of Icecrown Citadel
    });

    ApplySpellFix({
        71301,  // Summon Dream Portal (Valithria Dreamwalker)
        71977   // Summon Nightmare Portal (Valithria Dreamwalker)
        }, [](SpellInfo* spellInfo)
    {
        spellInfo->Effects[EFFECT_0].TargetA = SpellImplicitTargetInfo(TARGET_DEST_DEST);
        spellInfo->Effects[EFFECT_0].TargetB = SpellImplicitTargetInfo();
    });

    // Column of Frost (visual marker)
    ApplySpellFix({ 70715 }, [](SpellInfo* spellInfo)
    {
        spellInfo->DurationEntry = sSpellDurationStore.LookupEntry(32); // 6 seconds (missing)
    });

    // Mana Void (periodic aura)
    ApplySpellFix({ 71085 }, [](SpellInfo* spellInfo)
    {
        spellInfo->DurationEntry = sSpellDurationStore.LookupEntry(9); // 30 seconds (missing)
    });

    // Summon Suppressor (needs target selection script)
    ApplySpellFix({ 70936 }, [](SpellInfo* spellInfo)
    {
        spellInfo->Effects[EFFECT_0].TargetA = SpellImplicitTargetInfo(TARGET_UNIT_TARGET_ANY);
        spellInfo->Effects[EFFECT_0].TargetB = SpellImplicitTargetInfo();
    });

    // Corruption
    ApplySpellFix({ 70602 }, [](SpellInfo* spellInfo)
    {
        spellInfo->AttributesEx3 |= SPELL_ATTR3_DOT_STACKING_RULE;
    });

    ApplySpellFix({
        72706,  // Achievement Check (Valithria Dreamwalker)
        71357   // Order Whelp
        }, [](SpellInfo* spellInfo)
    {
        spellInfo->Effects[EFFECT_0].RadiusEntry = sSpellRadiusStore.LookupEntry(EFFECT_RADIUS_200_YARDS);   // 200yd
    });

    // Sindragosa's Fury
    ApplySpellFix({ 70598 }, [](SpellInfo* spellInfo)
    {
        spellInfo->Effects[EFFECT_0].TargetA = SpellImplicitTargetInfo(TARGET_DEST_DEST);
    });

    // Tail Smash (Sindragosa)
    ApplySpellFix({ 71077 }, [](SpellInfo* spellInfo)
    {
        spellInfo->AttributesEx2 |= SPELL_ATTR2_IGNORE_LINE_OF_SIGHT;
        spellInfo->Effects[EFFECT_0].TargetA = SpellImplicitTargetInfo(TARGET_DEST_CASTER_BACK);
        spellInfo->Effects[EFFECT_0].TargetB = SpellImplicitTargetInfo(TARGET_UNIT_DEST_AREA_ENEMY);
        spellInfo->Effects[EFFECT_1].TargetA = SpellImplicitTargetInfo(TARGET_DEST_CASTER_BACK);
        spellInfo->Effects[EFFECT_1].TargetB = SpellImplicitTargetInfo(TARGET_UNIT_DEST_AREA_ENEMY);
    });

    // Frost Bomb
    ApplySpellFix({ 69846 }, [](SpellInfo* spellInfo)
    {
        spellInfo->Speed = 0.0f;    // This spell's summon happens instantly
    });

    // Mystic Buffet (Sindragosa)
    ApplySpellFix({ 70127, 72528, 72529, 72530 }, [](SpellInfo* spellInfo)
    {
        spellInfo->Effects[EFFECT_1].Effect = 0; // remove obsolete spell effect with no targets
    });

    // Sindragosa, Frost Aura
    ApplySpellFix({ 70084, 71050, 71051, 71052 }, [](SpellInfo* spellInfo)
    {
        spellInfo->Attributes &= ~SPELL_ATTR0_NO_IMMUNITIES;
    });

    // Ice Lock
    ApplySpellFix({ 71614 }, [](SpellInfo* spellInfo)
    {
        spellInfo->Mechanic = MECHANIC_STUN;
    });

    // Lich King, Infest
    ApplySpellFix({ 70541, 73779, 73780, 73781 }, [](SpellInfo* spellInfo)
    {
        spellInfo->AttributesEx2 |= SPELL_ATTR2_IGNORE_LINE_OF_SIGHT;
    });

    // Lich King, Necrotic Plague
    ApplySpellFix({ 70337, 73912, 73913, 73914, 70338, 73785, 73786, 73787 }, [](SpellInfo* spellInfo)
    {
        spellInfo->AttributesEx3 |= SPELL_ATTR3_ALWAYS_HIT;
    });

    ApplySpellFix({
        69099,  // Ice Pulse 10n
        73776,  // Ice Pulse 25n
        73777,  // Ice Pulse 10h
        73778   // Ice Pulse 25h
        }, [](SpellInfo* spellInfo)
    {
        spellInfo->AttributesEx2 |= SPELL_ATTR2_CANT_CRIT;
        spellInfo->AttributesEx4 &= ~SPELL_ATTR4_NO_CAST_LOG;
    });

    // Fury of Frostmourne
    ApplySpellFix({ 72350 }, [](SpellInfo* spellInfo)
    {
        spellInfo->Effects[EFFECT_0].RadiusEntry = sSpellRadiusStore.LookupEntry(EFFECT_RADIUS_50000_YARDS); // 50000yd
        spellInfo->Effects[EFFECT_1].RadiusEntry = sSpellRadiusStore.LookupEntry(EFFECT_RADIUS_50000_YARDS); // 50000yd
    });

    ApplySpellFix({
        72351,  // Fury of Frostmourne
        72431,  // Jump (removes Fury of Frostmourne debuff)
        72429,  // Mass Resurrection
        73159   // Play Movie
        }, [](SpellInfo* spellInfo)
    {
        spellInfo->Effects[EFFECT_0].RadiusEntry = sSpellRadiusStore.LookupEntry(EFFECT_RADIUS_50000_YARDS); // 50000yd
    });

    // Raise Dead
    ApplySpellFix({ 72376 }, [](SpellInfo* spellInfo)
    {
        spellInfo->MaxAffectedTargets = 4;
        spellInfo->Effects[EFFECT_0].RadiusEntry = sSpellRadiusStore.LookupEntry(EFFECT_RADIUS_50000_YARDS); // 50000yd
    });

    // Jump
    ApplySpellFix({ 71809 }, [](SpellInfo* spellInfo)
    {
        spellInfo->RangeEntry = sSpellRangeStore.LookupEntry(5); // 40yd
        spellInfo->Effects[EFFECT_0].RadiusEntry = sSpellRadiusStore.LookupEntry(EFFECT_RADIUS_10_YARDS); // 10yd
        spellInfo->Effects[EFFECT_0].MiscValue = 190;
    });

    // Broken Frostmourne
    ApplySpellFix({ 72405 }, [](SpellInfo* spellInfo)
    {
        spellInfo->Effects[EFFECT_1].RadiusEntry = sSpellRadiusStore.LookupEntry(EFFECT_RADIUS_200_YARDS); // 200yd
    });

    // Summon Shadow Trap
    ApplySpellFix({ 73540 }, [](SpellInfo* spellInfo)
    {
        spellInfo->DurationEntry = sSpellDurationStore.LookupEntry(3); // 60 seconds
    });

    // Shadow Trap (visual)
    ApplySpellFix({ 73530 }, [](SpellInfo* spellInfo)
    {
        spellInfo->DurationEntry = sSpellDurationStore.LookupEntry(28); // 5 seconds
    });

    // Shadow Trap
    ApplySpellFix({ 73529 }, [](SpellInfo* spellInfo)
    {
        spellInfo->Effects[EFFECT_1].RadiusEntry = sSpellRadiusStore.LookupEntry(EFFECT_RADIUS_10_YARDS); // 10yd
    });

    // Shadow Trap (searcher)
    ApplySpellFix({ 74282 }, [](SpellInfo* spellInfo)
    {
        spellInfo->Effects[EFFECT_0].RadiusEntry = sSpellRadiusStore.LookupEntry(EFFECT_RADIUS_3_YARDS); // 3yd
    });

    // Raging Spirit Visual
    ApplySpellFix({ 69198 }, [](SpellInfo* spellInfo)
    {
        spellInfo->RangeEntry = sSpellRangeStore.LookupEntry(13); // 50000yd
        spellInfo->AttributesEx2 |= SPELL_ATTR2_IGNORE_LINE_OF_SIGHT;
        spellInfo->AttributesEx3 |= SPELL_ATTR3_ALWAYS_HIT;
    });

    // Defile
    ApplySpellFix({ 72762 }, [](SpellInfo* spellInfo)
    {
        spellInfo->DurationEntry = sSpellDurationStore.LookupEntry(559); // 53 seconds
        spellInfo->ExcludeCasterAuraSpell = 0;
        spellInfo->Attributes |= SPELL_ATTR0_NO_IMMUNITIES;
        spellInfo->AttributesEx6 |= (SPELL_ATTR6_IGNORE_PHASE_SHIFT | SPELL_ATTR6_CAN_TARGET_UNTARGETABLE);
    });

    // Defile
    ApplySpellFix({ 72743 }, [](SpellInfo* spellInfo)
    {
        spellInfo->DurationEntry = sSpellDurationStore.LookupEntry(22); // 45 seconds
    });

    ApplySpellFix({ 72754, 73708, 73709, 73710 }, [](SpellInfo* spellInfo)
    {
        spellInfo->Effects[EFFECT_0].RadiusEntry = sSpellRadiusStore.LookupEntry(EFFECT_RADIUS_200_YARDS); // 200yd
        spellInfo->Effects[EFFECT_1].RadiusEntry = sSpellRadiusStore.LookupEntry(EFFECT_RADIUS_200_YARDS); // 200yd
    });

    // Val'kyr Target Search
    ApplySpellFix({ 69030 }, [](SpellInfo* spellInfo)
    {
        spellInfo->Effects[EFFECT_0].RadiusEntry = sSpellRadiusStore.LookupEntry(EFFECT_RADIUS_200_YARDS); // 200yd
        spellInfo->Effects[EFFECT_1].RadiusEntry = sSpellRadiusStore.LookupEntry(EFFECT_RADIUS_200_YARDS); // 200yd
        spellInfo->Attributes |= SPELL_ATTR0_NO_IMMUNITIES;
    });

    // Harvest Souls
    ApplySpellFix({ 73654, 74295, 74296, 74297 }, [](SpellInfo* spellInfo)
    {
        spellInfo->Effects[EFFECT_0].RadiusEntry = sSpellRadiusStore.LookupEntry(EFFECT_RADIUS_50000_YARDS); // 50000yd
        spellInfo->Effects[EFFECT_1].RadiusEntry = sSpellRadiusStore.LookupEntry(EFFECT_RADIUS_50000_YARDS); // 50000yd
        spellInfo->Effects[EFFECT_2].RadiusEntry = sSpellRadiusStore.LookupEntry(EFFECT_RADIUS_50000_YARDS); // 50000yd
    });

    // Restore Soul
    ApplySpellFix({ 72595, 73650 }, [](SpellInfo* spellInfo)
    {
        spellInfo->Effects[EFFECT_0].RadiusEntry = sSpellRadiusStore.LookupEntry(EFFECT_RADIUS_200_YARDS); // 200yd
    });

    // Kill Frostmourne Players
    ApplySpellFix({ 75127 }, [](SpellInfo* spellInfo)
    {
        spellInfo->Effects[EFFECT_0].RadiusEntry = sSpellRadiusStore.LookupEntry(EFFECT_RADIUS_50000_YARDS); // 50000yd
    });

    // Harvest Soul
    ApplySpellFix({ 73655 }, [](SpellInfo* spellInfo)
    {
        spellInfo->AttributesEx3 |= SPELL_ATTR3_IGNORE_CASTER_MODIFIERS;
    });

    // Destroy Soul
    ApplySpellFix({ 74086 }, [](SpellInfo* spellInfo)
    {
        spellInfo->Effects[EFFECT_0].RadiusEntry = sSpellRadiusStore.LookupEntry(EFFECT_RADIUS_200_YARDS); // 200yd
    });

    // Summon Spirit Bomb
    ApplySpellFix({ 74302, 74342 }, [](SpellInfo* spellInfo)
    {
        spellInfo->Effects[EFFECT_0].RadiusEntry = sSpellRadiusStore.LookupEntry(EFFECT_RADIUS_200_YARDS); // 200yd
        spellInfo->MaxAffectedTargets = 1;
    });

    // Summon Spirit Bomb
    ApplySpellFix({ 74341, 74343 }, [](SpellInfo* spellInfo)
    {
        spellInfo->Effects[EFFECT_0].RadiusEntry = sSpellRadiusStore.LookupEntry(EFFECT_RADIUS_200_YARDS); // 200yd
        spellInfo->MaxAffectedTargets = 3;
    });

    // Summon Spirit Bomb
    ApplySpellFix({ 73579 }, [](SpellInfo* spellInfo)
    {
        spellInfo->Effects[EFFECT_0].RadiusEntry = sSpellRadiusStore.LookupEntry(EFFECT_RADIUS_25_YARDS); // 25yd
    });

    // Trigger Vile Spirit (Inside, Heroic)
    ApplySpellFix({ 73582 }, [](SpellInfo* spellInfo)
    {
        spellInfo->Effects[EFFECT_0].RadiusEntry = sSpellRadiusStore.LookupEntry(EFFECT_RADIUS_50000_YARDS); // 50000yd
    });

    // Scale Aura (used during Dominate Mind from Lady Deathwhisper)
    ApplySpellFix({ 73261 }, [](SpellInfo* spellInfo)
    {
        spellInfo->AuraInterruptFlags |= AURA_INTERRUPT_FLAG_CHANGE_MAP;
    });

    // Leap to a Random Location
    ApplySpellFix({ 70485 }, [](SpellInfo* spellInfo)
    {
        spellInfo->RangeEntry = sSpellRangeStore.LookupEntry(6); // 100yd
        spellInfo->Effects[EFFECT_0].RadiusEntry = sSpellRadiusStore.LookupEntry(EFFECT_RADIUS_10_YARDS);
        spellInfo->Effects[EFFECT_0].MiscValue = 100;
    });

    // Empowered Blood
    ApplySpellFix({ 70227, 70232 }, [](SpellInfo* spellInfo)
    {
        spellInfo->AreaGroupId = 2452; // Whole icc instead of Crimson Halls only, remove when area calculation is fixed
    });

    ApplySpellFix({ 74509 }, [](SpellInfo* spellInfo)
    {
        spellInfo->Effects[EFFECT_0].RadiusEntry = sSpellRadiusStore.LookupEntry(EFFECT_RADIUS_20_YARDS); // 20yd
        spellInfo->Effects[EFFECT_1].RadiusEntry = sSpellRadiusStore.LookupEntry(EFFECT_RADIUS_20_YARDS); // 20yd
    });

    // Rallying Shout
    ApplySpellFix({ 75414 }, [](SpellInfo* spellInfo)
    {
        spellInfo->Effects[EFFECT_0].RadiusEntry = sSpellRadiusStore.LookupEntry(EFFECT_RADIUS_20_YARDS); // 20yd
    });

    // Barrier Channel
    ApplySpellFix({ 76221 }, [](SpellInfo* spellInfo)
    {
        spellInfo->ChannelInterruptFlags &= ~(AURA_INTERRUPT_FLAG_TURNING | AURA_INTERRUPT_FLAG_MOVE);
        spellInfo->Effects[EFFECT_0].TargetA = SpellImplicitTargetInfo(TARGET_UNIT_NEARBY_ENTRY);
    });

    // Intimidating Roar
    ApplySpellFix({ 74384 }, [](SpellInfo* spellInfo)
    {
        spellInfo->Effects[EFFECT_0].RadiusEntry = sSpellRadiusStore.LookupEntry(EFFECT_RADIUS_100_YARDS); // 100yd
        spellInfo->Effects[EFFECT_1].RadiusEntry = sSpellRadiusStore.LookupEntry(EFFECT_RADIUS_100_YARDS); // 100yd
    });

    ApplySpellFix({
        74562,  // Fiery Combustion
        74792   // Soul Consumption
        }, [](SpellInfo* spellInfo)
    {
        spellInfo->AttributesEx |= SPELL_ATTR1_NO_REDIRECTION;
    });

    // Combustion
    ApplySpellFix({ 75883, 75884 }, [](SpellInfo* spellInfo)
    {
        spellInfo->Effects[EFFECT_0].RadiusEntry = sSpellRadiusStore.LookupEntry(EFFECT_RADIUS_6_YARDS); // 6yd
        spellInfo->Effects[EFFECT_1].RadiusEntry = sSpellRadiusStore.LookupEntry(EFFECT_RADIUS_6_YARDS); // 6yd
    });

    // Consumption
    ApplySpellFix({ 75875, 75876 }, [](SpellInfo* spellInfo)
    {
        spellInfo->Effects[EFFECT_0].RadiusEntry = sSpellRadiusStore.LookupEntry(EFFECT_RADIUS_6_YARDS); // 6yd
        spellInfo->Effects[EFFECT_1].RadiusEntry = sSpellRadiusStore.LookupEntry(EFFECT_RADIUS_6_YARDS); // 6yd
        spellInfo->Effects[EFFECT_0].Mechanic = MECHANIC_NONE;
        spellInfo->Effects[EFFECT_1].Mechanic = MECHANIC_SNARE;
    });

    // Soul Consumption
    ApplySpellFix({ 74799 }, [](SpellInfo* spellInfo)
    {
        spellInfo->Effects[EFFECT_0].RadiusEntry = sSpellRadiusStore.LookupEntry(EFFECT_RADIUS_12_YARDS); // 12yd
    });

    // Twilight Cutter
    ApplySpellFix({ 74769, 77844, 77845, 77846 }, [](SpellInfo* spellInfo)
    {
        spellInfo->Effects[EFFECT_0].RadiusEntry = sSpellRadiusStore.LookupEntry(EFFECT_RADIUS_100_YARDS); // 100yd
    });

    // Twilight Mending
    ApplySpellFix({ 75509 }, [](SpellInfo* spellInfo)
    {
        spellInfo->AttributesEx6 |= SPELL_ATTR6_IGNORE_PHASE_SHIFT;
        spellInfo->AttributesEx2 |= SPELL_ATTR2_IGNORE_LINE_OF_SIGHT;
        spellInfo->Effects[EFFECT_0].RadiusEntry = sSpellRadiusStore.LookupEntry(EFFECT_RADIUS_100_YARDS); // 100yd
        spellInfo->Effects[EFFECT_1].RadiusEntry = sSpellRadiusStore.LookupEntry(EFFECT_RADIUS_100_YARDS); // 100yd
    });

    // Meteor Strike
    ApplySpellFix({ 74637 }, [](SpellInfo* spellInfo)
    {
        spellInfo->Speed = 0;
    });

    //Blazing Aura
    ApplySpellFix({ 75885, 75886 }, [](SpellInfo* spellInfo)
    {
        spellInfo->AttributesEx4 &= ~SPELL_ATTR4_NO_CAST_LOG;
    });

    ApplySpellFix({
        75952,  //Meteor Strike
        74629   //Combustion Periodic
        }, [](SpellInfo* spellInfo)
    {
        spellInfo->AttributesEx4 &= ~SPELL_ATTR4_NO_CAST_LOG;
    });

    // Going Bearback
    ApplySpellFix({ 54897 }, [](SpellInfo* spellInfo)
    {
        spellInfo->Effects[EFFECT_1].Effect = SPELL_EFFECT_DUMMY;
        spellInfo->Effects[EFFECT_1].RadiusEntry = spellInfo->Effects[EFFECT_0].RadiusEntry;
        spellInfo->Effects[EFFECT_1].TargetA = SpellImplicitTargetInfo(TARGET_UNIT_DEST_AREA_ENTRY);
    });

    // Still At It
    ApplySpellFix({ 51931, 51932, 51933 }, [](SpellInfo* spellInfo)
    {
        spellInfo->Effects[EFFECT_0].TargetA = SpellImplicitTargetInfo(38);
        spellInfo->Effects[EFFECT_0].TargetB = SpellImplicitTargetInfo();
    });

    // Rallying the Troops
    ApplySpellFix({ 47394 }, [](SpellInfo* spellInfo)
    {
        spellInfo->ExcludeTargetAuraSpell = 47394;
    });

    // A Tangled Skein
    ApplySpellFix({ 51165, 51173 }, [](SpellInfo* spellInfo)
    {
        spellInfo->AttributesEx3 |= SPELL_ATTR3_SUPPRESS_TARGET_PROCS;
    });

    ApplySpellFix({
        69563,  // A Cloudlet of Classy Cologne
        69445,  // A Perfect Puff of Perfume
        69489   // Bonbon Blitz
        }, [](SpellInfo* spellInfo)
    {
        spellInfo->Effects[EFFECT_1].TargetA = SpellImplicitTargetInfo(TARGET_UNIT_CASTER);
    });

    // Control
    ApplySpellFix({ 30790 }, [](SpellInfo* spellInfo)
    {
        spellInfo->Effects[EFFECT_1].MiscValue = 0;
    });

    // Reclusive Runemaster
    ApplySpellFix({ 48028 }, [](SpellInfo* spellInfo)
    {
        spellInfo->Effects[EFFECT_0].TargetA = SpellImplicitTargetInfo(TARGET_SRC_CASTER);
        spellInfo->Effects[EFFECT_0].TargetB = SpellImplicitTargetInfo(TARGET_UNIT_SRC_AREA_ENEMY);
    });

    // Mastery of
    ApplySpellFix({ 65147 }, [](SpellInfo* spellInfo)
    {
        spellInfo->CategoryEntry = sSpellCategoryStore.LookupEntry(1244);
        spellInfo->CategoryRecoveryTime = 1500;
    });

    // Weakness to Lightning
    ApplySpellFix({ 46432 }, [](SpellInfo* spellInfo)
    {
        spellInfo->AttributesEx3 &= ~SPELL_ATTR3_ALLOW_AURA_WHILE_DEAD;
    });

    // Wrangle Some Aether Rays!
    ApplySpellFix({ 40856 }, [](SpellInfo* spellInfo)
    {
        spellInfo->DurationEntry = sSpellDurationStore.LookupEntry(27); // 3000ms
    });

    // The Black Knight's Orders
    ApplySpellFix({ 63163 }, [](SpellInfo* spellInfo)
    {
        spellInfo->Effects[EFFECT_0].BasePoints = 52390;
    });

    // The Warp Rifts
    ApplySpellFix({ 34888 }, [](SpellInfo* spellInfo)
    {
        spellInfo->DurationEntry = sSpellDurationStore.LookupEntry(5); // 300 secs
    });

    // The Smallest Creatures
    ApplySpellFix({ 38544 }, [](SpellInfo* spellInfo)
    {
        spellInfo->Effects[EFFECT_0].MiscValueB = 427;
        spellInfo->Effects[EFFECT_0].TargetA = SpellImplicitTargetInfo(1);
        spellInfo->Effects[EFFECT_1].Effect = 0;
    });

    // Ridding the red rocket
    ApplySpellFix({ 49177 }, [](SpellInfo* spellInfo)
    {
        spellInfo->Effects[EFFECT_0].BasePoints = 1; // corrects seat id (points - 1 = seatId)
    });

    // Jormungar Strike
    ApplySpellFix({ 56513 }, [](SpellInfo* spellInfo)
    {
        spellInfo->RecoveryTime = 2000;
    });

    ApplySpellFix({
        37851, // Tag Greater Felfire Diemetradon
        37918  // Arcano-pince
        }, [](SpellInfo* spellInfo)
    {
        spellInfo->RecoveryTime = 3000;
    });

    ApplySpellFix({
        54997, // Cast Net (tooltip says 10s but sniffs say 6s)
        56524  // Acid Breath
        }, [](SpellInfo* spellInfo)
    {
        spellInfo->RecoveryTime = 6000;
    });

    ApplySpellFix({
        47911, // EMP
        48620, // Wing Buffet
        51752  // Stampy's Stompy-Stomp
        }, [](SpellInfo* spellInfo)
    {
        spellInfo->RecoveryTime = 10000;
    });

    ApplySpellFix({
        37727, // Touch of Darkness
        54996  // Ice Slick (tooltip says 20s but sniffs say 12s)
        }, [](SpellInfo* spellInfo)
    {
        spellInfo->RecoveryTime = 12000;
    });

    // Signal Helmet to Attack
    ApplySpellFix({ 51748 }, [](SpellInfo* spellInfo)
    {
        spellInfo->RecoveryTime = 15000;
    });

    ApplySpellFix({
        51756, // Charge
        37919, //Arcano-dismantle
        37917  //Arcano-Cloak
        }, [](SpellInfo* spellInfo)
    {
        spellInfo->RecoveryTime = 20000;
    });

    // Kaw the Mammoth Destroyer
    ApplySpellFix({ 46260 }, [](SpellInfo* spellInfo)
    {
        spellInfo->AttributesEx2 |= SPELL_ATTR2_IGNORE_LINE_OF_SIGHT;
    });

    // That's Abominable
    ApplySpellFix({ 59565 }, [](SpellInfo* spellInfo)
    {
        spellInfo->Effects[EFFECT_0].MiscValueB = 1721; // controlable guardian
    });

    // Investigate the Blue Recluse (1920)
    // Investigate the Alchemist Shop (1960)
    ApplySpellFix({ 9095 }, [](SpellInfo* spellInfo)
    {
        spellInfo->Effects[EFFECT_0].ApplyAuraName = SPELL_AURA_DUMMY;
        spellInfo->Effects[EFFECT_0].RadiusEntry = sSpellRadiusStore.LookupEntry(EFFECT_RADIUS_10_YARDS); // 10yd
    });

    // Gauging the Resonant Frequency (10594)
    ApplySpellFix({ 37390 }, [](SpellInfo* spellInfo)
    {
        spellInfo->Effects[EFFECT_0].MiscValueB = 181;
    });

    // Where in the World is Hemet Nesingwary? (12521)
    ApplySpellFix({ 50860 }, [](SpellInfo* spellInfo)
    {
        spellInfo->Effects[EFFECT_0].BasePoints = 50860;
    });

    ApplySpellFix({ 50861 }, [](SpellInfo* spellInfo)
    {
        spellInfo->Effects[EFFECT_0].BasePoints = 0;
    });

    // Riding Jokkum
    ApplySpellFix({ 56606 }, [](SpellInfo* spellInfo)
    {
        spellInfo->Effects[EFFECT_0].BasePoints = 1;
    });

    // Blightbeasts be Damned! (12072)
    ApplySpellFix({ 47424 }, [](SpellInfo* spellInfo)
    {
        spellInfo->AuraInterruptFlags &= ~AURA_INTERRUPT_FLAG_NOT_ABOVEWATER;
    });

    // Dark Horizon (12664), Reunited (12663)
    ApplySpellFix({ 52190 }, [](SpellInfo* spellInfo)
    {
        spellInfo->Effects[EFFECT_0].BasePoints = 52391 - 1;
    });

    // The Sum is Greater than the Parts (13043) - Chained Grip
    ApplySpellFix({ 60540 }, [](SpellInfo* spellInfo)
    {
        spellInfo->Effects[EFFECT_0].MiscValue = 300;
    });

    // Not a Bug (13342)
    ApplySpellFix({ 60531 }, [](SpellInfo* spellInfo)
    {
        spellInfo->AttributesEx2 |= SPELL_ATTR2_ALLOW_DEAD_TARGET;
    });

    // Frankly,  It Makes No Sense... (10672)
    ApplySpellFix({ 37851 }, [](SpellInfo* spellInfo)
    {
        spellInfo->AttributesEx3 |= SPELL_ATTR3_SUPPRESS_TARGET_PROCS;
    });

    // Honor Challenge (12939)
    ApplySpellFix({ 21855 }, [](SpellInfo* spellInfo)
    {
        spellInfo->AttributesEx3 |= SPELL_ATTR3_SUPPRESS_TARGET_PROCS;
    });

    // Convocation at Zol'Heb (12730)
    ApplySpellFix({ 52956 }, [](SpellInfo* spellInfo)
    {
        spellInfo->Effects[EFFECT_0].TargetA = SpellImplicitTargetInfo(TARGET_UNIT_DEST_AREA_ENTRY);
    });

    // Mangletooth
    ApplySpellFix({
        7764,   // Wisdom of Agamaggan
        10767,  // Rising Spirit
        16610,  // Razorhide
        16612,  // Agamaggan's Strength
        16618,  // Spirit of the Wind
        17013   // Agamaggan's Agility
        }, [](SpellInfo* spellInfo)

    {
        spellInfo->AttributesEx2 |= SPELL_ATTR2_IGNORE_LINE_OF_SIGHT;
        spellInfo->AttributesEx5 |= SPELL_ATTR5_ALWAYS_AOE_LINE_OF_SIGHT;
    });

    //Crushing the Crown
    ApplySpellFix({ 71024 }, [](SpellInfo* spellInfo)
    {
        spellInfo->Effects[EFFECT_0].TargetA = SpellImplicitTargetInfo(TARGET_DEST_DYNOBJ_NONE);
    });

    // Battle for the Undercity
    ApplySpellFix({
        59892   // Cyclone fall
        }, [](SpellInfo* spellInfo)
    {
        spellInfo->Effects[EFFECT_0].Effect = SPELL_EFFECT_APPLY_AREA_AURA_FRIEND;
        spellInfo->Effects[EFFECT_0].RadiusEntry = sSpellRadiusStore.LookupEntry(EFFECT_RADIUS_10_YARDS); // 10yd
        spellInfo->AttributesEx &= ~SPELL_ATTR0_NO_AURA_CANCEL;
        spellInfo->AttributesEx3 |= SPELL_ATTR3_ONLY_ON_PLAYER;
    });

    // enchant Lightweave Embroidery
    ApplySpellFix({ 55637 }, [](SpellInfo* spellInfo)
    {
        spellInfo->Effects[EFFECT_1].MiscValue = 126;
    });

    ApplySpellFix({
        47977, // Magic Broom
        65917  // Magic Rooster
        }, [](SpellInfo* spellInfo)
    {
        // First two effects apply auras, which shouldn't be there
        // due to NO_TARGET applying aura on current caster (core bug)
        // Just wipe effect data, to mimic blizz-behavior
        spellInfo->Effects[EFFECT_0].Effect = 0;
        spellInfo->Effects[EFFECT_1].Effect = 0;
    });

    // Titanium Seal of Dalaran, Toss your luck
    ApplySpellFix({ 60476 }, [](SpellInfo* spellInfo)
    {
        spellInfo->Effects[EFFECT_0].TargetA = SpellImplicitTargetInfo(TARGET_UNIT_CASTER);
    });

    // Mind Amplification Dish, change charm aura
    ApplySpellFix({ 26740 }, [](SpellInfo* spellInfo)
    {
        spellInfo->Effects[EFFECT_0].ApplyAuraName = SPELL_AURA_MOD_CHARM;
    });

    // Persistent Shield
    ApplySpellFix({ 26467 }, [](SpellInfo* spellInfo)
    {
        spellInfo->Effects[EFFECT_0].ApplyAuraName = SPELL_AURA_PROC_TRIGGER_SPELL_WITH_VALUE;
        spellInfo->Effects[EFFECT_0].TriggerSpell = 26470;
    });

    // Deadly Swiftness
    ApplySpellFix({ 31255 }, [](SpellInfo* spellInfo)
    {
        spellInfo->Effects[EFFECT_0].TriggerSpell = 22588;
    });

    // Black Magic enchant
    ApplySpellFix({ 59630 }, [](SpellInfo* spellInfo)
    {
        spellInfo->Attributes |= SPELL_ATTR0_PASSIVE;
    });

    // Precious's Ribbon
    ApplySpellFix({ 72968 }, [](SpellInfo* spellInfo)
    {
        spellInfo->AttributesEx3 |= SPELL_ATTR3_ALLOW_AURA_WHILE_DEAD;
    });

    ApplySpellFix({
        71646,  // Item - Bauble of True Blood 10m
        71607,  // Item - Bauble of True Blood 25m
        71610,  // Item - Althor's Abacus trigger 10m
        71641   // Item - Althor's Abacus trigger 25m
        }, [](SpellInfo* spellInfo)
    {
        spellInfo->DmgClass = SPELL_DAMAGE_CLASS_MAGIC;
        spellInfo->SpellLevel = 0;
    });

    ApplySpellFix({
        6789,  // Warlock - Death Coil (Rank 1)
        17925, // Warlock - Death Coil (Rank 2)
        17926, // Warlock - Death Coil (Rank 3)
        27223, // Warlock - Death Coil (Rank 4)
        47859, // Warlock - Death Coil (Rank 5)
        71838, // Drain Life - Bryntroll Normal
        71839  // Drain Life - Bryntroll Heroic
        }, [](SpellInfo* spellInfo)
    {
        spellInfo->AttributesEx2 |= SPELL_ATTR2_CANT_CRIT;
    });

    // Alchemist's Stone
    ApplySpellFix({ 17619 }, [](SpellInfo* spellInfo)
    {
        spellInfo->AttributesEx3 |= SPELL_ATTR3_ALLOW_AURA_WHILE_DEAD;
    });

    // Stormchops
    ApplySpellFix({ 43730 }, [](SpellInfo* spellInfo)
    {
        spellInfo->Effects[EFFECT_1].TargetA = SpellImplicitTargetInfo(1);
        spellInfo->Effects[EFFECT_1].TargetB = SpellImplicitTargetInfo();
    });

    // Savory Deviate Delight (transformations), allow to mount while transformed
    ApplySpellFix({ 8219, 8220, 8221, 8222 }, [](SpellInfo* spellInfo)
    {
        spellInfo->Attributes &= ~SPELL_ATTR0_NO_IMMUNITIES;
    });

    // Clamlette Magnifique
    ApplySpellFix({ 72623 }, [](SpellInfo* spellInfo)
    {
        spellInfo->Effects[EFFECT_0].BasePoints = spellInfo->Effects[EFFECT_1].BasePoints;
    });

    // Compact Harvest Reaper
    ApplySpellFix({ 4078 }, [](SpellInfo* spellInfo)
    {
        spellInfo->DurationEntry = sSpellDurationStore.LookupEntry(6); // 10 minutes
    });

    // Dragon Kite, Tuskarr Kite - Kite String
    ApplySpellFix({ 45192 }, [](SpellInfo* spellInfo)
    {
        spellInfo->RangeEntry = sSpellRangeStore.LookupEntry(6); // 100yd
    });

    // Frigid Frostling, Infrigidate
    ApplySpellFix({ 74960 }, [](SpellInfo* spellInfo)
    {
        spellInfo->Effects[EFFECT_0].RadiusEntry = sSpellRadiusStore.LookupEntry(EFFECT_RADIUS_20_YARDS); // 20yd
    });

    // Apple Trap
    ApplySpellFix({ 43450 }, [](SpellInfo* spellInfo)
    {
        spellInfo->Effects[EFFECT_0].TargetA = SpellImplicitTargetInfo(TARGET_UNIT_SRC_AREA_ENEMY);
        spellInfo->Effects[EFFECT_0].TargetB = SpellImplicitTargetInfo(TARGET_UNIT_CASTER);
        spellInfo->Effects[EFFECT_0].Effect = SPELL_EFFECT_DUMMY;
    });

    // Dark Iron Attack - spawn mole machine
    ApplySpellFix({ 43563 }, [](SpellInfo* spellInfo)
    {
        spellInfo->Effects[EFFECT_2].Effect = 0; // summon GO's manually
    });

    // Throw Mug visual
    ApplySpellFix({ 42300 }, [](SpellInfo* spellInfo)
    {
        spellInfo->Effects[EFFECT_0].TargetA = SpellImplicitTargetInfo(TARGET_UNIT_TARGET_ANY);
    });

    // Dark Iron knockback Aura
    ApplySpellFix({ 42299 }, [](SpellInfo* spellInfo)
    {
        spellInfo->Effects[EFFECT_1].ApplyAuraName = SPELL_AURA_DUMMY;
        spellInfo->Effects[EFFECT_0].MiscValue = 100;
        spellInfo->Effects[EFFECT_0].BasePoints = 79;
    });

    // Chug and Chuck!
    ApplySpellFix({ 42436 }, [](SpellInfo* spellInfo)
    {
        spellInfo->Effects[EFFECT_0].TargetA = SpellImplicitTargetInfo(TARGET_SRC_CASTER);
        spellInfo->Effects[EFFECT_0].TargetB = SpellImplicitTargetInfo(TARGET_UNIT_SRC_AREA_ENTRY);
        spellInfo->MaxAffectedTargets = 0;
        spellInfo->ExcludeCasterAuraSpell = 42299;
    });

    // Brewfest quests
    ApplySpellFix({ 47134, 51798 }, [](SpellInfo* spellInfo)
    {
        spellInfo->Effects[EFFECT_0].Effect = 0;
    });

    // The Heart of The Storms (12998)
    ApplySpellFix({ 43528 }, [](SpellInfo* spellInfo)
    {
        spellInfo->DurationEntry = sSpellDurationStore.LookupEntry(18);
        spellInfo->Effects[EFFECT_0].TargetA = SpellImplicitTargetInfo(25);
    });

    // Water splash
    ApplySpellFix({ 42348 }, [](SpellInfo* spellInfo)
    {
        spellInfo->Effects[EFFECT_0].Effect = 0;
    });

    // Summon Lantersn
    ApplySpellFix({ 44255, 44231 }, [](SpellInfo* spellInfo)
    {
        spellInfo->Effects[EFFECT_0].TargetA = SpellImplicitTargetInfo(TARGET_DEST_DEST);
        spellInfo->Effects[EFFECT_0].TargetB = SpellImplicitTargetInfo();
    });

    // Throw Head Back
    ApplySpellFix({ 42401 }, [](SpellInfo* spellInfo)
    {
        spellInfo->Effects[EFFECT_0].TargetA = SpellImplicitTargetInfo(TARGET_UNIT_NEARBY_ENTRY);
    });

    // Food
    ApplySpellFix({ 65418 }, [](SpellInfo* spellInfo)
    {
        spellInfo->Effects[EFFECT_2].TriggerSpell = 65410;
    });

    ApplySpellFix({ 65422 }, [](SpellInfo* spellInfo)
    {
        spellInfo->Effects[EFFECT_2].TriggerSpell = 65414;
    });

    ApplySpellFix({ 65419 }, [](SpellInfo* spellInfo)
    {
        spellInfo->Effects[EFFECT_2].TriggerSpell = 65416;
    });

    ApplySpellFix({ 65420 }, [](SpellInfo* spellInfo)
    {
        spellInfo->Effects[EFFECT_2].TriggerSpell = 65412;
    });

    ApplySpellFix({ 65421 }, [](SpellInfo* spellInfo)
    {
        spellInfo->Effects[EFFECT_2].TriggerSpell = 65415;
    });

    // Stamp Out Bonfire
    ApplySpellFix({ 45437 }, [](SpellInfo* spellInfo)
    {
        spellInfo->Effects[EFFECT_1].Effect = SPELL_EFFECT_DUMMY;
        spellInfo->Effects[EFFECT_1].TargetA = SpellImplicitTargetInfo(TARGET_UNIT_NEARBY_ENTRY);
        spellInfo->AttributesEx2 |= SPELL_ATTR2_IGNORE_LINE_OF_SIGHT;
    });

    // Light Bonfire (DND)
    ApplySpellFix({ 29831 }, [](SpellInfo* spellInfo)
    {
        spellInfo->AttributesEx2 |= SPELL_ATTR2_IGNORE_LINE_OF_SIGHT;
    });

    // Infernal
    ApplySpellFix({ 33240 }, [](SpellInfo* spellInfo)
    {
        spellInfo->Effects[EFFECT_0].TargetA = SpellImplicitTargetInfo(TARGET_UNIT_TARGET_ANY);
        spellInfo->Effects[EFFECT_1].TargetA = SpellImplicitTargetInfo(TARGET_UNIT_TARGET_ANY);
        spellInfo->Effects[EFFECT_2].TargetA = SpellImplicitTargetInfo(TARGET_UNIT_TARGET_ANY);
    });

    ApplySpellFix({
        47476,  // Deathknight - Strangulate
        15487,  // Priest - Silence
        5211,   // Druid - Bash  - R1
        6798,   // Druid - Bash  - R2
        8983    // Druid - Bash  - R3
        }, [](SpellInfo* spellInfo)
    {
        spellInfo->AttributesEx7 |= SPELL_ATTR7_CAN_CAUSE_INTERRUPT;
    });

    // Shadowmeld
    ApplySpellFix({ 58984 }, [](SpellInfo* spellInfo)
    {
        spellInfo->AttributesEx3 |= SPELL_ATTR3_ONLY_ON_PLAYER;
    });

    // Flare activation speed
    ApplySpellFix({ 1543 }, [](SpellInfo* spellInfo)
    {
        spellInfo->Speed = 0.0f;
    });

    // Light's Beacon
    ApplySpellFix({ 53651 }, [](SpellInfo* spellInfo)
    {
        spellInfo->AttributesEx |= SPELL_ATTR1_NO_THREAT;
        spellInfo->AttributesEx2 |= SPELL_ATTR2_IGNORE_LINE_OF_SIGHT;
        spellInfo->AttributesEx3 |= SPELL_ATTR3_DOT_STACKING_RULE;
    });

    // Shadow Hunter Vosh'gajin - Hex
    ApplySpellFix({ 16097 }, [](SpellInfo* spellInfo)
    {
        spellInfo->CastTimeEntry = sSpellCastTimesStore.LookupEntry(16);
    });

    // Sacred Cleansing
    ApplySpellFix({ 53659 }, [](SpellInfo* spellInfo)
    {
        spellInfo->RangeEntry = sSpellRangeStore.LookupEntry(5); // 40yd
    });

    // Silithyst
    ApplySpellFix({ 29519 }, [](SpellInfo* spellInfo)
    {
        spellInfo->Effects[EFFECT_0].ApplyAuraName = SPELL_AURA_MOD_DECREASE_SPEED;
        spellInfo->Effects[EFFECT_0].BasePoints = -25;
    });

    // Focused Eyebeam Summon Trigger
    ApplySpellFix({ 63342 }, [](SpellInfo* spellInfo)
    {
        spellInfo->MaxAffectedTargets = 1;
        spellInfo->Effects[EFFECT_0].TargetB = SpellImplicitTargetInfo();
    });

    // Eye of Kilrogg Passive (DND)
    ApplySpellFix({ 2585 }, [](SpellInfo* spellInfo)
    {
        spellInfo->AuraInterruptFlags |= AURA_INTERRUPT_FLAG_HITBYSPELL | AURA_INTERRUPT_FLAG_TAKE_DAMAGE;
    });

    // Nefarius Corruption
    ApplySpellFix({ 23642 }, [](SpellInfo* spellInfo)
    {
        spellInfo->MaxAffectedTargets = 1;
        spellInfo->Effects[EFFECT_0].TargetA = SpellImplicitTargetInfo(TARGET_UNIT_TARGET_ANY);
        spellInfo->Effects[EFFECT_0].TargetB = SpellImplicitTargetInfo();
    });

    // Conflagration, Horseman's Cleave
    ApplySpellFix({ 42380, 42587 }, [](SpellInfo* spellInfo)
    {
        spellInfo->AttributesEx3 |= SPELL_ATTR3_ALWAYS_HIT;
    });

    // Serverside - Summon Arcane Disruptor
    ApplySpellFix({ 49591 }, [](SpellInfo* spellInfo)
    {
        spellInfo->ProcChance = 101;
        spellInfo->Effects[EFFECT_1].Effect = 24;
        spellInfo->Effects[EFFECT_1].TargetA = SpellImplicitTargetInfo(25);
        spellInfo->Effects[EFFECT_1].ItemType = 37888;
    });

    // Serverside - Create Rocket Pack
    ApplySpellFix({ 70055 }, [](SpellInfo* spellInfo)
    {
        spellInfo->ProcChance = 101;
        spellInfo->Effects[EFFECT_1].Effect = 24;
        spellInfo->Effects[EFFECT_1].TargetA = SpellImplicitTargetInfo(25);
        spellInfo->Effects[EFFECT_1].ItemType = 49278;
    });

    // Ashenvale Outrunner Sneak
    // Stealth
    ApplySpellFix({ 20540, 32199 }, [](SpellInfo* spellInfo)
    {
        spellInfo->AuraInterruptFlags |= (AURA_INTERRUPT_FLAG_MELEE_ATTACK | AURA_INTERRUPT_FLAG_CAST);
    });

     // Arcane Bolt
    ApplySpellFix({ 15979 }, [](SpellInfo* spellInfo)
    {
        spellInfo->RangeEntry = sSpellRangeStore.LookupEntry(3); // 20y
    });

    // Mortal Shots
    ApplySpellFix({ 19485, 19487, 19488, 19489, 19490 }, [](SpellInfo* spellInfo)
    {
        spellInfo->Effects[EFFECT_0].SpellClassMask[0] |= 0x00004000;
        spellInfo->Effects[EFFECT_1].Effect = 0;
    });

    // Item - Death Knight T9 Melee 4P Bonus
    // Item - Hunter T9 2P Bonus
    // Item - Paladin T9 Retribution 2P Bonus (Righteous Vengeance)
    ApplySpellFix({ 67118, 67150, 67188 }, [](SpellInfo* spellInfo)
    {
        spellInfo->Effects[EFFECT_1].Effect = 0;
    });

    // Green Beam
    ApplySpellFix({31628, 31630, 31631}, [](SpellInfo* spellInfo)
    {
        spellInfo->Effects[EFFECT_0].TargetA = SpellImplicitTargetInfo(TARGET_UNIT_TARGET_ANY);
        spellInfo->MaxAffectedTargets = 1;
    });

    ApplySpellFix({
        20271, 57774,  // Judgement of Light
        20425,         // Judgement of Command
        32220,         // Judgement of Blood
        53407,         // Judgement of Justice
        53408,         // Judgement of Wisdom
        53725          // Judgement of the Martyr
        }, [](SpellInfo* spellInfo)
    {
        spellInfo->AttributesEx3 &= ~SPELL_ATTR3_SUPPRESS_TARGET_PROCS;
    });

     // Chaos Bolt Passive
    ApplySpellFix({ 58284 }, [](SpellInfo* spellInfo)
    {
        spellInfo->Effects[EFFECT_1].Effect = SPELL_EFFECT_APPLY_AURA;
        spellInfo->Effects[EFFECT_1].ApplyAuraName = SPELL_AURA_MOD_ABILITY_IGNORE_TARGET_RESIST;
        spellInfo->Effects[EFFECT_1].BasePoints = 100;
        spellInfo->Effects[EFFECT_1].TargetA = SpellImplicitTargetInfo(TARGET_UNIT_CASTER);
        spellInfo->Effects[EFFECT_1].MiscValue = 127;
        spellInfo->Effects[EFFECT_1].SpellClassMask[1] = 0x00020000;
    });

    // Nefarian: Shadowbolt, Shadow Command
    ApplySpellFix({ 22667, 22677 }, [](SpellInfo* spellInfo)
    {
        spellInfo->RangeEntry = sSpellRangeStore.LookupEntry(152); // 150 yards
    });

    // Manastorm
    ApplySpellFix({ 21097 }, [](SpellInfo* spellInfo)
    {
        spellInfo->InterruptFlags &= ~SPELL_INTERRUPT_FLAG_INTERRUPT;
    });

    // Arcane Vacuum
    ApplySpellFix({ 21147 }, [](SpellInfo* spellInfo)
    {
        spellInfo->RangeEntry = sSpellRangeStore.LookupEntry(4); // 30 yards
        spellInfo->AttributesEx3 |= SPELL_ATTR3_ONLY_ON_PLAYER;
    });

    // Reflection
    ApplySpellFix({ 22067 }, [](SpellInfo* spellInfo)
    {
        spellInfo->Dispel = DISPEL_NONE;
    });

    // Focused Assault
    // Brutal Assault
    ApplySpellFix({ 46392, 46393 }, [](SpellInfo* spellInfo)
    {
        spellInfo->AuraInterruptFlags |= AURA_INTERRUPT_FLAG_CHANGE_MAP;
    });

    // Improved Blessing Protection (Nefarian Class Call)
    ApplySpellFix({ 23415 }, [](SpellInfo* spellInfo)
    {
        spellInfo->Effects[EFFECT_0].TargetA = SpellImplicitTargetInfo(TARGET_DEST_TARGET_ENEMY);
    });

    // Bestial Wrath
    ApplySpellFix({ 19574 }, [](SpellInfo* spellInfo)
    {
        spellInfo->AttributesEx4 |= SPELL_ATTR4_AURA_EXPIRES_OFFLINE;
    });

    // Shadowflame
    ApplySpellFix({ 22539 }, [](SpellInfo* spellInfo)
    {
        spellInfo->InterruptFlags &= ~SPELL_INTERRUPT_FLAG_INTERRUPT;
    });

    // PX-238 Winter Wondervolt
    ApplySpellFix({ 26157, 26272, 26273, 26274 }, [](SpellInfo* spellInfo)
    {
        spellInfo->Mechanic = 0;
    });

    // Calm Dragonkin
    ApplySpellFix({ 19872 }, [](SpellInfo* spellInfo)
    {
        spellInfo->AttributesEx |= SPELL_ATTR1_EXCLUDE_CASTER;
    });

    // Cosmetic - Lightning Beam Channel
    ApplySpellFix({ 45537 }, [](SpellInfo* spellInfo)
    {
        spellInfo->AttributesEx2 |= SPELL_ATTR2_IGNORE_LINE_OF_SIGHT;
    });

    // Burning Adrenaline
    ApplySpellFix({ 23478 }, [](SpellInfo* spellInfo)
    {
        spellInfo->Effects[EFFECT_0].BasePoints = 4374;
        spellInfo->Effects[EFFECT_0].DieSides = 1250;
    });

    // Explosion - Razorgore
    ApplySpellFix({ 20038 }, [](SpellInfo* spellInfo)
    {
        spellInfo->Effects[EFFECT_0].RadiusEntry = sSpellRadiusStore.LookupEntry(EFFECT_RADIUS_50000_YARDS);
        spellInfo->Attributes |= SPELL_ATTR0_NO_IMMUNITIES;
        spellInfo->AttributesEx2 |= SPELL_ATTR2_IGNORE_LINE_OF_SIGHT;
    });

    // Brood Power : Bronze
    ApplySpellFix({ 22311 }, [](SpellInfo* spellInfo)
    {
        spellInfo->AttributesEx3 |= SPELL_ATTR3_SUPPRESS_CASTER_PROCS;
    });

    // Rapture
    ApplySpellFix({ 63652, 63653, 63654, 63655 }, [](SpellInfo* spellInfo)
    {
        spellInfo->AttributesEx |= SPELL_ATTR1_NO_THREAT;
        spellInfo->AttributesEx2 |= SPELL_ATTR2_IGNORE_LINE_OF_SIGHT;
        spellInfo->AttributesEx3 |= SPELL_ATTR3_SUPPRESS_TARGET_PROCS;
    });

    // Everlasting Affliction
    ApplySpellFix({ 47422 }, [](SpellInfo* spellInfo)
    {
        spellInfo->SchoolMask = SPELL_SCHOOL_MASK_SHADOW;
    });

    // Flametongue Weapon (Passive) (Rank 6)
    ApplySpellFix({ 16312 }, [](SpellInfo* spellInfo)
    {
        spellInfo->Attributes |= SPELL_ATTR0_PASSIVE;
        spellInfo->DurationEntry = sSpellDurationStore.LookupEntry(21);
    });

    // Mana Tide Totem
    // Cleansing Totem Effect
    ApplySpellFix({ 39609, 52025 }, [](SpellInfo* spellInfo)
    {
        spellInfo->RangeEntry = sSpellRangeStore.LookupEntry(5); // 40yd
    });

    // Increased Totem Radius
    ApplySpellFix({ 21895 }, [](SpellInfo* spellInfo)
    {
        spellInfo->Effects[0].SpellClassMask = flag96(0x0603E000, 0x00200100);
    });

    // Jokkum Summon
    ApplySpellFix({ 56541 }, [](SpellInfo* spellInfo)
    {
        spellInfo->Effects[EFFECT_0].MiscValueB = 844;
    });

    // Hakkar Cause Insanity
    ApplySpellFix({ 24327 }, [](SpellInfo* spellInfo)
    {
        spellInfo->Dispel = DISPEL_NONE;
    });

    // Summon Nightmare Illusions
    ApplySpellFix({ 24681, 24728, 24729 }, [](SpellInfo* spellInfo)
    {
        spellInfo->Effects[EFFECT_0].MiscValueB = 64;
    });

    // Blood Siphon
    ApplySpellFix({ 24322, 24323 }, [](SpellInfo* spellInfo)
    {
        spellInfo->Effects[EFFECT_1].ApplyAuraName = SPELL_AURA_MOD_STUN;
        spellInfo->Effects[EFFECT_2].Effect = 0;
        spellInfo->Attributes |= SPELL_ATTR0_NO_AURA_CANCEL;
        spellInfo->AttributesEx5 |= SPELL_ATTR5_ALLOW_ACTION_DURING_CHANNEL;
        spellInfo->ChannelInterruptFlags &= ~AURA_INTERRUPT_FLAG_MOVE;
    });

    // Place Fake Fur
    ApplySpellFix({ 46085 }, [](SpellInfo* spellInfo)
    {
        spellInfo->Effects[EFFECT_0].MiscValue = 8;
    });

    // Smash Mammoth Trap
    ApplySpellFix({ 46201 }, [](SpellInfo* spellInfo)
    {
        spellInfo->Effects[EFFECT_0].MiscValue = 8;
    });

    // Elemental Mastery
    ApplySpellFix({ 16166 }, [](SpellInfo* spellInfo)
    {
        spellInfo->Effects[EFFECT_0].SpellClassMask = flag96(0x00000003, 0x00001000);
    });

    // Elemental Vulnerability
    ApplySpellFix({ 28772 }, [](SpellInfo* spellInfo)
    {
        spellInfo->Speed = 1;
    });

    // Find the Ancient Hero: Kill Credit
    ApplySpellFix({ 25729 }, [](SpellInfo* spellInfo)
    {
        spellInfo->Effects[EFFECT_0].TargetA = TARGET_UNIT_SUMMONER;
    });

    // Artorius Demonic Doom
    ApplySpellFix({ 23298 }, [](SpellInfo* spellInfo)
    {
        spellInfo->AttributesEx4 |= SPELL_ATTR4_IGNORE_DAMAGE_TAKEN_MODIFIERS;
        spellInfo->AttributesEx6 |= SPELL_ATTR6_IGNORE_CASTER_DAMAGE_MODIFIERS;
    });

    // Lash
    ApplySpellFix({ 25852 }, [](SpellInfo* spellInfo)
    {
        spellInfo->Effects[EFFECT_1].Effect = 0;
    });

    // Explosion
    ApplySpellFix({ 5255 }, [](SpellInfo* spellInfo)
    {
        spellInfo->AttributesEx2 |= SPELL_ATTR2_IGNORE_LINE_OF_SIGHT;
        spellInfo->AttributesEx3 |= SPELL_ATTR3_ALWAYS_HIT;
    });

    // Death's Respite
    ApplySpellFix({ 67731, 68305 }, [](SpellInfo* spellInfo)
    {
        spellInfo->AttributesEx3 |= SPELL_ATTR3_SUPPRESS_TARGET_PROCS;
    });

    // Wyvern Sting DoT
    ApplySpellFix({ 24131, 24134, 24135 }, [](SpellInfo* spellInfo)
    {
        spellInfo->Effects[EFFECT_0].TargetA = SpellImplicitTargetInfo(TARGET_UNIT_TARGET_ENEMY);
    });

     // Feed Pet
    ApplySpellFix({ 1539, 51284 }, [](SpellInfo* spellInfo)
    {
        spellInfo->Attributes |= SPELL_ATTR0_ALLOW_WHILE_SITTING;
    });

    // Judgement (Paladin T2 8P Bonus)
    // Battlegear of Eternal Justice
    ApplySpellFix({ 23591, 26135 }, [](SpellInfo* spellInfo)
    {
        spellInfo->ProcFlags = PROC_FLAG_DONE_SPELL_MELEE_DMG_CLASS;
    });

    // Gift of Arthas
    ApplySpellFix({ 11371 }, [](SpellInfo* spellInfo)
    {
        spellInfo->SpellFamilyName = SPELLFAMILY_POTION;
    });

    // Refocus (Renataki's charm of beasts)
    ApplySpellFix({ 24531 }, [](SpellInfo* spellInfo)
    {
        spellInfo->Effects[EFFECT_0].TargetA = SpellImplicitTargetInfo(TARGET_UNIT_CASTER);
    });

    // Collect Rookery Egg
    ApplySpellFix({ 15958 }, [](SpellInfo* spellInfo)
    {
        spellInfo->Effects[EFFECT_1].Effect = 0;
    });

    // WotLK Prologue Frozen Shade Visual, temp used to restore visual after Dispersion
    ApplySpellFix({ 53444 }, [](SpellInfo* spellInfo)
    {
        spellInfo->DurationEntry = sSpellDurationStore.LookupEntry(27);
    });

    // Rental Racing Ram
    ApplySpellFix({ 43883 }, [](SpellInfo* spellInfo)
    {
        spellInfo->AuraInterruptFlags &= ~AURA_INTERRUPT_FLAG_NOT_ABOVEWATER;
    });

    // Summon Worm
    ApplySpellFix({ 518, 25831, 25832 }, [](SpellInfo* spellInfo)
    {
        spellInfo->Effects[EFFECT_0].MiscValueB = 64;
    });

    // Uppercut
    ApplySpellFix({ 26007 }, [](SpellInfo* spellInfo)
    {
            spellInfo->AttributesEx3 |= SPELL_ATTR3_SUPPRESS_CASTER_PROCS;
    });

    // Digestive Acid (Temporary)
    ApplySpellFix({ 26476 }, [](SpellInfo* spellInfo)
    {
        spellInfo->Attributes |= SPELL_ATTR0_NO_IMMUNITIES;
        spellInfo->AttributesEx2 |= SPELL_ATTR2_IGNORE_LINE_OF_SIGHT;
        spellInfo->AttributesEx3 |= SPELL_ATTR3_ALWAYS_HIT;
    });

    // Drums of War/Battle/Speed/Restoration
    ApplySpellFix({ 35475, 35476, 35477, 35478 }, [](SpellInfo* spellInfo)
    {
        spellInfo->ExcludeTargetAuraSpell = 51120;
    });

    // Slap!
    ApplySpellFix({ 6754 }, [](SpellInfo* spellInfo)
    {
        spellInfo->AttributesEx |= SPELL_ATTR1_NO_THREAT;
        spellInfo->AttributesEx3 |= SPELL_ATTR3_SUPPRESS_TARGET_PROCS;
    });

    // Summon Cauldron Stuff
    ApplySpellFix({ 36549 }, [](SpellInfo* spellInfo)
    {
        spellInfo->DurationEntry = sSpellDurationStore.LookupEntry(28); // 5 seconds
        spellInfo->Effects[EFFECT_0].TargetB = TARGET_DEST_CASTER;
    });

    // Hunter's Mark
    ApplySpellFix({ 31615 }, [](SpellInfo* spellInfo)
    {
        for (uint8 index = EFFECT_0; index <= EFFECT_1; ++index)
        {
            spellInfo->Effects[index].TargetA = TARGET_UNIT_TARGET_ENEMY;
            spellInfo->Effects[index].TargetB = 0;
        }
    });

    // Self Visual - Sleep Until Cancelled(DND)
    ApplySpellFix({ 6606, 14915, 16093 }, [](SpellInfo* spellInfo)
    {
        spellInfo->AuraInterruptFlags &= ~AURA_INTERRUPT_FLAG_NOT_SEATED;
    });

     // Cleansing Totem, Healing Stream Totem, Mana Tide Totem
    ApplySpellFix({ 8171,52025, 52041, 52042, 52046, 52047, 52048, 52049, 52050, 58759, 58760, 58761, 39610, 39609 }, [](SpellInfo* spellInfo)
    {
        spellInfo->AttributesEx2 |= SPELL_ATTR2_IGNORE_LINE_OF_SIGHT;
    });
    // Game In Session
    ApplySpellFix({ 39331 }, [](SpellInfo* spellInfo)
    {
        spellInfo->Effects[EFFECT_0].Effect = SPELL_EFFECT_APPLY_AURA;
        spellInfo->Attributes |= SPELL_ATTR0_NO_AURA_CANCEL;
        spellInfo->AuraInterruptFlags |= AURA_INTERRUPT_FLAG_CHANGE_MAP;
    });
    // Death Ray Warning Visual, Death Ray Damage Visual
    ApplySpellFix({ 63882, 63886 }, [](SpellInfo* spellInfo)
    {
        spellInfo->AttributesEx5 |= SPELL_ATTR5_ALLOW_ACTION_DURING_CHANNEL;
    });

    // Buffeting Winds of Susurrus
    ApplySpellFix({ 32474 }, [](SpellInfo* spellInfo)
    {
        spellInfo->DurationEntry = sSpellDurationStore.LookupEntry(556); // 28 seconds
    });

    // Quest - Healing Salve
    ApplySpellFix({ 29314 }, [](SpellInfo* spellInfo)
    {
        spellInfo->CastTimeEntry = sSpellCastTimesStore.LookupEntry(1); // 0s
    });

    // Seed of Corruption
    ApplySpellFix({ 27285, 47833, 47834 }, [](SpellInfo* spellInfo)
    {
        spellInfo->AttributesEx |= SPELL_ATTR1_NO_REFLECTION;
    });

    // Turn the Tables
    ApplySpellFix({ 51627, 51628, 51629 }, [](SpellInfo* spellInfo)
    {
        spellInfo->AttributesEx3 |= SPELL_ATTR3_DOT_STACKING_RULE;
    });

     // Silence
    ApplySpellFix({ 18278 }, [](SpellInfo* spellInfo)
    {
        spellInfo->AttributesEx4 |= SPELL_ATTR4_NOT_IN_ARENA_OR_RATED_BATTLEGROUND;
    });

    // Absorb Life
    ApplySpellFix({ 34239 }, [](SpellInfo* spellInfo)
    {
        spellInfo->Effects[EFFECT_0].ValueMultiplier = 1;
    });

    // Summon a Warp Rift in Void Ridge
    ApplySpellFix({ 35036 }, [](SpellInfo* spellInfo)
    {
        spellInfo->CastTimeEntry = sSpellCastTimesStore.LookupEntry(1); // 0s
    });

    // Hit Rating (Dungeon T3 - 2P Bonus - Wastewalker, Doomplate)
    ApplySpellFix({ 37608, 37610 }, [](SpellInfo* spellInfo)
    {
        spellInfo->DurationEntry = sSpellDurationStore.LookupEntry(0);
        spellInfo->Effects[EFFECT_0].MiscValue = 224;
    });

    // Target Fissures
    ApplySpellFix({ 30745 }, [](SpellInfo* spellInfo)
    {
        spellInfo->MaxAffectedTargets = 1;
    });

    // Acid Spit
    ApplySpellFix({ 34290 }, [](SpellInfo* spellInfo)
    {
        spellInfo->MaxAffectedTargets = 1;
    });

    // Mulgore Hatchling (periodic)
    ApplySpellFix({ 62586 }, [](SpellInfo* spellInfo)
    {
        spellInfo->Effects[EFFECT_0].TriggerSpell = 62585; // Mulgore Hatchling (fear)
    });

    // Poultryized!
    ApplySpellFix({ 30504 }, [](SpellInfo* spellInfo)
    {
        spellInfo->AuraInterruptFlags |= AURA_INTERRUPT_FLAG_TAKE_DAMAGE;
    });

    // Torment of the Worgen
    ApplySpellFix({ 30567 }, [](SpellInfo* spellInfo)
    {
        spellInfo->ProcChance = 3;
    });

    // Summon Water Elementals
    ApplySpellFix({ 29962, 37051, 37052, 37053 }, [](SpellInfo* spellInfo)
    {
        spellInfo->RangeEntry = sSpellRangeStore.LookupEntry(13); // 50000yd
    });

    // Instill Lord Valthalak's Spirit DND
    ApplySpellFix({ 27360 }, [](SpellInfo* spellInfo)
    {
        spellInfo->ChannelInterruptFlags |= AURA_INTERRUPT_FLAG_MOVE;
    });

    // Holiday - Midsummer, Ribbon Pole Periodic Visual
    ApplySpellFix({ 45406 }, [](SpellInfo* spellInfo)
    {
        spellInfo->AuraInterruptFlags |= ( AURA_INTERRUPT_FLAG_MOUNT | AURA_INTERRUPT_FLAG_CAST | AURA_INTERRUPT_FLAG_TALK );
    });

    // Improved Mind Flay and Smite
    ApplySpellFix({ 37571 }, [](SpellInfo* spellInfo)
    {
        spellInfo->Effects[EFFECT_0].SpellClassMask[0] = 8388736;
    });

    // Improved Corruption and Immolate (Updated)
    ApplySpellFix({ 61992 }, [](SpellInfo* spellInfo)
    {
        spellInfo->Effects[EFFECT_1].Effect = SPELL_EFFECT_APPLY_AURA;
        spellInfo->Effects[EFFECT_1].ApplyAuraName = SPELL_AURA_ADD_PCT_MODIFIER;
        spellInfo->Effects[EFFECT_1].TargetA = SpellImplicitTargetInfo(TARGET_UNIT_CASTER);
        spellInfo->Effects[EFFECT_1].BasePoints = 4;
        spellInfo->Effects[EFFECT_1].DieSides = 1;
        spellInfo->Effects[EFFECT_1].MiscValue = 22;
        spellInfo->Effects[EFFECT_1].SpellClassMask[0] = 6;
    });

    // 46747 Fling torch
    ApplySpellFix({ 46747 }, [](SpellInfo* spellInfo)
    {
        spellInfo->Effects[EFFECT_0].TargetA = SpellImplicitTargetInfo(TARGET_DEST_CASTER);
    });

    // Chains of Naberius
    ApplySpellFix({ 36146 }, [](SpellInfo* spellInfo)
    {
        spellInfo->MaxAffectedTargets = 1;
    });

    // Force of Neltharaku
    ApplySpellFix({ 38762 }, [](SpellInfo* spellInfo)
    {
        spellInfo->Effects[EFFECT_0].TargetA = SpellImplicitTargetInfo(TARGET_UNIT_TARGET_ANY);
    });

    // Spotlight
    ApplySpellFix({ 29683, 32214 }, [](SpellInfo* spellInfo)
    {
        spellInfo->AttributesEx5 |= SPELL_ATTR5_DO_NOT_DISPLAY_DURATION;
    });

    // Haunted
    ApplySpellFix({ 53768 }, [](SpellInfo* spellInfo)
    {
        spellInfo->Attributes |= SPELL_ATTR0_NO_AURA_CANCEL;
    });

    // Tidal Wave
    ApplySpellFix({ 37730 }, [](SpellInfo* spellInfo)
    {
        spellInfo->AttributesEx2 |= SPELL_ATTR2_IGNORE_LINE_OF_SIGHT;
    });

    // Commanding Shout
    ApplySpellFix({ 469, 47439, 47440 }, [](SpellInfo* spellInfo)
    {
        spellInfo->AttributesEx2 |= SPELL_ATTR2_IGNORE_LINE_OF_SIGHT;
    });

    // Battle Shout
    ApplySpellFix({ 2048, 5242, 6192, 6673, 11549, 11550, 11551, 25289, 47436 }, [](SpellInfo* spellInfo)
    {
        spellInfo->AttributesEx2 |= SPELL_ATTR2_IGNORE_LINE_OF_SIGHT;
    });

    // Plague Effect
    ApplySpellFix({ 19594, 26557 }, [](SpellInfo* spellInfo)
    {
        spellInfo->AttributesEx2 |= SPELL_ATTR2_IGNORE_LINE_OF_SIGHT;
    });

    // Prayer of Fortitude
    ApplySpellFix({ 21562, 21564, 25392, 48162 }, [](SpellInfo* spellInfo)
    {
        spellInfo->AttributesEx2 |= SPELL_ATTR2_IGNORE_LINE_OF_SIGHT;
    });

    // Gift of the Wild
    ApplySpellFix({ 21849, 21850, 26991, 48470, 69381 }, [](SpellInfo* spellInfo)
    {
        spellInfo->AttributesEx2 |= SPELL_ATTR2_IGNORE_LINE_OF_SIGHT;
    });

    // Arcane Brilliance
    ApplySpellFix({ 23028, 27127, 43002 }, [](SpellInfo* spellInfo)
    {
        spellInfo->AttributesEx2 |= SPELL_ATTR2_IGNORE_LINE_OF_SIGHT;
    });

    // Prayer of Spirit
    ApplySpellFix({ 27681, 32999, 48074 }, [](SpellInfo* spellInfo)
    {
        spellInfo->AttributesEx2 |= SPELL_ATTR2_IGNORE_LINE_OF_SIGHT;
    });

    // Prayer of Shadow Protection
    ApplySpellFix({ 27683, 39374, 48170 }, [](SpellInfo* spellInfo)
    {
        spellInfo->AttributesEx2 |= SPELL_ATTR2_IGNORE_LINE_OF_SIGHT;
    });

    // Nagrand Fort Buff Reward Raid
    ApplySpellFix({ 33006 }, [](SpellInfo* spellInfo)
    {
        spellInfo->AttributesEx2 |= SPELL_ATTR2_IGNORE_LINE_OF_SIGHT;
    });

    // Ancestral Awakening
    ApplySpellFix({ 52759 }, [](SpellInfo* spellInfo)
    {
        spellInfo->AttributesEx2 |= SPELL_ATTR2_IGNORE_LINE_OF_SIGHT;
    });

    // Turn the Tables
    ApplySpellFix({ 52910, 52914, 52915 }, [](SpellInfo* spellInfo)
    {
        spellInfo->AttributesEx2 |= SPELL_ATTR2_IGNORE_LINE_OF_SIGHT;
    });

    // Judgements of the Wise
    ApplySpellFix({ 54180 }, [](SpellInfo* spellInfo)
    {
        spellInfo->AttributesEx2 |= SPELL_ATTR2_IGNORE_LINE_OF_SIGHT;
    });

    // Replenishment
    ApplySpellFix({ 57669 }, [](SpellInfo* spellInfo)
    {
        spellInfo->AttributesEx2 |= SPELL_ATTR2_IGNORE_LINE_OF_SIGHT;
    });

    // Dalaran Brilliance
    ApplySpellFix({ 61316 }, [](SpellInfo* spellInfo)
    {
        spellInfo->AttributesEx2 |= SPELL_ATTR2_IGNORE_LINE_OF_SIGHT;
    });

    // [DND] Dalaran Brilliance
    ApplySpellFix({ 61332 }, [](SpellInfo* spellInfo)
    {
        spellInfo->AttributesEx2 |= SPELL_ATTR2_IGNORE_LINE_OF_SIGHT;
    });

    // Infinite Replenishment + Wisdom
    ApplySpellFix({ 61782 }, [](SpellInfo* spellInfo)
    {
        spellInfo->AttributesEx2 |= SPELL_ATTR2_IGNORE_LINE_OF_SIGHT;
    });

    // Renewed Hope
    ApplySpellFix({ 63944 }, [](SpellInfo* spellInfo)
    {
        spellInfo->AttributesEx2 |= SPELL_ATTR2_IGNORE_LINE_OF_SIGHT;
    });

    // Fortitude
    ApplySpellFix({ 69377 }, [](SpellInfo* spellInfo)
    {
        spellInfo->AttributesEx2 |= SPELL_ATTR2_IGNORE_LINE_OF_SIGHT;
    });

    // Blessing of Forgotten Kings
    ApplySpellFix({ 69378 }, [](SpellInfo* spellInfo)
    {
        spellInfo->AttributesEx2 |= SPELL_ATTR2_IGNORE_LINE_OF_SIGHT;
    });

    // Lucky Charm
    ApplySpellFix({ 69511 }, [](SpellInfo* spellInfo)
    {
        spellInfo->AttributesEx2 |= SPELL_ATTR2_IGNORE_LINE_OF_SIGHT;
    });

    // Shiny Shard of the Scale Heal Targeter
    ApplySpellFix({ 69749 }, [](SpellInfo* spellInfo)
    {
        spellInfo->AttributesEx2 |= SPELL_ATTR2_IGNORE_LINE_OF_SIGHT;
    });

    // Purified Shard of the Scale Heal Targeter
    ApplySpellFix({ 69754 }, [](SpellInfo* spellInfo)
    {
        spellInfo->AttributesEx2 |= SPELL_ATTR2_IGNORE_LINE_OF_SIGHT;
    });

    // Brilliance
    ApplySpellFix({ 69994 }, [](SpellInfo* spellInfo)
    {
        spellInfo->AttributesEx2 |= SPELL_ATTR2_IGNORE_LINE_OF_SIGHT;
    });

    // Domination
    ApplySpellFix({ 37135 }, [](SpellInfo* spellInfo)
    {
        spellInfo->MaxAffectedTargets = 5;
    });

    // Presence Of Mind
    ApplySpellFix({ 12043 }, [](SpellInfo* spellInfo)
    {
        // It should not share cooldown mods with category[1151] spells (Arcane Power [12042], Decimate [47271])
        spellInfo->AttributesEx6 |= SPELL_ATTR6_NO_CATEGORY_COOLDOWN_MODS;
    });

    // Eye of Grillok
    ApplySpellFix({ 38495 }, [](SpellInfo* spellInfo)
    {
        spellInfo->Effects[EFFECT_0].TriggerSpell = 38530; // Quest Credit for Eye of Grillok
    });

    // Greater Fireball
    ApplySpellFix({ 33051 }, [](SpellInfo* spellInfo)
    {
        spellInfo->AttributesEx4 |= SPELL_ATTR4_NO_CAST_LOG;
    });

    // Gor'drek's Ointment
    ApplySpellFix({ 32578 }, [](SpellInfo* spellInfo)
    {
        spellInfo->AttributesEx3 |= SPELL_ATTR3_SUPPRESS_CASTER_PROCS;
        spellInfo->AttributesEx3 |= SPELL_ATTR3_SUPPRESS_TARGET_PROCS;
    });

    // Shadow Grasp
    ApplySpellFix({ 30410 }, [](SpellInfo* spellInfo)
    {
        spellInfo->AttributesEx6 |= SPELL_ATTR6_NO_PUSHBACK;
    });

    ApplySpellFix({
        471, // Palamino
        8980, // Skeletal Horse
        10788, // Leopard
        10790, // Tiger
        10792, // Spotted Panther
        60136, // Grand Caravan Mammoth
        60140 // Grand Caravan Mammoth
        }, [](SpellInfo* spellInfo)
    {
        spellInfo->AuraInterruptFlags &= ~AURA_INTERRUPT_FLAG_NOT_ABOVEWATER;
    });

    // Molten Punch
    ApplySpellFix({ 40126 }, [](SpellInfo* spellInfo)
    {
        spellInfo->Effects[EFFECT_0].TargetB = SpellImplicitTargetInfo(TARGET_DEST_CASTER);
    });

    // Wing Buffet
    ApplySpellFix({ 37319 }, [](SpellInfo* spellInfo)
    {
        spellInfo->Effects[EFFECT_0].TargetA = SpellImplicitTargetInfo(TARGET_UNIT_CONE_ENEMY_24);
        spellInfo->Effects[EFFECT_0].TargetB = SpellImplicitTargetInfo(0);
        spellInfo->Effects[EFFECT_0].RadiusEntry = sSpellRadiusStore.LookupEntry(EFFECT_RADIUS_20_YARDS);
    });

    // Flame Wave
    ApplySpellFix({ 33800 }, [](SpellInfo* spellInfo)
    {
        spellInfo->Effects[EFFECT_1].Effect = SPELL_EFFECT_APPLY_AURA;
        spellInfo->Effects[EFFECT_1].ApplyAuraName = SPELL_AURA_PERIODIC_TRIGGER_SPELL;
        spellInfo->Effects[EFFECT_1].Amplitude = 500;
    });

    // Chromatic Resistance Aura
    ApplySpellFix({ 41453 }, [](SpellInfo* spellInfo)
    {
        spellInfo->Effects[EFFECT_0].MiscValue = 124;
    });

    // Power of the Guardian
    ApplySpellFix({ 28142, 28143, 28144, 28145 }, [](SpellInfo* spellInfo)
    {
        spellInfo->AttributesEx3 |= SPELL_ATTR3_ALLOW_AURA_WHILE_DEAD;
    });

    // Warrior stances passives
    ApplySpellFix({
        2457, // Battle Stance
        2458, // Berserker Stance
        7376  // Defensive Stance Passive
        }, [](SpellInfo* spellInfo)
    {
        spellInfo->AttributesEx3 |= SPELL_ATTR3_SUPPRESS_CASTER_PROCS;
    });

    // Conjure Refreshment Table (Rank 1, Rank 2)
    ApplySpellFix({ 43985, 58661 }, [](SpellInfo* spellInfo)
    {
        spellInfo->Effects[EFFECT_0].TargetA = SpellImplicitTargetInfo(TARGET_DEST_CASTER_FRONT);
        spellInfo->Effects[EFFECT_0].RadiusEntry = sSpellRadiusStore.LookupEntry(EFFECT_RADIUS_5_YARDS);
    });

    ApplySpellFix({
        698, // Ritual of Summoning (portal for clicking)
        61993 // Ritual of Summoning (summons the closet)
        }, [](SpellInfo* spellInfo)
    {
        spellInfo->Effects[EFFECT_0].RadiusEntry = sSpellRadiusStore.LookupEntry(EFFECT_RADIUS_3_YARDS);
    });

    // Paralyze
    ApplySpellFix({ 41083 }, [](SpellInfo* spellInfo)
    {
        spellInfo->AttributesEx5 |= SPELL_ATTR5_ALLOW_ACTION_DURING_CHANNEL;
    });

    // Fatal Attraction
    ApplySpellFix({ 40870 }, [](SpellInfo* spellInfo)
    {
        spellInfo->MaxAffectedTargets = 1;
    });

    // Removing Dragonflayer Harpoon
    ApplySpellFix({ 42968 }, [](SpellInfo* spellInfo)
    {
        spellInfo->MaxAffectedTargets = 1;
        spellInfo->RangeEntry = sSpellRangeStore.LookupEntry(7);
    });

    // Siphon Life (heal)
    ApplySpellFix({ 63106 }, [](SpellInfo* spellInfo)
    {
        spellInfo->AttributesEx3 |= SPELL_ATTR3_SUPPRESS_CASTER_PROCS;
    });

    // Fury
    ApplySpellFix({ 40601 }, [](SpellInfo* spellInfo)
    {
        spellInfo->AttributesEx3 |= SPELL_ATTR3_SUPPRESS_CASTER_PROCS;
    });

    // Claw Rage
    ApplySpellFix({ 43149 }, [](SpellInfo* spellInfo)
    {
        spellInfo->Effects[EFFECT_0].TriggerSpell = 0;
    });

    // Black Qiraji Battle Tank
    ApplySpellFix({ 26655, 26656 }, [](SpellInfo* spellInfo)
    {
        spellInfo->AuraInterruptFlags &= ~(AURA_INTERRUPT_FLAG_CHANGE_MAP | AURA_INTERRUPT_FLAG_TELEPORTED);
    });

    // Summon Cyclone
    ApplySpellFix({ 43112 }, [](SpellInfo* spellInfo)
    {
        spellInfo->RequiresSpellFocus = 0;
    });

    // Booming Voice
    ApplySpellFix({ 40080 }, [](SpellInfo* spellInfo)
    {
        spellInfo->Effects[EFFECT_0].RealPointsPerLevel = 0;
    });

    // Mangle (Nalorakk)
    ApplySpellFix({ 42389 }, [](SpellInfo* spellInfo)
    {
        spellInfo->SchoolMask = SPELL_SCHOOL_MASK_NATURE;
    });

    // Event food, fixes to give correct stamina and spirit of 25% of the character level
    ApplySpellFix({ 24870 }, [](SpellInfo* spellInfo)
    {
        spellInfo->Effects[EFFECT_1].BasePoints = 0;
        spellInfo->Effects[EFFECT_0].RealPointsPerLevel = 0.25;
        spellInfo->Effects[EFFECT_1].RealPointsPerLevel = 0.25;
    });

<<<<<<< HEAD
=======
    // Smash
    // Dark Smash
    ApplySpellFix({ 42669, 59706, 42723, 59709 }, [](SpellInfo* spellInfo)
    {
        spellInfo->AttributesEx2 &= ~SPELL_ATTR2_IGNORE_LINE_OF_SIGHT;
    });

>>>>>>> 29db2475
    for (uint32 i = 0; i < GetSpellInfoStoreSize(); ++i)
    {
        SpellInfo* spellInfo = mSpellInfoMap[i];
        if (!spellInfo)
        {
            continue;
        }

        for (uint8 j = 0; j < MAX_SPELL_EFFECTS; ++j)
        {
            switch (spellInfo->Effects[j].Effect)
            {
                case SPELL_EFFECT_CHARGE:
                case SPELL_EFFECT_CHARGE_DEST:
                case SPELL_EFFECT_JUMP:
                case SPELL_EFFECT_JUMP_DEST:
                case SPELL_EFFECT_LEAP_BACK:
                    if (!spellInfo->Speed && !spellInfo->SpellFamilyName)
                    {
                        spellInfo->Speed = SPEED_CHARGE;
                    }
                    break;
            }

            // Xinef: i hope this will fix the problem with not working resurrection
            if (spellInfo->Effects[j].Effect == SPELL_EFFECT_SELF_RESURRECT)
            {
                spellInfo->Effects[j].TargetA = SpellImplicitTargetInfo(TARGET_UNIT_CASTER);
            }
        }

        // Fix range for trajectory triggered spell
        for (SpellEffectInfo const& spellEffectInfo : spellInfo->GetEffects())
        {
            if (spellEffectInfo.IsEffect() && (spellEffectInfo.TargetA.GetTarget() == TARGET_DEST_TRAJ || spellEffectInfo.TargetB.GetTarget() == TARGET_DEST_TRAJ))
            {
                // Get triggered spell if any
                if (SpellInfo* spellInfoTrigger = const_cast<SpellInfo*>(GetSpellInfo(spellEffectInfo.TriggerSpell)))
                {
                    float maxRangeMain = spellInfo->RangeEntry ? spellInfo->RangeEntry->RangeMax[0] : 0.0f;
                    float maxRangeTrigger = spellInfoTrigger->RangeEntry ? spellInfoTrigger->RangeEntry->RangeMax[0] : 0.0f;

                    // check if triggered spell has enough max range to cover trajectory
                    if (maxRangeTrigger < maxRangeMain)
                        spellInfoTrigger->RangeEntry = spellInfo->RangeEntry;
                }
            }
        }

        if (spellInfo->ActiveIconID == 2158)  // flight
        {
            spellInfo->Attributes |= SPELL_ATTR0_PASSIVE;
        }

        switch (spellInfo->SpellFamilyName)
        {
            case SPELLFAMILY_PALADIN:
                // Seals of the Pure should affect Seal of Righteousness
                if (spellInfo->SpellIconID == 25 && (spellInfo->Attributes & SPELL_ATTR0_PASSIVE))
                    spellInfo->Effects[EFFECT_0].SpellClassMask[1] |= 0x20000000;
                break;
            case SPELLFAMILY_DEATHKNIGHT:
                // Icy Touch - extend FamilyFlags (unused value) for Sigil of the Frozen Conscience to use
                if (spellInfo->SpellIconID == 2721 && spellInfo->SpellFamilyFlags[0] & 0x2)
                    spellInfo->SpellFamilyFlags[0] |= 0x40;
                break;
            case SPELLFAMILY_HUNTER:
                // Aimed Shot not affected by category cooldown modifiers
                if (spellInfo->SpellFamilyFlags[0] & 0x00020000)
                {
                    spellInfo->AttributesEx6 |= SPELL_ATTR6_NO_CATEGORY_COOLDOWN_MODS;
                    spellInfo->RecoveryTime = 10 * IN_MILLISECONDS;
                }
                break;
        }

        // Recklessness/Shield Wall/Retaliation
        if (spellInfo->CategoryEntry == sSpellCategoryStore.LookupEntry(132) && spellInfo->SpellFamilyName == SPELLFAMILY_WARRIOR)
        {
            spellInfo->AttributesEx6 |= SPELL_ATTR6_NO_CATEGORY_COOLDOWN_MODS;
        }
    }

    // Xinef: The Veiled Sea area in outlands (Draenei zone), client blocks casting flying mounts
    for (uint32 i = 0; i < sAreaTableStore.GetNumRows(); ++i)
        if (AreaTableEntry* areaEntry = const_cast<AreaTableEntry*>(sAreaTableStore.LookupEntry(i)))
        {
            if (areaEntry->ID == 3479)
                areaEntry->flags |= AREA_FLAG_NO_FLY_ZONE;
            // Xinef: Dun Morogh, Kharanos tavern, missing resting flag
            else if (areaEntry->ID == 2102)
                areaEntry->flags |= AREA_FLAG_REST_ZONE_ALLIANCE;
        }

    // Xinef: fix for something?
    SummonPropertiesEntry* properties = const_cast<SummonPropertiesEntry*>(sSummonPropertiesStore.LookupEntry(121));
    properties->Type = SUMMON_TYPE_TOTEM;
    properties = const_cast<SummonPropertiesEntry*>(sSummonPropertiesStore.LookupEntry(647)); // 52893
    properties->Type = SUMMON_TYPE_TOTEM;
    if ((properties = const_cast<SummonPropertiesEntry*>(sSummonPropertiesStore.LookupEntry(628)))) // Hungry Plaguehound
    {
        properties->Category = SUMMON_CATEGORY_PET;
        properties->Type = SUMMON_TYPE_PET;
    }

    // Correct Pet Size
    CreatureDisplayInfoEntry* displayEntry = const_cast<CreatureDisplayInfoEntry*>(sCreatureDisplayInfoStore.LookupEntry(17028)); // Kurken
    displayEntry->scale = 2.5f;

    // Oracles and Frenzyheart faction
    FactionEntry* factionEntry = const_cast<FactionEntry*>(sFactionStore.LookupEntry(1104));
    factionEntry->ReputationFlags[0] = 0;
    factionEntry = const_cast<FactionEntry*>(sFactionStore.LookupEntry(1105));
    factionEntry->ReputationFlags[0] = 0;

    // Various factions, added 14, 16 to hostile mask
    FactionTemplateEntry* factionTemplateEntry = const_cast<FactionTemplateEntry*>(sFactionTemplateStore.LookupEntry(1978)); // Warsong Offensive
    factionTemplateEntry->hostileMask |= 8;
    factionTemplateEntry = const_cast<FactionTemplateEntry*>(sFactionTemplateStore.LookupEntry(1921)); // The Taunka
    factionTemplateEntry->hostileMask |= 8;

    // Remove 1 from guards friendly mask, making able to attack players
    factionTemplateEntry = const_cast<FactionTemplateEntry*>(sFactionTemplateStore.LookupEntry(1857)); // Area 52 Bruiser
    factionTemplateEntry->friendlyMask &= ~1;
    factionTemplateEntry = const_cast<FactionTemplateEntry*>(sFactionTemplateStore.LookupEntry(1806)); // Netherstorm Agent
    factionTemplateEntry->friendlyMask &= ~1;
    factionTemplateEntry = const_cast<FactionTemplateEntry*>(sFactionTemplateStore.LookupEntry(1812)); // K3 Bruiser
    factionTemplateEntry->friendlyMask &= ~1;

    // Remove vehicles attr, making accessories selectable
    VehicleSeatEntry* vse = const_cast<VehicleSeatEntry*>(sVehicleSeatStore.LookupEntry(4689)); // Siege Engine, Accessory
    vse->m_flags &= ~VEHICLE_SEAT_FLAG_PASSENGER_NOT_SELECTABLE;
    vse = const_cast<VehicleSeatEntry*>(sVehicleSeatStore.LookupEntry(4692)); // Siege Engine, Accessory
    vse->m_flags &= ~VEHICLE_SEAT_FLAG_PASSENGER_NOT_SELECTABLE;
    vse = const_cast<VehicleSeatEntry*>(sVehicleSeatStore.LookupEntry(4693)); // Siege Engine, Accessory
    vse->m_flags &= ~VEHICLE_SEAT_FLAG_PASSENGER_NOT_SELECTABLE;

    // pussywizard: fix z offset for some vehicles:
    vse = const_cast<VehicleSeatEntry*>(sVehicleSeatStore.LookupEntry(6206)); // Marrowgar - Bone Spike
    vse->m_attachmentOffsetZ = 4.0f;
    vse = const_cast<VehicleSeatEntry*>(sVehicleSeatStore.LookupEntry(3806)); // Mimiron - seat on VX-001 for ACU during last phase
    vse->m_attachmentOffsetZ = 15.0f;
    vse = const_cast<VehicleSeatEntry*>(sVehicleSeatStore.LookupEntry(3566)); // Mimiron - Working seat
    vse->m_attachmentOffsetX = -3.5f;
    vse->m_attachmentOffsetY = 0.0f;
    vse = const_cast<VehicleSeatEntry*>(sVehicleSeatStore.LookupEntry(3567)); // Mimiron - Working seat
    vse->m_attachmentOffsetX = 2.3f;
    vse->m_attachmentOffsetY = -2.3f;

    // Pilgrim's Bounty offsets
    vse = const_cast<VehicleSeatEntry*>(sVehicleSeatStore.LookupEntry(2841));
    vse->m_attachmentOffsetX += 1.65f;
    vse->m_attachmentOffsetY += 0.75f;
    vse = const_cast<VehicleSeatEntry*>(sVehicleSeatStore.LookupEntry(2842));
    vse->m_attachmentOffsetX += 1.6f;
    vse->m_attachmentOffsetY += -1.0f;
    vse = const_cast<VehicleSeatEntry*>(sVehicleSeatStore.LookupEntry(2843));
    vse->m_attachmentOffsetX += -1.2f;
    vse->m_attachmentOffsetY += 0.2f;
    vse = const_cast<VehicleSeatEntry*>(sVehicleSeatStore.LookupEntry(2844));
    vse->m_attachmentOffsetX += -0.1f;
    vse->m_attachmentOffsetY += -1.6f;
    vse = const_cast<VehicleSeatEntry*>(sVehicleSeatStore.LookupEntry(2845));
    vse->m_attachmentOffsetX += 0.0f;
    vse->m_attachmentOffsetY += 1.6f;

    // Once Bitten, Twice Shy (10 player) - Icecrown Citadel
    AchievementEntry* achievement = const_cast<AchievementEntry*>(sAchievementStore.LookupEntry(4539));
    achievement->mapID = 631;    // Correct map requirement (currently has Ulduar)

    // Ring of Valor starting Locations
    GraveyardStruct const* entry = sGraveyard->GetGraveyard(1364);
    const_cast<GraveyardStruct*>(entry)->z += 6.0f;
    entry = sGraveyard->GetGraveyard(1365);
    const_cast<GraveyardStruct*>(entry)->z += 6.0f;

    LockEntry* key = const_cast<LockEntry*>(sLockStore.LookupEntry(36)); // 3366 Opening, allows to open without proper key
    key->Type[2] = LOCK_KEY_NONE;

    LOG_INFO("server.loading", ">> Loading spell dbc data corrections  in {} ms", GetMSTimeDiffToNow(oldMSTime));
    LOG_INFO("server.loading", " ");
}<|MERGE_RESOLUTION|>--- conflicted
+++ resolved
@@ -4884,8 +4884,6 @@
         spellInfo->Effects[EFFECT_1].RealPointsPerLevel = 0.25;
     });
 
-<<<<<<< HEAD
-=======
     // Smash
     // Dark Smash
     ApplySpellFix({ 42669, 59706, 42723, 59709 }, [](SpellInfo* spellInfo)
@@ -4893,7 +4891,6 @@
         spellInfo->AttributesEx2 &= ~SPELL_ATTR2_IGNORE_LINE_OF_SIGHT;
     });
 
->>>>>>> 29db2475
     for (uint32 i = 0; i < GetSpellInfoStoreSize(); ++i)
     {
         SpellInfo* spellInfo = mSpellInfoMap[i];
