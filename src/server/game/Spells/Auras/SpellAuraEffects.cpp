/*
 * This file is part of the AzerothCore Project. See AUTHORS file for Copyright information
 *
 * This program is free software; you can redistribute it and/or modify
 * it under the terms of the GNU General Public License as published by
 * the Free Software Foundation; either version 2 of the License, or
 * (at your option) any later version.
 *
 * This program is distributed in the hope that it will be useful, but WITHOUT
 * ANY WARRANTY; without even the implied warranty of MERCHANTABILITY or
 * FITNESS FOR A PARTICULAR PURPOSE. See the GNU General Public License for
 * more details.
 *
 * You should have received a copy of the GNU General Public License along
 * with this program. If not, see <http://www.gnu.org/licenses/>.
 */

#include "SpellAuraEffects.h"
#include "AreaDefines.h"
#include "BattlefieldMgr.h"
#include "Battleground.h"
#include "CellImpl.h"
#include "CharmInfo.h"
#include "Common.h"
#include "GameTime.h"
#include "GridNotifiers.h"
#include "Log.h"
#include "ObjectAccessor.h"
#include "ObjectMgr.h"
#include "Opcodes.h"
#include "OutdoorPvPMgr.h"
#include "Pet.h"
#include "Player.h"
#include "ReputationMgr.h"
#include "ScriptMgr.h"
#include "Spell.h"
#include "SpellMgr.h"
#include "Unit.h"
#include "Util.h"
#include "Vehicle.h"
#include "WorldPacket.h"

/// @todo: this import is not necessary for compilation and marked as unused by the IDE
//  however, for some reasons removing it would cause a damn linking issue
//  there is probably some underlying problem with imports which should properly addressed
//  see: https://github.com/azerothcore/azerothcore-wotlk/issues/9766
#include "GridNotifiersImpl.h"

class Aura;
//
// EFFECT HANDLER NOTES
//
// in aura handler there should be check for modes:
// AURA_EFFECT_HANDLE_REAL set
// AURA_EFFECT_HANDLE_SEND_FOR_CLIENT_MASK set
// AURA_EFFECT_HANDLE_CHANGE_AMOUNT_MASK set - aura is recalculated or is just applied/removed - need to redo all things related to m_amount
// AURA_EFFECT_HANDLE_CHANGE_AMOUNT_SEND_FOR_CLIENT_MASK - logical or of above conditions
// AURA_EFFECT_HANDLE_STAT - set when stats are reapplied
// such checks will Speedup azerothcore change amount/send for client operations
// because for change amount operation packets will not be send
// aura effect handlers shouldn't contain any AuraEffect or Aura object modifications

pAuraEffectHandler AuraEffectHandler[TOTAL_AURAS] =
{
    &AuraEffect::HandleNULL,                                      //  0 SPELL_AURA_NONE
    &AuraEffect::HandleBindSight,                                 //  1 SPELL_AURA_BIND_SIGHT
    &AuraEffect::HandleModPossess,                                //  2 SPELL_AURA_MOD_POSSESS
    &AuraEffect::HandleNoImmediateEffect,                         //  3 SPELL_AURA_PERIODIC_DAMAGE implemented in AuraEffect::PeriodicTick
    &AuraEffect::HandleAuraDummy,                                 //  4 SPELL_AURA_DUMMY
    &AuraEffect::HandleModConfuse,                                //  5 SPELL_AURA_MOD_CONFUSE
    &AuraEffect::HandleModCharm,                                  //  6 SPELL_AURA_MOD_CHARM
    &AuraEffect::HandleModFear,                                   //  7 SPELL_AURA_MOD_FEAR
    &AuraEffect::HandleNoImmediateEffect,                         //  8 SPELL_AURA_PERIODIC_HEAL implemented in AuraEffect::PeriodicTick
    &AuraEffect::HandleModAttackSpeed,                            //  9 SPELL_AURA_MOD_ATTACKSPEED
    &AuraEffect::HandleModThreat,                                 // 10 SPELL_AURA_MOD_THREAT
    &AuraEffect::HandleModTaunt,                                  // 11 SPELL_AURA_MOD_TAUNT
    &AuraEffect::HandleAuraModStun,                               // 12 SPELL_AURA_MOD_STUN
    &AuraEffect::HandleModDamageDone,                             // 13 SPELL_AURA_MOD_DAMAGE_DONE
    &AuraEffect::HandleNoImmediateEffect,                         // 14 SPELL_AURA_MOD_DAMAGE_TAKEN implemented in Unit::MeleeDamageBonus and Unit::SpellDamageBonus
    &AuraEffect::HandleNoImmediateEffect,                         // 15 SPELL_AURA_DAMAGE_SHIELD    implemented in Unit::DoAttackDamage
    &AuraEffect::HandleModStealth,                                // 16 SPELL_AURA_MOD_STEALTH
    &AuraEffect::HandleModStealthDetect,                          // 17 SPELL_AURA_MOD_DETECT
    &AuraEffect::HandleModInvisibility,                           // 18 SPELL_AURA_MOD_INVISIBILITY
    &AuraEffect::HandleModInvisibilityDetect,                     // 19 SPELL_AURA_MOD_INVISIBILITY_DETECTION
    &AuraEffect::HandleNoImmediateEffect,                         // 20 SPELL_AURA_OBS_MOD_HEALTH implemented in AuraEffect::PeriodicTick
    &AuraEffect::HandleNoImmediateEffect,                         // 21 SPELL_AURA_OBS_MOD_POWER implemented in AuraEffect::PeriodicTick
    &AuraEffect::HandleAuraModResistance,                         // 22 SPELL_AURA_MOD_RESISTANCE
    &AuraEffect::HandleNoImmediateEffect,                         // 23 SPELL_AURA_PERIODIC_TRIGGER_SPELL implemented in AuraEffect::PeriodicTick
    &AuraEffect::HandleNoImmediateEffect,                         // 24 SPELL_AURA_PERIODIC_ENERGIZE implemented in AuraEffect::PeriodicTick
    &AuraEffect::HandleAuraModPacify,                             // 25 SPELL_AURA_MOD_PACIFY
    &AuraEffect::HandleAuraModRoot,                               // 26 SPELL_AURA_MOD_ROOT
    &AuraEffect::HandleAuraModSilence,                            // 27 SPELL_AURA_MOD_SILENCE
    &AuraEffect::HandleNoImmediateEffect,                         // 28 SPELL_AURA_REFLECT_SPELLS        implement in Unit::SpellHitResult
    &AuraEffect::HandleAuraModStat,                               // 29 SPELL_AURA_MOD_STAT
    &AuraEffect::HandleAuraModSkill,                              // 30 SPELL_AURA_MOD_SKILL
    &AuraEffect::HandleAuraModIncreaseSpeed,                      // 31 SPELL_AURA_MOD_INCREASE_SPEED
    &AuraEffect::HandleAuraModIncreaseMountedSpeed,               // 32 SPELL_AURA_MOD_INCREASE_MOUNTED_SPEED
    &AuraEffect::HandleAuraModDecreaseSpeed,                      // 33 SPELL_AURA_MOD_DECREASE_SPEED
    &AuraEffect::HandleAuraModIncreaseHealth,                     // 34 SPELL_AURA_MOD_INCREASE_HEALTH
    &AuraEffect::HandleAuraModIncreaseEnergy,                     // 35 SPELL_AURA_MOD_INCREASE_ENERGY
    &AuraEffect::HandleAuraModShapeshift,                         // 36 SPELL_AURA_MOD_SHAPESHIFT
    &AuraEffect::HandleAuraModEffectImmunity,                     // 37 SPELL_AURA_EFFECT_IMMUNITY
    &AuraEffect::HandleAuraModStateImmunity,                      // 38 SPELL_AURA_STATE_IMMUNITY
    &AuraEffect::HandleAuraModSchoolImmunity,                     // 39 SPELL_AURA_SCHOOL_IMMUNITY
    &AuraEffect::HandleAuraModDmgImmunity,                        // 40 SPELL_AURA_DAMAGE_IMMUNITY
    &AuraEffect::HandleAuraModDispelImmunity,                     // 41 SPELL_AURA_DISPEL_IMMUNITY
    &AuraEffect::HandleNoImmediateEffect,                         // 42 SPELL_AURA_PROC_TRIGGER_SPELL  implemented in Unit::ProcDamageAndSpellFor and Unit::HandleProcTriggerSpell
    &AuraEffect::HandleNoImmediateEffect,                         // 43 SPELL_AURA_PROC_TRIGGER_DAMAGE implemented in Unit::ProcDamageAndSpellFor
    &AuraEffect::HandleAuraTrackCreatures,                        // 44 SPELL_AURA_TRACK_CREATURES
    &AuraEffect::HandleAuraTrackResources,                        // 45 SPELL_AURA_TRACK_RESOURCES
    &AuraEffect::HandleNULL,                                      // 46 SPELL_AURA_46 (used in test spells 54054 and 54058, and spell 48050) (3.0.8a)
    &AuraEffect::HandleAuraModParryPercent,                       // 47 SPELL_AURA_MOD_PARRY_PERCENT
    &AuraEffect::HandleNoImmediateEffect,                         // 48 SPELL_AURA_PERIODIC_TRIGGER_SPELL_FROM_CLIENT
    &AuraEffect::HandleAuraModDodgePercent,                       // 49 SPELL_AURA_MOD_DODGE_PERCENT
    &AuraEffect::HandleNoImmediateEffect,                         // 50 SPELL_AURA_MOD_CRITICAL_HEALING_AMOUNT implemented in Unit::SpellCriticalHealingBonus
    &AuraEffect::HandleAuraModBlockPercent,                       // 51 SPELL_AURA_MOD_BLOCK_PERCENT
    &AuraEffect::HandleAuraModWeaponCritPercent,                  // 52 SPELL_AURA_MOD_WEAPON_CRIT_PERCENT
    &AuraEffect::HandleNoImmediateEffect,                         // 53 SPELL_AURA_PERIODIC_LEECH implemented in AuraEffect::PeriodicTick
    &AuraEffect::HandleModHitChance,                              // 54 SPELL_AURA_MOD_HIT_CHANCE
    &AuraEffect::HandleModSpellHitChance,                         // 55 SPELL_AURA_MOD_SPELL_HIT_CHANCE
    &AuraEffect::HandleAuraTransform,                             // 56 SPELL_AURA_TRANSFORM
    &AuraEffect::HandleModSpellCritChance,                        // 57 SPELL_AURA_MOD_SPELL_CRIT_CHANCE
    &AuraEffect::HandleAuraModIncreaseSwimSpeed,                  // 58 SPELL_AURA_MOD_INCREASE_SWIM_SPEED
    &AuraEffect::HandleNoImmediateEffect,                         // 59 SPELL_AURA_MOD_DAMAGE_DONE_CREATURE implemented in Unit::MeleeDamageBonus and Unit::SpellDamageBonus
    &AuraEffect::HandleAuraModPacifyAndSilence,                   // 60 SPELL_AURA_MOD_PACIFY_SILENCE
    &AuraEffect::HandleAuraModScale,                              // 61 SPELL_AURA_MOD_SCALE
    &AuraEffect::HandleNoImmediateEffect,                         // 62 SPELL_AURA_PERIODIC_HEALTH_FUNNEL implemented in AuraEffect::PeriodicTick
    &AuraEffect::HandleNULL,                                      // 63 unused (3.2.0) old SPELL_AURA_PERIODIC_MANA_FUNNEL
    &AuraEffect::HandleNoImmediateEffect,                         // 64 SPELL_AURA_PERIODIC_MANA_LEECH implemented in AuraEffect::PeriodicTick
    &AuraEffect::HandleModCastingSpeed,                           // 65 SPELL_AURA_MOD_CASTING_SPEED_NOT_STACK
    &AuraEffect::HandleFeignDeath,                                // 66 SPELL_AURA_FEIGN_DEATH
    &AuraEffect::HandleAuraModDisarm,                             // 67 SPELL_AURA_MOD_DISARM
    &AuraEffect::HandleAuraModStalked,                            // 68 SPELL_AURA_MOD_STALKED
    &AuraEffect::HandleNoImmediateEffect,                         // 69 SPELL_AURA_SCHOOL_ABSORB implemented in Unit::CalcAbsorbResist
    &AuraEffect::HandleUnused,                                    // 70 SPELL_AURA_EXTRA_ATTACKS clientside
    &AuraEffect::HandleModSpellCritChanceShool,                   // 71 SPELL_AURA_MOD_SPELL_CRIT_CHANCE_SCHOOL
    &AuraEffect::HandleModPowerCostPCT,                           // 72 SPELL_AURA_MOD_POWER_COST_SCHOOL_PCT
    &AuraEffect::HandleModPowerCost,                              // 73 SPELL_AURA_MOD_POWER_COST_SCHOOL
    &AuraEffect::HandleNoImmediateEffect,                         // 74 SPELL_AURA_REFLECT_SPELLS_SCHOOL  implemented in Unit::SpellHitResult
    &AuraEffect::HandleNoImmediateEffect,                         // 75 SPELL_AURA_MOD_LANGUAGE
    &AuraEffect::HandleFarSight,                                  // 76 SPELL_AURA_FAR_SIGHT
    &AuraEffect::HandleModMechanicImmunity,                       // 77 SPELL_AURA_MECHANIC_IMMUNITY
    &AuraEffect::HandleAuraMounted,                               // 78 SPELL_AURA_MOUNTED
    &AuraEffect::HandleModDamagePercentDone,                      // 79 SPELL_AURA_MOD_DAMAGE_PERCENT_DONE
    &AuraEffect::HandleModPercentStat,                            // 80 SPELL_AURA_MOD_PERCENT_STAT
    &AuraEffect::HandleNoImmediateEffect,                         // 81 SPELL_AURA_SPLIT_DAMAGE_PCT implemented in Unit::CalcAbsorbResist
    &AuraEffect::HandleWaterBreathing,                            // 82 SPELL_AURA_WATER_BREATHING
    &AuraEffect::HandleModBaseResistance,                         // 83 SPELL_AURA_MOD_BASE_RESISTANCE
    &AuraEffect::HandleNoImmediateEffect,                         // 84 SPELL_AURA_MOD_REGEN implemented in Player::RegenerateHealth
    &AuraEffect::HandleModPowerRegen,                             // 85 SPELL_AURA_MOD_POWER_REGEN implemented in Player::Regenerate
    &AuraEffect::HandleChannelDeathItem,                          // 86 SPELL_AURA_CHANNEL_DEATH_ITEM
    &AuraEffect::HandleNoImmediateEffect,                         // 87 SPELL_AURA_MOD_DAMAGE_PERCENT_TAKEN implemented in Unit::MeleeDamageBonus and Unit::SpellDamageBonus
    &AuraEffect::HandleNoImmediateEffect,                         // 88 SPELL_AURA_MOD_HEALTH_REGEN_PERCENT implemented in Player::RegenerateHealth
    &AuraEffect::HandleNoImmediateEffect,                         // 89 SPELL_AURA_PERIODIC_DAMAGE_PERCENT
    &AuraEffect::HandleNULL,                                      // 90 unused (3.0.8a) old SPELL_AURA_MOD_RESIST_CHANCE
    &AuraEffect::HandleNoImmediateEffect,                         // 91 SPELL_AURA_MOD_DETECT_RANGE implemented in Creature::GetAggroRange
    &AuraEffect::HandlePreventFleeing,                            // 92 SPELL_AURA_PREVENTS_FLEEING
    &AuraEffect::HandleModUnattackable,                           // 93 SPELL_AURA_MOD_UNATTACKABLE
    &AuraEffect::HandleNoImmediateEffect,                         // 94 SPELL_AURA_INTERRUPT_REGEN implemented in Player::Regenerate
    &AuraEffect::HandleAuraGhost,                                 // 95 SPELL_AURA_GHOST
    &AuraEffect::HandleNoImmediateEffect,                         // 96 SPELL_AURA_SPELL_MAGNET implemented in Unit::SelectMagnetTarget
    &AuraEffect::HandleNoImmediateEffect,                         // 97 SPELL_AURA_MANA_SHIELD implemented in Unit::CalcAbsorbResist
    &AuraEffect::HandleAuraModSkill,                              // 98 SPELL_AURA_MOD_SKILL_TALENT
    &AuraEffect::HandleAuraModAttackPower,                        // 99 SPELL_AURA_MOD_ATTACK_POWER
    &AuraEffect::HandleUnused,                                    //100 SPELL_AURA_AURAS_VISIBLE obsolete? all player can see all auras now, but still have spells including GM-spell
    &AuraEffect::HandleModResistancePercent,                      //101 SPELL_AURA_MOD_RESISTANCE_PCT
    &AuraEffect::HandleNoImmediateEffect,                         //102 SPELL_AURA_MOD_MELEE_ATTACK_POWER_VERSUS implemented in Unit::MeleeDamageBonus
    &AuraEffect::HandleAuraModTotalThreat,                        //103 SPELL_AURA_MOD_TOTAL_THREAT
    &AuraEffect::HandleAuraWaterWalk,                             //104 SPELL_AURA_WATER_WALK
    &AuraEffect::HandleAuraFeatherFall,                           //105 SPELL_AURA_FEATHER_FALL
    &AuraEffect::HandleAuraHover,                                 //106 SPELL_AURA_HOVER
    &AuraEffect::HandleNoImmediateEffect,                         //107 SPELL_AURA_ADD_FLAT_MODIFIER implemented in AuraEffect::CalculateSpellMod()
    &AuraEffect::HandleNoImmediateEffect,                         //108 SPELL_AURA_ADD_PCT_MODIFIER implemented in AuraEffect::CalculateSpellMod()
    &AuraEffect::HandleNoImmediateEffect,                         //109 SPELL_AURA_ADD_TARGET_TRIGGER
    &AuraEffect::HandleModPowerRegenPCT,                          //110 SPELL_AURA_MOD_POWER_REGEN_PERCENT implemented in Player::Regenerate, Creature::Regenerate
    &AuraEffect::HandleNoImmediateEffect,                         //111 SPELL_AURA_ADD_CASTER_HIT_TRIGGER implemented in Unit::SelectMagnetTarget
    &AuraEffect::HandleNoImmediateEffect,                         //112 SPELL_AURA_OVERRIDE_CLASS_SCRIPTS
    &AuraEffect::HandleNoImmediateEffect,                         //113 SPELL_AURA_MOD_RANGED_DAMAGE_TAKEN implemented in Unit::MeleeDamageBonus
    &AuraEffect::HandleNoImmediateEffect,                         //114 SPELL_AURA_MOD_RANGED_DAMAGE_TAKEN_PCT implemented in Unit::MeleeDamageBonus
    &AuraEffect::HandleNoImmediateEffect,                         //115 SPELL_AURA_MOD_HEALING                 implemented in Unit::SpellBaseHealingBonusForVictim
    &AuraEffect::HandleNoImmediateEffect,                         //116 SPELL_AURA_MOD_REGEN_DURING_COMBAT
    &AuraEffect::HandleNoImmediateEffect,                         //117 SPELL_AURA_MOD_MECHANIC_RESISTANCE     implemented in Unit::MagicSpellHitResult
    &AuraEffect::HandleNoImmediateEffect,                         //118 SPELL_AURA_MOD_HEALING_PCT             implemented in Unit::SpellHealingBonus
    &AuraEffect::HandleNULL,                                      //119 unused (3.2.0) old SPELL_AURA_SHARE_PET_TRACKING
    &AuraEffect::HandleAuraUntrackable,                           //120 SPELL_AURA_UNTRACKABLE
    &AuraEffect::HandleAuraEmpathy,                               //121 SPELL_AURA_EMPATHY
    &AuraEffect::HandleModOffhandDamagePercent,                   //122 SPELL_AURA_MOD_OFFHAND_DAMAGE_PCT
    &AuraEffect::HandleModTargetResistance,                       //123 SPELL_AURA_MOD_TARGET_RESISTANCE
    &AuraEffect::HandleAuraModRangedAttackPower,                  //124 SPELL_AURA_MOD_RANGED_ATTACK_POWER
    &AuraEffect::HandleNoImmediateEffect,                         //125 SPELL_AURA_MOD_MELEE_DAMAGE_TAKEN implemented in Unit::MeleeDamageBonus
    &AuraEffect::HandleNoImmediateEffect,                         //126 SPELL_AURA_MOD_MELEE_DAMAGE_TAKEN_PCT implemented in Unit::MeleeDamageBonus
    &AuraEffect::HandleNoImmediateEffect,                         //127 SPELL_AURA_RANGED_ATTACK_POWER_ATTACKER_BONUS implemented in Unit::MeleeDamageBonus
    &AuraEffect::HandleModPossessPet,                             //128 SPELL_AURA_MOD_POSSESS_PET
    &AuraEffect::HandleAuraModIncreaseSpeed,                      //129 SPELL_AURA_MOD_SPEED_ALWAYS
    &AuraEffect::HandleAuraModIncreaseMountedSpeed,               //130 SPELL_AURA_MOD_MOUNTED_SPEED_ALWAYS
    &AuraEffect::HandleNoImmediateEffect,                         //131 SPELL_AURA_MOD_RANGED_ATTACK_POWER_VERSUS implemented in Unit::MeleeDamageBonus
    &AuraEffect::HandleAuraModIncreaseEnergyPercent,              //132 SPELL_AURA_MOD_INCREASE_ENERGY_PERCENT
    &AuraEffect::HandleAuraModIncreaseHealthPercent,              //133 SPELL_AURA_MOD_INCREASE_HEALTH_PERCENT
    &AuraEffect::HandleAuraModRegenInterrupt,                     //134 SPELL_AURA_MOD_MANA_REGEN_INTERRUPT
    &AuraEffect::HandleModHealingDone,                            //135 SPELL_AURA_MOD_HEALING_DONE
    &AuraEffect::HandleNoImmediateEffect,                         //136 SPELL_AURA_MOD_HEALING_DONE_PERCENT   implemented in Unit::SpellHealingBonus
    &AuraEffect::HandleModTotalPercentStat,                       //137 SPELL_AURA_MOD_TOTAL_STAT_PERCENTAGE
    &AuraEffect::HandleModMeleeSpeedPct,                          //138 SPELL_AURA_MOD_MELEE_HASTE
    &AuraEffect::HandleForceReaction,                             //139 SPELL_AURA_FORCE_REACTION
    &AuraEffect::HandleAuraModRangedHaste,                        //140 SPELL_AURA_MOD_RANGED_HASTE
    &AuraEffect::HandleRangedAmmoHaste,                           //141 SPELL_AURA_MOD_RANGED_AMMO_HASTE
    &AuraEffect::HandleAuraModBaseResistancePCT,                  //142 SPELL_AURA_MOD_BASE_RESISTANCE_PCT
    &AuraEffect::HandleAuraModResistanceExclusive,                //143 SPELL_AURA_MOD_RESISTANCE_EXCLUSIVE
    &AuraEffect::HandleNoImmediateEffect,                         //144 SPELL_AURA_SAFE_FALL                         implemented in WorldSession::HandleMovementOpcodes
    &AuraEffect::HandleAuraModPetTalentsPoints,                   //145 SPELL_AURA_MOD_PET_TALENT_POINTS
    &AuraEffect::HandleNoImmediateEffect,                         //146 SPELL_AURA_ALLOW_TAME_PET_TYPE
    &AuraEffect::HandleModStateImmunityMask,                      //147 SPELL_AURA_MECHANIC_IMMUNITY_MASK
    &AuraEffect::HandleAuraRetainComboPoints,                     //148 SPELL_AURA_RETAIN_COMBO_POINTS
    &AuraEffect::HandleNoImmediateEffect,                         //149 SPELL_AURA_REDUCE_PUSHBACK
    &AuraEffect::HandleShieldBlockValuePercent,                   //150 SPELL_AURA_MOD_SHIELD_BLOCKVALUE_PCT
    &AuraEffect::HandleAuraTrackStealthed,                        //151 SPELL_AURA_TRACK_STEALTHED
    &AuraEffect::HandleNoImmediateEffect,                         //152 SPELL_AURA_MOD_DETECTED_RANGE implemented in Creature::GetAggroRange
    &AuraEffect::HandleNoImmediateEffect,                         //153 SPELL_AURA_SPLIT_DAMAGE_FLAT
    &AuraEffect::HandleModStealthLevel,                           //154 SPELL_AURA_MOD_STEALTH_LEVEL
    &AuraEffect::HandleNoImmediateEffect,                         //155 SPELL_AURA_MOD_WATER_BREATHING
    &AuraEffect::HandleNoImmediateEffect,                         //156 SPELL_AURA_MOD_REPUTATION_GAIN
    &AuraEffect::HandleNULL,                                      //157 SPELL_AURA_PET_DAMAGE_MULTI
    &AuraEffect::HandleShieldBlockValue,                          //158 SPELL_AURA_MOD_SHIELD_BLOCKVALUE
    &AuraEffect::HandleNoImmediateEffect,                         //159 SPELL_AURA_NO_PVP_CREDIT      only for Honorless Target spell
    &AuraEffect::HandleNoImmediateEffect,                         //160 SPELL_AURA_MOD_AOE_AVOIDANCE                 implemented in Unit::MagicSpellHitResult
    &AuraEffect::HandleNoImmediateEffect,                         //161 SPELL_AURA_MOD_HEALTH_REGEN_IN_COMBAT
    &AuraEffect::HandleNoImmediateEffect,                         //162 SPELL_AURA_POWER_BURN implemented in AuraEffect::PeriodicTick
    &AuraEffect::HandleNoImmediateEffect,                         //163 SPELL_AURA_MOD_CRIT_DAMAGE_BONUS
    &AuraEffect::HandleUnused,                                    //164 unused (3.2.0), only one test spell
    &AuraEffect::HandleNoImmediateEffect,                         //165 SPELL_AURA_MELEE_ATTACK_POWER_ATTACKER_BONUS implemented in Unit::MeleeDamageBonus
    &AuraEffect::HandleAuraModAttackPowerPercent,                 //166 SPELL_AURA_MOD_ATTACK_POWER_PCT
    &AuraEffect::HandleAuraModRangedAttackPowerPercent,           //167 SPELL_AURA_MOD_RANGED_ATTACK_POWER_PCT
    &AuraEffect::HandleNoImmediateEffect,                         //168 SPELL_AURA_MOD_DAMAGE_DONE_VERSUS            implemented in Unit::SpellDamageBonus, Unit::MeleeDamageBonus
    &AuraEffect::HandleNoImmediateEffect,                         //169 SPELL_AURA_MOD_CRIT_PERCENT_VERSUS           implemented in Unit::DealDamageBySchool, Unit::DoAttackDamage, Unit::SpellCriticalBonus
    &AuraEffect::HandleDetectAmore,                               //170 SPELL_AURA_DETECT_AMORE       various spells that change visual of units for aura target (clientside?)
    &AuraEffect::HandleAuraModIncreaseSpeed,                      //171 SPELL_AURA_MOD_SPEED_NOT_STACK
    &AuraEffect::HandleAuraModIncreaseMountedSpeed,               //172 SPELL_AURA_MOD_MOUNTED_SPEED_NOT_STACK
    &AuraEffect::HandleNULL,                                      //173 unused (3.2.0) no spells, old SPELL_AURA_ALLOW_CHAMPION_SPELLS  only for Proclaim Champion spell
    &AuraEffect::HandleModSpellDamagePercentFromStat,             //174 SPELL_AURA_MOD_SPELL_DAMAGE_OF_STAT_PERCENT  implemented in Unit::SpellBaseDamageBonus
    &AuraEffect::HandleModSpellHealingPercentFromStat,            //175 SPELL_AURA_MOD_SPELL_HEALING_OF_STAT_PERCENT implemented in Unit::SpellBaseHealingBonus
    &AuraEffect::HandleSpiritOfRedemption,                        //176 SPELL_AURA_SPIRIT_OF_REDEMPTION   only for Spirit of Redemption spell, die at aura end
    &AuraEffect::HandleCharmConvert,                              //177 SPELL_AURA_AOE_CHARM
    &AuraEffect::HandleNoImmediateEffect,                         //178 SPELL_AURA_MOD_DEBUFF_RESISTANCE          implemented in Unit::MagicSpellHitResult
    &AuraEffect::HandleNoImmediateEffect,                         //179 SPELL_AURA_MOD_ATTACKER_SPELL_CRIT_CHANCE implemented in Unit::SpellCriticalBonus
    &AuraEffect::HandleNoImmediateEffect,                         //180 SPELL_AURA_MOD_FLAT_SPELL_DAMAGE_VERSUS   implemented in Unit::SpellDamageBonus
    &AuraEffect::HandleNULL,                                      //181 unused (3.2.0) old SPELL_AURA_MOD_FLAT_SPELL_CRIT_DAMAGE_VERSUS
    &AuraEffect::HandleAuraModResistenceOfStatPercent,            //182 SPELL_AURA_MOD_RESISTANCE_OF_STAT_PERCENT
    &AuraEffect::HandleNULL,                                      //183 SPELL_AURA_MOD_CRITICAL_THREAT only used in 28746 - miscvalue - spell school
    &AuraEffect::HandleNoImmediateEffect,                         //184 SPELL_AURA_MOD_ATTACKER_MELEE_HIT_CHANCE  implemented in Unit::RollMeleeOutcomeAgainst
    &AuraEffect::HandleNoImmediateEffect,                         //185 SPELL_AURA_MOD_ATTACKER_RANGED_HIT_CHANCE implemented in Unit::RollMeleeOutcomeAgainst
    &AuraEffect::HandleNoImmediateEffect,                         //186 SPELL_AURA_MOD_ATTACKER_SPELL_HIT_CHANCE  implemented in Unit::MagicSpellHitResult
    &AuraEffect::HandleNoImmediateEffect,                         //187 SPELL_AURA_MOD_ATTACKER_MELEE_CRIT_CHANCE  implemented in ObjectAccessor::GetUnitCriticalChance
    &AuraEffect::HandleNoImmediateEffect,                         //188 SPELL_AURA_MOD_ATTACKER_RANGED_CRIT_CHANCE implemented in ObjectAccessor::GetUnitCriticalChance
    &AuraEffect::HandleModRating,                                 //189 SPELL_AURA_MOD_RATING
    &AuraEffect::HandleNoImmediateEffect,                         //190 SPELL_AURA_MOD_FACTION_REPUTATION_GAIN     implemented in Player::CalculateReputationGain
    &AuraEffect::HandleAuraModUseNormalSpeed,                     //191 SPELL_AURA_USE_NORMAL_MOVEMENT_SPEED
    &AuraEffect::HandleModMeleeRangedSpeedPct,                    //192 SPELL_AURA_MOD_MELEE_RANGED_HASTE
    &AuraEffect::HandleModCombatSpeedPct,                         //193 SPELL_AURA_MELEE_SLOW (in fact combat (any type attack) Speed pct)
    &AuraEffect::HandleNoImmediateEffect,                         //194 SPELL_AURA_MOD_TARGET_ABSORB_SCHOOL implemented in Unit::CalcAbsorbResist
    &AuraEffect::HandleNoImmediateEffect,                         //195 SPELL_AURA_MOD_TARGET_ABILITY_ABSORB_SCHOOL implemented in Unit::CalcAbsorbResist
    &AuraEffect::HandleNoImmediateEffect,                         //196 SPELL_AURA_MOD_COOLDOWN - flat mod of spell cooldowns
    &AuraEffect::HandleNoImmediateEffect,                         //197 SPELL_AURA_MOD_ATTACKER_SPELL_AND_WEAPON_CRIT_CHANCE implemented in Unit::SpellCriticalBonus ObjectAccessor::GetUnitCriticalChance
    &AuraEffect::HandleNULL,                                      //198 unused (3.2.0) old SPELL_AURA_MOD_ALL_WEAPON_SKILLS
    &AuraEffect::HandleNoImmediateEffect,                         //199 SPELL_AURA_MOD_INCREASES_SPELL_PCT_TO_HIT  implemented in Unit::MagicSpellHitResult
    &AuraEffect::HandleNoImmediateEffect,                         //200 SPELL_AURA_MOD_XP_PCT implemented in Player::RewardPlayerAndGroupAtKill
    &AuraEffect::HandleAuraAllowFlight,                           //201 SPELL_AURA_FLY                             this aura enable flight mode...
    &AuraEffect::HandleNoImmediateEffect,                         //202 SPELL_AURA_CANNOT_BE_DODGED                implemented in Unit::RollPhysicalOutcomeAgainst
    &AuraEffect::HandleNoImmediateEffect,                         //203 SPELL_AURA_MOD_ATTACKER_MELEE_CRIT_DAMAGE  implemented in Unit::CalculateMeleeDamage and Unit::CalculateSpellDamage
    &AuraEffect::HandleNoImmediateEffect,                         //204 SPELL_AURA_MOD_ATTACKER_RANGED_CRIT_DAMAGE implemented in Unit::CalculateMeleeDamage and Unit::CalculateSpellDamage
    &AuraEffect::HandleNULL,                                      //205 SPELL_AURA_MOD_SCHOOL_CRIT_DMG_TAKEN
    &AuraEffect::HandleAuraModIncreaseFlightSpeed,                //206 SPELL_AURA_MOD_INCREASE_FLIGHT_SPEED
    &AuraEffect::HandleAuraModIncreaseFlightSpeed,                //207 SPELL_AURA_MOD_INCREASE_MOUNTED_FLIGHT_SPEED
    &AuraEffect::HandleAuraModIncreaseFlightSpeed,                //208 SPELL_AURA_MOD_FLIGHT_SPEED_ALWAYS
    &AuraEffect::HandleAuraModIncreaseFlightSpeed,                //209 SPELL_AURA_MOD_MOUNTED_FLIGHT_SPEED_ALWAYS
    &AuraEffect::HandleAuraModIncreaseFlightSpeed,                //210 SPELL_AURA_MOD_FLIGHT_SPEED_NOT_STACKING
    &AuraEffect::HandleAuraModIncreaseFlightSpeed,                //211 SPELL_AURA_MOD_FLIGHT_SPEED_NOT_STACK
    &AuraEffect::HandleAuraModRangedAttackPowerOfStatPercent,     //212 SPELL_AURA_MOD_RANGED_ATTACK_POWER_OF_STAT_PERCENT
    &AuraEffect::HandleNoImmediateEffect,                         //213 SPELL_AURA_MOD_RAGE_FROM_DAMAGE_DEALT implemented in Player::RewardRage
    &AuraEffect::HandleNULL,                                      //214 Tamed Pet Passive
    &AuraEffect::HandleArenaPreparation,                          //215 SPELL_AURA_ARENA_PREPARATION
    &AuraEffect::HandleModCastingSpeed,                           //216 SPELL_AURA_HASTE_SPELLS
    &AuraEffect::HandleNULL,                                      //217 69106 - killing spree helper - unknown use
    &AuraEffect::HandleAuraModRangedHaste,                        //218 SPELL_AURA_HASTE_RANGED
    &AuraEffect::HandleModManaRegen,                              //219 SPELL_AURA_MOD_MANA_REGEN_FROM_STAT
    &AuraEffect::HandleModRatingFromStat,                         //220 SPELL_AURA_MOD_RATING_FROM_STAT
    &AuraEffect::HandleNoImmediateEffect,                         //221 SPELL_AURA_IGNORED
    &AuraEffect::HandleUnused,                                    //222 unused (3.2.0) only for spell 44586 that not used in real spell cast
    &AuraEffect::HandleNoImmediateEffect,                         //223 SPELL_AURA_RAID_PROC_FROM_CHARGE
    &AuraEffect::HandleUnused,                                    //224 unused (3.0.8a)
    &AuraEffect::HandleNoImmediateEffect,                         //225 SPELL_AURA_RAID_PROC_FROM_CHARGE_WITH_VALUE
    &AuraEffect::HandleNoImmediateEffect,                         //226 SPELL_AURA_PERIODIC_DUMMY implemented in AuraEffect::PeriodicTick
    &AuraEffect::HandleNoImmediateEffect,                         //227 SPELL_AURA_PERIODIC_TRIGGER_SPELL_WITH_VALUE implemented in AuraEffect::PeriodicTick
    &AuraEffect::HandleNoImmediateEffect,                         //228 SPELL_AURA_DETECT_STEALTH stealth detection
    &AuraEffect::HandleNoImmediateEffect,                         //229 SPELL_AURA_MOD_AOE_DAMAGE_AVOIDANCE
    &AuraEffect::HandleAuraModIncreaseMaxHealth,                  //230 SPELL_AURA_MOD_INCREASE_HEALTH_2 only Blood Pact and Commanding Shout
    &AuraEffect::HandleNoImmediateEffect,                         //231 SPELL_AURA_PROC_TRIGGER_SPELL_WITH_VALUE
    &AuraEffect::HandleNoImmediateEffect,                         //232 SPELL_AURA_MECHANIC_DURATION_MOD           implement in Unit::CalculateSpellDuration
    &AuraEffect::HandleUnused,                                    //233 set model id to the one of the creature with id GetMiscValue() - clientside
    &AuraEffect::HandleNoImmediateEffect,                         //234 SPELL_AURA_MECHANIC_DURATION_MOD_NOT_STACK implement in Unit::CalculateSpellDuration
    &AuraEffect::HandleNoImmediateEffect,                         //235 SPELL_AURA_MOD_DISPEL_RESIST               implement in Unit::MagicSpellHitResult
    &AuraEffect::HandleAuraControlVehicle,                        //236 SPELL_AURA_CONTROL_VEHICLE
    &AuraEffect::HandleModSpellDamagePercentFromAttackPower,      //237 SPELL_AURA_MOD_SPELL_DAMAGE_OF_ATTACK_POWER  implemented in Unit::SpellBaseDamageBonus
    &AuraEffect::HandleModSpellHealingPercentFromAttackPower,     //238 SPELL_AURA_MOD_SPELL_HEALING_OF_ATTACK_POWER implemented in Unit::SpellBaseHealingBonus
    &AuraEffect::HandleAuraModScale,                              //239 SPELL_AURA_MOD_SCALE_2 only in Noggenfogger Elixir (16595) before 2.3.0 aura 61
    &AuraEffect::HandleAuraModExpertise,                          //240 SPELL_AURA_MOD_EXPERTISE
    &AuraEffect::HandleForceMoveForward,                          //241 SPELL_AURA_FORCE_MOVE_FORWARD Forces the caster to move forward
    &AuraEffect::HandleNULL,                                      //242 SPELL_AURA_MOD_SPELL_DAMAGE_FROM_HEALING - 2 test spells: 44183 and 44182
    &AuraEffect::HandleAuraModFaction,                            //243 SPELL_AURA_MOD_FACTION
    &AuraEffect::HandleComprehendLanguage,                        //244 SPELL_AURA_COMPREHEND_LANGUAGE
    &AuraEffect::HandleNoImmediateEffect,                         //245 SPELL_AURA_MOD_AURA_DURATION_BY_DISPEL
    &AuraEffect::HandleNoImmediateEffect,                         //246 SPELL_AURA_MOD_AURA_DURATION_BY_DISPEL_NOT_STACK implemented in Spell::EffectApplyAura
    &AuraEffect::HandleAuraCloneCaster,                           //247 SPELL_AURA_CLONE_CASTER
    &AuraEffect::HandleNoImmediateEffect,                         //248 SPELL_AURA_MOD_COMBAT_RESULT_CHANCE         implemented in Unit::RollMeleeOutcomeAgainst
    &AuraEffect::HandleAuraConvertRune,                           //249 SPELL_AURA_CONVERT_RUNE
    &AuraEffect::HandleAuraModIncreaseHealth,                     //250 SPELL_AURA_MOD_INCREASE_HEALTH_2
    &AuraEffect::HandleNoImmediateEffect,                         //251 SPELL_AURA_MOD_ENEMY_DODGE
    &AuraEffect::HandleModCombatSpeedPct,                         //252 SPELL_AURA_252 Is there any difference between this and SPELL_AURA_MELEE_SLOW ? maybe not stacking mod?
    &AuraEffect::HandleNoImmediateEffect,                         //253 SPELL_AURA_MOD_BLOCK_CRIT_CHANCE  implemented in Unit::isBlockCritical
    &AuraEffect::HandleAuraModDisarm,                             //254 SPELL_AURA_MOD_DISARM_OFFHAND
    &AuraEffect::HandleNoImmediateEffect,                         //255 SPELL_AURA_MOD_MECHANIC_DAMAGE_TAKEN_PERCENT    implemented in Unit::SpellDamageBonus
    &AuraEffect::HandleNoReagentUseAura,                          //256 SPELL_AURA_NO_REAGENT_USE Use SpellClassMask for spell select
    &AuraEffect::HandleNULL,                                      //257 SPELL_AURA_MOD_TARGET_RESIST_BY_SPELL_CLASS Use SpellClassMask for spell select
    &AuraEffect::HandleNULL,                                      //258 SPELL_AURA_MOD_SPELL_VISUAL
    &AuraEffect::HandleNoImmediateEffect,                         //259 SPELL_AURA_MOD_HOT_PCT implemented in Unit::SpellHealingBonus
    &AuraEffect::HandleNoImmediateEffect,                         //260 SPELL_AURA_SCREEN_EFFECT (miscvalue = id in ScreenEffect.dbc) not required any code
    &AuraEffect::HandlePhase,                                     //261 SPELL_AURA_PHASE
    &AuraEffect::HandleNoImmediateEffect,                         //262 SPELL_AURA_ABILITY_IGNORE_AURASTATE implemented in spell::cancast
    &AuraEffect::HandleAuraAllowOnlyAbility,                      //263 SPELL_AURA_ALLOW_ONLY_ABILITY player can use only abilities set in SpellClassMask
    &AuraEffect::HandleUnused,                                    //264 unused (3.2.0)
    &AuraEffect::HandleUnused,                                    //265 unused (3.2.0)
    &AuraEffect::HandleUnused,                                    //266 unused (3.2.0)
    &AuraEffect::HandleNoImmediateEffect,                         //267 SPELL_AURA_MOD_IMMUNE_AURA_APPLY_SCHOOL         implemented in Unit::IsImmunedToSpellEffect
    &AuraEffect::HandleAuraModAttackPowerOfStatPercent,           //268 SPELL_AURA_MOD_ATTACK_POWER_OF_STAT_PERCENT
    &AuraEffect::HandleNoImmediateEffect,                         //269 SPELL_AURA_MOD_IGNORE_TARGET_RESIST implemented in Unit::CalcAbsorbResist and CalcArmorReducedDamage
    &AuraEffect::HandleNoImmediateEffect,                         //270 SPELL_AURA_MOD_ABILITY_IGNORE_TARGET_RESIST implemented in Unit::CalcAbsorbResist and CalcArmorReducedDamage
    &AuraEffect::HandleNoImmediateEffect,                         //271 SPELL_AURA_MOD_DAMAGE_FROM_CASTER    implemented in Unit::SpellDamageBonus
    &AuraEffect::HandleNoImmediateEffect,                         //272 SPELL_AURA_IGNORE_MELEE_RESET
    &AuraEffect::HandleUnused,                                    //273 clientside
    &AuraEffect::HandleNoImmediateEffect,                         //274 SPELL_AURA_CONSUME_NO_AMMO implemented in spell::CalculateDamageDoneForAllTargets
    &AuraEffect::HandleNoImmediateEffect,                         //275 SPELL_AURA_MOD_IGNORE_SHAPESHIFT Use SpellClassMask for spell select
    &AuraEffect::HandleNULL,                                      //276 mod damage % mechanic?
    &AuraEffect::HandleNoImmediateEffect,                         //277 SPELL_AURA_MOD_ABILITY_AFFECTED_TARGETS implemented in spell::settargetmap
    &AuraEffect::HandleAuraModDisarm,                             //278 SPELL_AURA_MOD_DISARM_RANGED disarm ranged weapon
    &AuraEffect::HandleNoImmediateEffect,                         //279 SPELL_AURA_INITIALIZE_IMAGES
    &AuraEffect::HandleNoImmediateEffect,                         //280 SPELL_AURA_MOD_TARGET_ARMOR_PCT
    &AuraEffect::HandleNoImmediateEffect,                         //281 SPELL_AURA_MOD_HONOR_GAIN_PCT implemented in Player::RewardHonor
    &AuraEffect::HandleAuraIncreaseBaseHealthPercent,             //282 SPELL_AURA_INCREASE_BASE_HEALTH_PERCENT
    &AuraEffect::HandleNoImmediateEffect,                         //283 SPELL_AURA_MOD_HEALING_RECEIVED       implemented in Unit::SpellHealingBonus
    &AuraEffect::HandleAuraLinked,                                //284 SPELL_AURA_LINKED
    &AuraEffect::HandleAuraModAttackPowerOfArmor,                 //285 SPELL_AURA_MOD_ATTACK_POWER_OF_ARMOR  implemented in Player::UpdateAttackPowerAndDamage
    &AuraEffect::HandleNoImmediateEffect,                         //286 SPELL_AURA_ABILITY_PERIODIC_CRIT implemented in AuraEffect::PeriodicTick
    &AuraEffect::HandleNoImmediateEffect,                         //287 SPELL_AURA_DEFLECT_SPELLS             implemented in Unit::MagicSpellHitResult and Unit::MeleeSpellHitResult
    &AuraEffect::HandleNoImmediateEffect,                         //288 SPELL_AURA_IGNORE_HIT_DIRECTION  implemented in Unit::MagicSpellHitResult and Unit::MeleeSpellHitResult Unit::RollMeleeOutcomeAgainst
    &AuraEffect::HandleNoImmediateEffect,                         //289 SPELL_AURA_PREVENT_DURABILITY_LOSS implemented in Player::DurabilityPointsLoss
    &AuraEffect::HandleAuraModCritPct,                            //290 SPELL_AURA_MOD_CRIT_PCT
    &AuraEffect::HandleNoImmediateEffect,                         //291 SPELL_AURA_MOD_XP_QUEST_PCT  implemented in Player::RewardQuest
    &AuraEffect::HandleAuraOpenStable,                            //292 SPELL_AURA_OPEN_STABLE
    &AuraEffect::HandleAuraOverrideSpells,                        //293 auras which probably add set of abilities to their target based on it's miscvalue
    &AuraEffect::HandleModManaRegen,                              //294 SPELL_AURA_PREVENT_REGENERATE_POWER implemented in Player::Regenerate(Powers power), HandleModManaRegen to refresh regeneration clientside
    &AuraEffect::HandleNULL,                                      //295 0 spells in 3.3.5
    &AuraEffect::HandleAuraSetVehicle,                            //296 SPELL_AURA_SET_VEHICLE_ID sets vehicle on target
    &AuraEffect::HandleNULL,                                      //297 Spirit Burst spells
    &AuraEffect::HandleNULL,                                      //298 70569 - Strangulating, maybe prevents talk or cast
    &AuraEffect::HandleNULL,                                      //299 unused
    &AuraEffect::HandleNoImmediateEffect,                         //300 SPELL_AURA_SHARE_DAMAGE_PCT implemented in Unit::DealDamage
    &AuraEffect::HandleNoImmediateEffect,                         //301 SPELL_AURA_SCHOOL_HEAL_ABSORB implemented in Unit::CalcHealAbsorb
    &AuraEffect::HandleNULL,                                      //302 0 spells in 3.3.5
    &AuraEffect::HandleNoImmediateEffect,                         //303 SPELL_AURA_MOD_DAMAGE_DONE_VERSUS_AURASTATE implemented in Unit::SpellDamageBonus, Unit::MeleeDamageBonus
    &AuraEffect::HandleAuraModFakeInebriation,                    //304 SPELL_AURA_MOD_FAKE_INEBRIATE
    &AuraEffect::HandleAuraModIncreaseSpeed,                      //305 SPELL_AURA_MOD_MINIMUM_SPEED
    &AuraEffect::HandleNULL,                                      //306 0 spells in 3.3.5
    &AuraEffect::HandleNULL,                                      //307 0 spells in 3.3.5
    &AuraEffect::HandleNoImmediateEffect,                         //308 SPELL_AURA_MOD_CRIT_CHANCE_FOR_CASTER implemented in Unit::isSpellCrit, ObjectAccessor::GetUnitCriticalChance
    &AuraEffect::HandleNULL,                                      //309 0 spells in 3.3.5
    &AuraEffect::HandleNoImmediateEffect,                         //310 SPELL_AURA_MOD_CREATURE_AOE_DAMAGE_AVOIDANCE implemented in Spell::CalculateDamageDone
    &AuraEffect::HandleNULL,                                      //311 0 spells in 3.3.5
    &AuraEffect::HandleNULL,                                      //312 0 spells in 3.3.5
    &AuraEffect::HandleNULL,                                      //313 0 spells in 3.3.5
    &AuraEffect::HandlePreventResurrection,                       //314 SPELL_AURA_PREVENT_RESURRECTION todo
    &AuraEffect::HandleNoImmediateEffect,                         //315 SPELL_AURA_UNDERWATER_WALKING todo
    &AuraEffect::HandleNoImmediateEffect,                         //316 SPELL_AURA_PERIODIC_HASTE implemented in AuraEffect::CalculatePeriodic
};

AuraEffect::AuraEffect(Aura* base, uint8 effIndex, int32* baseAmount, Unit* caster):
    m_base(base), m_spellInfo(base->GetSpellInfo()),
    m_baseAmount(baseAmount ? * baseAmount : m_spellInfo->Effects[effIndex].BasePoints), m_dieSides(m_spellInfo->Effects[effIndex].DieSides),
    m_critChance(0), m_oldAmount(0), m_isAuraEnabled(true), m_channelData(nullptr), m_spellmod(nullptr), m_periodicTimer(0), m_tickNumber(0), m_effIndex(effIndex),
    m_canBeRecalculated(true), m_isPeriodic(false)
{
    CalculatePeriodic(caster, true, false);
    CalculatePeriodicData();

    m_amount = CalculateAmount(caster);
    m_casterLevel = caster ? caster->GetLevel() : 0;
    m_applyResilience = caster && caster->CanApplyResilience();

    CalculateSpellMod();

    // Xinef: channel data structure
    if (caster)
        if (Spell* spell = caster->GetCurrentSpell(CURRENT_CHANNELED_SPELL))
            m_channelData = new ChannelTargetData(caster->GetGuidValue(UNIT_FIELD_CHANNEL_OBJECT), spell->m_targets.HasDst() ? spell->m_targets.GetDst() : nullptr);
}

AuraEffect::~AuraEffect()
{
    delete m_spellmod;
    delete m_channelData;
}

void AuraEffect::GetTargetList(std::list<Unit*>& targetList) const
{
    Aura::ApplicationMap const& targetMap = GetBase()->GetApplicationMap();
    // remove all targets which were not added to new list - they no longer deserve area aura
    for (Aura::ApplicationMap::const_iterator appIter = targetMap.begin(); appIter != targetMap.end(); ++appIter)
    {
        if (appIter->second->HasEffect(GetEffIndex()))
            targetList.push_back(appIter->second->GetTarget());
    }
}

void AuraEffect::GetApplicationList(std::list<AuraApplication*>& applicationList) const
{
    Aura::ApplicationMap const& targetMap = GetBase()->GetApplicationMap();
    for (Aura::ApplicationMap::const_iterator appIter = targetMap.begin(); appIter != targetMap.end(); ++appIter)
    {
        if (appIter->second->HasEffect(GetEffIndex()))
            applicationList.push_back(appIter->second);
    }
}

uint32 AuraEffect::GetId() const
{
    return m_spellInfo->Id;
}

int32 AuraEffect::GetMiscValueB() const
{
    return m_spellInfo->Effects[m_effIndex].MiscValueB;
}

int32 AuraEffect::GetMiscValue() const
{
    return m_spellInfo->Effects[m_effIndex].MiscValue;
}

AuraType AuraEffect::GetAuraType() const
{
    return (AuraType)m_spellInfo->Effects[m_effIndex].ApplyAuraName;
}

int32 AuraEffect::CalculateAmount(Unit* caster)
{
    int32 amount;
    // default amount calculation
    amount = m_spellInfo->Effects[m_effIndex].CalcValue(caster, &m_baseAmount, nullptr);

    // check item enchant aura cast
    if (!amount && caster)
        if (ObjectGuid itemGUID = GetBase()->GetCastItemGUID())
            if (Player* playerCaster = caster->ToPlayer())
                if (Item* castItem = playerCaster->GetItemByGuid(itemGUID))
                    if (castItem->GetItemSuffixFactor())
                    {
                        ItemRandomSuffixEntry const* item_rand_suffix = sItemRandomSuffixStore.LookupEntry(std::abs(castItem->GetItemRandomPropertyId()));
                        if (item_rand_suffix)
                        {
                            for (uint8 k = 0; k < MAX_ITEM_ENCHANTMENT_EFFECTS; k++)
                            {
                                SpellItemEnchantmentEntry const* pEnchant = sSpellItemEnchantmentStore.LookupEntry(item_rand_suffix->Enchantment[k]);
                                if (pEnchant)
                                {
                                    for (uint8 t = 0; t < MAX_SPELL_ITEM_ENCHANTMENT_EFFECTS; t++)
                                        if (pEnchant->spellid[t] == m_spellInfo->Id)
                                        {
                                            amount = uint32((item_rand_suffix->AllocationPct[k] * castItem->GetItemSuffixFactor()) / 10000);
                                            break;
                                        }
                                }

                                if (amount)
                                    break;
                            }
                        }
                    }

    // custom amount calculations go here
    // xinef: normal auras
    switch (GetAuraType())
    {
        // crowd control auras
        case SPELL_AURA_MOD_CONFUSE:
        case SPELL_AURA_MOD_FEAR:
        case SPELL_AURA_MOD_STUN:
        case SPELL_AURA_MOD_ROOT:
        case SPELL_AURA_TRANSFORM:
        {
            m_canBeRecalculated = false;
            if (!m_spellInfo->ProcFlags || m_spellInfo->HasAura(SPELL_AURA_PROC_TRIGGER_SPELL)) // xinef: skip auras with proctriggerspell, they must have procflags...
                break;
            if (!caster)
                break;
            // not impacted by gear
            // not impacted by target level
            // not impacted by rank
            // asumption - depends on caster level
            amount = sObjectMgr->GetCreatureBaseStats(caster->GetLevel(), Classes::CLASS_WARRIOR)->BaseHealth[EXPANSION_WRATH_OF_THE_LICH_KING] / 4.75f;
            // Glyphs increasing damage cap
            Unit::AuraEffectList const& overrideClassScripts = caster->GetAuraEffectsByType(SPELL_AURA_OVERRIDE_CLASS_SCRIPTS);
            for (Unit::AuraEffectList::const_iterator itr = overrideClassScripts.begin(); itr != overrideClassScripts.end(); ++itr)
            {
                if ((*itr)->IsAffectedOnSpell(m_spellInfo))
                {
                    // Glyph of Fear, Glyph of Frost nova and similar auras
                    if ((*itr)->GetMiscValue() == 7801)
                    {
                        AddPct(amount, (*itr)->GetAmount());
                        break;
                    }
                }
            }
            break;
        }
        case SPELL_AURA_SCHOOL_ABSORB:
        case SPELL_AURA_MANA_SHIELD:
            m_canBeRecalculated = false;
            break;
        case SPELL_AURA_MOD_DAMAGE_PERCENT_DONE:
            // Titan's Grip
            if (!caster)
                break;
            if (GetId() == 49152 && caster->ToPlayer())
            {
                Item* item1 = caster->ToPlayer()->GetWeaponForAttack(BASE_ATTACK);
                Item* item2 = caster->ToPlayer()->GetWeaponForAttack(OFF_ATTACK);

                if (!item2)
                    item2 = caster->ToPlayer()->GetShield();

                if (item1 && item2
                    && (item1->GetTemplate()->InventoryType == INVTYPE_2HWEAPON || item2->GetTemplate()->InventoryType == INVTYPE_2HWEAPON))
                {
                    amount = -10;
                }
                else
                    amount = 0;
            }
            break;
        default:
            break;
    }

    // xinef: save base amount, before calculating sp etc. Used for Unit::CastDelayedSpellWithPeriodicAmount
    SetOldAmount(amount * GetBase()->GetStackAmount());
    GetBase()->CallScriptEffectCalcAmountHandlers(this, amount, m_canBeRecalculated);

    // Xinef: Periodic auras
    if (caster)
        switch (GetAuraType())
        {
            case SPELL_AURA_PERIODIC_DAMAGE:
            case SPELL_AURA_PERIODIC_LEECH:
                // xinef: save caster depending auras, always pass 1 as stack amount, effect will be multiplicated at the end of the function by correct value!
                if (GetBase()->GetType() == UNIT_AURA_TYPE)
                    amount = caster->SpellDamageBonusDone(GetBase()->GetUnitOwner(), GetSpellInfo(), amount, DOT, GetEffIndex(), GetPctMods(), 1);
                break;
            case SPELL_AURA_PERIODIC_HEAL:
                if (GetBase()->GetType() == UNIT_AURA_TYPE)
                    amount = caster->SpellHealingBonusDone(GetBase()->GetUnitOwner(), GetSpellInfo(), amount, DOT, GetEffIndex(), GetPctMods(), 1);
                break;
            case SPELL_AURA_DAMAGE_SHIELD:
                if (GetBase()->GetType() == UNIT_AURA_TYPE)
                    amount = caster->SpellDamageBonusDone(GetBase()->GetUnitOwner(), GetSpellInfo(), amount, SPELL_DIRECT_DAMAGE, 0.0f, 1);
                break;
            default:
                break;
        }

    amount *= GetBase()->GetStackAmount();
    return amount;
}

void AuraEffect::CalculatePeriodicData()
{
    // xinef: save caster depending auras with pct mods
    if (GetBase()->GetType() == UNIT_AURA_TYPE && GetCaster())
    {
        if (m_spellInfo->HasAura(SPELL_AURA_PERIODIC_HEAL))
            m_pctMods = GetCaster()->SpellPctHealingModsDone(GetBase()->GetUnitOwner(), GetSpellInfo(), DOT);
        else if (m_spellInfo->HasAura(SPELL_AURA_PERIODIC_DAMAGE) || m_spellInfo->HasAura(SPELL_AURA_PERIODIC_LEECH))
            m_pctMods = GetCaster()->SpellPctDamageModsDone(GetBase()->GetUnitOwner(), GetSpellInfo(), DOT);
    }

    if (GetCaster())
        SetCritChance(CalcPeriodicCritChance(GetCaster(), (GetBase()->GetType() == UNIT_AURA_TYPE ? GetBase()->GetUnitOwner() : nullptr)));
}

void AuraEffect::CalculatePeriodic(Unit* caster, bool create, bool load)
{
    m_amplitude = m_spellInfo->Effects[m_effIndex].Amplitude;

    // prepare periodics
    switch (GetAuraType())
    {
        case SPELL_AURA_OBS_MOD_POWER:
            // 3 spells have no amplitude set
            if (!m_amplitude)
                m_amplitude = 1 * IN_MILLISECONDS;
            [[fallthrough]]; /// @todo: Not sure whether the fallthrough was a mistake (forgetting a break) or intended. This should be double-checked.
        case SPELL_AURA_PERIODIC_DAMAGE:
        case SPELL_AURA_PERIODIC_HEAL:
        case SPELL_AURA_OBS_MOD_HEALTH:
        case SPELL_AURA_PERIODIC_TRIGGER_SPELL:
        case SPELL_AURA_PERIODIC_TRIGGER_SPELL_FROM_CLIENT:
        case SPELL_AURA_PERIODIC_ENERGIZE:
        case SPELL_AURA_PERIODIC_LEECH:
        case SPELL_AURA_PERIODIC_HEALTH_FUNNEL:
        case SPELL_AURA_PERIODIC_MANA_LEECH:
        case SPELL_AURA_PERIODIC_DAMAGE_PERCENT:
        case SPELL_AURA_POWER_BURN:
        case SPELL_AURA_PERIODIC_DUMMY:
        case SPELL_AURA_PERIODIC_TRIGGER_SPELL_WITH_VALUE:
            m_isPeriodic = true;
            break;
        default:
            break;
    }

    GetBase()->CallScriptEffectCalcPeriodicHandlers(this, m_isPeriodic, m_amplitude);

    if (!m_isPeriodic)
        return;

    // Xinef: fix broken data in dbc
    if (m_amplitude <= 0)
        m_amplitude = 1000;

    Player* modOwner = caster ? caster->GetSpellModOwner() : nullptr;

    // Apply casting time mods
    if (m_amplitude)
    {
        // Apply periodic time mod
        if (modOwner)
            modOwner->ApplySpellMod(GetId(), SPELLMOD_ACTIVATION_TIME, m_amplitude);

        if (caster)
        {
            if (caster->HasAuraTypeWithAffectMask(SPELL_AURA_PERIODIC_HASTE, m_spellInfo) || m_spellInfo->HasAttribute(SPELL_ATTR5_SPELL_HASTE_AFFECTS_PERIODIC))
                m_amplitude = int32(m_amplitude * caster->GetFloatValue(UNIT_MOD_CAST_SPEED));
        }
    }

    if (load) // aura loaded from db
    {
        m_tickNumber = m_amplitude ? GetBase()->GetDuration() / m_amplitude : 0;
        m_periodicTimer = m_amplitude ? GetBase()->GetDuration() % m_amplitude : 0;
        if (m_spellInfo->HasAttribute(SPELL_ATTR5_EXTRA_INITIAL_PERIOD))
            ++m_tickNumber;
    }
    else // aura just created or reapplied
    {
        m_tickNumber = 0;
        // reset periodic timer on aura create or on reapply when aura isn't dot
        // possibly we should not reset periodic timers only when aura is triggered by proc
        // or maybe there's a spell attribute somewhere
        bool resetPeriodicTimer = create
                                  || ((GetAuraType() != SPELL_AURA_PERIODIC_DAMAGE) && (GetAuraType() != SPELL_AURA_PERIODIC_DAMAGE_PERCENT));

        if (resetPeriodicTimer)
        {
            m_periodicTimer = 0;
            // Start periodic on next tick or at aura apply
            if (m_amplitude)
            {
                if (!GetSpellInfo()->HasAttribute(SPELL_ATTR5_EXTRA_INITIAL_PERIOD))
                    m_periodicTimer += m_amplitude;
                else if (caster && caster->IsTotem()) // for totems only ;d
                {
                    m_periodicTimer = 100; // make it ALMOST instant
                    if (!GetBase()->IsPassive())
                        GetBase()->SetDuration(GetBase()->GetDuration() + 100);
                }
            }
        }
    }
}

void AuraEffect::CalculateSpellMod()
{
    switch (GetAuraType())
    {
        case SPELL_AURA_ADD_FLAT_MODIFIER:
        case SPELL_AURA_ADD_PCT_MODIFIER:
            if (!m_spellmod)
            {
                m_spellmod = new SpellModifier(GetBase());
                m_spellmod->op = SpellModOp(GetMiscValue());

                m_spellmod->type = SpellModType(GetAuraType()); // SpellModType value == spell aura types
                m_spellmod->spellId = GetId();
                m_spellmod->mask = GetSpellInfo()->Effects[GetEffIndex()].SpellClassMask;
                m_spellmod->charges = GetBase()->GetCharges();
                m_spellmod->priority = GetSpellInfo()->SpellPriority;
            }
            m_spellmod->value = GetAmount();
            break;
        default:
            break;
    }
    GetBase()->CallScriptEffectCalcSpellModHandlers(this, m_spellmod);
}

void AuraEffect::ChangeAmount(int32 newAmount, bool mark, bool onStackOrReapply)
{
    // Reapply if amount change
    uint8 handleMask = 0;
    if (newAmount != GetAmount())
        handleMask |= AURA_EFFECT_HANDLE_CHANGE_AMOUNT;
    if (onStackOrReapply)
        handleMask |= AURA_EFFECT_HANDLE_REAPPLY;

    if (!handleMask)
        return;

    std::list<AuraApplication*> effectApplications;
    GetApplicationList(effectApplications);

    for (std::list<AuraApplication*>::const_iterator apptItr = effectApplications.begin(); apptItr != effectApplications.end(); ++apptItr)
        if ((*apptItr)->HasEffect(GetEffIndex()))
            HandleEffect(*apptItr, handleMask, false);

    if (handleMask & AURA_EFFECT_HANDLE_CHANGE_AMOUNT)
    {
        if (!mark)
            m_amount = newAmount;
        else
            SetAmount(newAmount);
        CalculateSpellMod();
    }

    for (std::list<AuraApplication*>::const_iterator apptItr = effectApplications.begin(); apptItr != effectApplications.end(); ++apptItr)
        if ((*apptItr)->HasEffect(GetEffIndex()))
            HandleEffect(*apptItr, handleMask, true);
}

void AuraEffect::HandleEffect(AuraApplication* aurApp, uint8 mode, bool apply)
{
    // check if call is correct, we really don't want using bitmasks here (with 1 exception)
    ASSERT(mode == AURA_EFFECT_HANDLE_REAL
           || mode == AURA_EFFECT_HANDLE_SEND_FOR_CLIENT
           || mode == AURA_EFFECT_HANDLE_CHANGE_AMOUNT
           || mode == AURA_EFFECT_HANDLE_STAT
           || mode == AURA_EFFECT_HANDLE_SKILL
           || mode == AURA_EFFECT_HANDLE_REAPPLY
           || mode == (AURA_EFFECT_HANDLE_CHANGE_AMOUNT | AURA_EFFECT_HANDLE_REAPPLY));

    // register/unregister effect in lists in case of real AuraEffect apply/remove
    // registration/unregistration is done always before real effect handling (some effect handlers code is depending on this)
    if (mode & AURA_EFFECT_HANDLE_REAL)
        aurApp->GetTarget()->_RegisterAuraEffect(this, apply);

    // xinef: stacking system, force return if effect is disabled, prevents double apply / unapply
    // xinef: placed here so above line can unregister effect from the list
    // xinef: this condition works under assumption that effect handlers performs ALL necessery action with CHANGE_AMOUNT mode
    // xinef: as far as i've checked, all grouped spells meet this condition
    if (!aurApp->IsActive(GetEffIndex()))
        return;

    // real aura apply/remove, handle modifier
    if (mode & AURA_EFFECT_HANDLE_CHANGE_AMOUNT_MASK)
        ApplySpellMod(aurApp->GetTarget(), apply);

    // call scripts helping/replacing effect handlers
    bool prevented = false;
    if (apply)
        prevented = GetBase()->CallScriptEffectApplyHandlers(this, const_cast<AuraApplication const*>(aurApp), (AuraEffectHandleModes)mode);
    else
        prevented = GetBase()->CallScriptEffectRemoveHandlers(this, const_cast<AuraApplication const*>(aurApp), (AuraEffectHandleModes)mode);

    // check if script events have removed the aura or if default effect prevention was requested
    if ((apply && aurApp->GetRemoveMode()) || prevented)
        return;

    (*this.*AuraEffectHandler [GetAuraType()])(aurApp, mode, apply);

    // check if script events have removed the aura or if default effect prevention was requested
    if (apply && aurApp->GetRemoveMode())
        return;

    // call scripts triggering additional events after apply/remove
    if (apply)
        GetBase()->CallScriptAfterEffectApplyHandlers(this, aurApp, (AuraEffectHandleModes)mode);
    else
        GetBase()->CallScriptAfterEffectRemoveHandlers(this, aurApp, (AuraEffectHandleModes)mode);
}

void AuraEffect::HandleEffect(Unit* target, uint8 mode, bool apply)
{
    AuraApplication* aurApp = GetBase()->GetApplicationOfTarget(target->GetGUID());
    ASSERT(aurApp);
    HandleEffect(aurApp, mode, apply);
}

void AuraEffect::ApplySpellMod(Unit* target, bool apply)
{
    if (!m_spellmod || !target->IsPlayer())
        return;

    target->ToPlayer()->AddSpellMod(m_spellmod, apply);

    // Auras with charges do not mod amount of passive auras
    if (GetBase()->IsUsingCharges())
        return;
    // reapply some passive spells after add/remove related spellmods
    // Warning: it is a dead loop if 2 auras each other amount-shouldn't happen
    switch (GetMiscValue())
    {
        case SPELLMOD_ALL_EFFECTS:
        case SPELLMOD_EFFECT1:
        case SPELLMOD_EFFECT2:
        case SPELLMOD_EFFECT3:
            {
                ObjectGuid guid = target->GetGUID();
                Unit::AuraApplicationMap& auras = target->GetAppliedAuras();
                for (Unit::AuraApplicationMap::iterator iter = auras.begin(); iter != auras.end(); ++iter)
                {
                    Aura* aura = iter->second->GetBase();
                    // only passive and permament auras-active auras should have amount set on spellcast and not be affected
                    // if aura is casted by others, it will not be affected
                    if ((aura->IsPassive() || aura->IsPermanent()) && aura->GetCasterGUID() == guid && aura->GetSpellInfo()->IsAffectedBySpellMod(m_spellmod))
                    {
                        if (GetMiscValue() == SPELLMOD_ALL_EFFECTS)
                        {
                            for (uint8 i = 0; i < MAX_SPELL_EFFECTS; ++i)
                            {
                                if (AuraEffect* aurEff = aura->GetEffect(i))
                                    aurEff->RecalculateAmount();
                            }
                        }
                        else if (GetMiscValue() == SPELLMOD_EFFECT1)
                        {
                            if (AuraEffect* aurEff = aura->GetEffect(0))
                                aurEff->RecalculateAmount();
                        }
                        else if (GetMiscValue() == SPELLMOD_EFFECT2)
                        {
                            if (AuraEffect* aurEff = aura->GetEffect(1))
                                aurEff->RecalculateAmount();
                        }
                        else //if (modOp == SPELLMOD_EFFECT3)
                        {
                            if (AuraEffect* aurEff = aura->GetEffect(2))
                                aurEff->RecalculateAmount();
                        }
                    }
                }

                Pet* pet = target->ToPlayer()->GetPet();
                if (!pet)
                    break;

                ObjectGuid petguid = pet->GetGUID();
                Unit::AuraApplicationMap& petauras = pet->GetAppliedAuras();
                for (Unit::AuraApplicationMap::iterator iter = petauras.begin(); iter != petauras.end(); ++iter)
                {
                    Aura* aura = iter->second->GetBase();
                    // only passive auras-active auras should have amount set on spellcast and not be affected
                    // if aura is casted by others, it will not be affected
                    if ((aura->IsPassive() || aura->IsPermanent()) && aura->GetCasterGUID() == petguid && aura->GetSpellInfo()->IsAffectedBySpellMod(m_spellmod))
                    {
                        if (GetMiscValue() == SPELLMOD_ALL_EFFECTS)
                        {
                            for (uint8 i = 0; i < MAX_SPELL_EFFECTS; ++i)
                            {
                                if (AuraEffect* aurEff = aura->GetEffect(i))
                                    aurEff->RecalculateAmount();
                            }
                        }
                        else if (GetMiscValue() == SPELLMOD_EFFECT1)
                        {
                            if (AuraEffect* aurEff = aura->GetEffect(0))
                                aurEff->RecalculateAmount();
                        }
                        else if (GetMiscValue() == SPELLMOD_EFFECT2)
                        {
                            if (AuraEffect* aurEff = aura->GetEffect(1))
                                aurEff->RecalculateAmount();
                        }
                        else //if (modOp == SPELLMOD_EFFECT3)
                        {
                            if (AuraEffect* aurEff = aura->GetEffect(2))
                                aurEff->RecalculateAmount();
                        }
                    }
                }
            }
        default:
            break;
    }
}

void AuraEffect::Update(uint32 diff, Unit* caster)
{
    if (m_isPeriodic && (GetBase()->GetDuration() >= 0 || GetBase()->IsPassive() || GetBase()->IsPermanent()))
    {
        uint32 totalTicks = GetTotalTicks();

        m_periodicTimer -= int32(diff);
        while (m_periodicTimer <= 0)
        {
            if (!GetBase()->IsPermanent() && (m_tickNumber + 1) > totalTicks)
            {
                break;
            }

            ++m_tickNumber;

            // update before tick (aura can be removed in TriggerSpell or PeriodicTick calls)
            m_periodicTimer += m_amplitude;
            UpdatePeriodic(caster);

            std::list<AuraApplication*> effectApplications;
            GetApplicationList(effectApplications);
            // tick on targets of effects
            for (std::list<AuraApplication*>::const_iterator apptItr = effectApplications.begin(); apptItr != effectApplications.end(); ++apptItr)
                if ((*apptItr)->HasEffect(GetEffIndex()))
                    PeriodicTick(*apptItr, caster);
        }
    }
}

void AuraEffect::UpdatePeriodic(Unit* caster)
{
    switch (GetAuraType())
    {
        case SPELL_AURA_PERIODIC_DUMMY:
            switch (GetSpellInfo()->SpellFamilyName)
            {
                case SPELLFAMILY_GENERIC:
                    switch (GetId())
                    {
                        // Drink
                        case 430:
                        case 431:
                        case 432:
                        case 1133:
                        case 1135:
                        case 1137:
                        case 10250:
                        case 22734:
                        case 27089:
                        case 34291:
                        case 43182:
                        case 43183:
                        case 46755:
                        case 49472: // Drink Coffee
                        case 57073:
                        case 61830:
                            if (!caster || !caster->IsPlayer())
                                return;
                            // Get SPELL_AURA_MOD_POWER_REGEN aura from spell
                            if (AuraEffect* aurEff = GetBase()->GetEffect(0))
                            {
                                if (aurEff->GetAuraType() != SPELL_AURA_MOD_POWER_REGEN)
                                {
                                    m_isPeriodic = false;
                                    LOG_ERROR("spells.aura.effect", "Aura {} structure has been changed - first aura is no longer SPELL_AURA_MOD_POWER_REGEN", GetId());
                                }
                                else
                                {
                                    // default case - not in arena
                                    if (!caster->ToPlayer()->InArena())
                                    {
                                        aurEff->ChangeAmount(GetAmount());
                                        m_isPeriodic = false;
                                    }
                                    else
                                    {
                                        // **********************************************
                                        // This feature uses only in arenas
                                        // **********************************************
                                        // Here need increase mana regen per tick (6 second rule)
                                        // on 0 tick -   0  (handled in 2 second)
                                        // on 1 tick - 166% (handled in 4 second)
                                        // on 2 tick - 133% (handled in 6 second)

                                        // Apply bonus for 1 - 4 tick
                                        switch (m_tickNumber)
                                        {
                                            case 1:   // 0%
                                                aurEff->ChangeAmount(0);
                                                break;
                                            case 2:   // 166%
                                                aurEff->ChangeAmount(GetAmount() * 5 / 3);
                                                break;
                                            case 3:   // 133%
                                                aurEff->ChangeAmount(GetAmount() * 4 / 3);
                                                break;
                                            default:  // 100% - normal regen
                                                aurEff->ChangeAmount(GetAmount());
                                                // No need to update after 4th tick
                                                m_isPeriodic = false;
                                                break;
                                        }
                                    }
                                }
                            }
                            break;
                        case 58549: // Tenacity
                        case 59911: // Tenacity (vehicle)
                            GetBase()->RefreshDuration();
                            break;
                        case 66823:
                        case 67618:
                        case 67619:
                        case 67620: // Paralytic Toxin
                            // Get 0 effect aura
                            if (AuraEffect* slow = GetBase()->GetEffect(0))
                            {
                                int32 newAmount = slow->GetAmount() - 10;
                                if (newAmount < -100)
                                    newAmount = -100;
                                slow->ChangeAmount(newAmount);
                            }
                            break;
                        case 66020:
                            // Get 0 effect aura
                            if (AuraEffect* slow = GetBase()->GetEffect(0))
                            {
                                int32 newAmount = slow->GetAmount() + GetAmount();
                                if (newAmount > 0)
                                    newAmount = 0;
                                slow->ChangeAmount(newAmount);
                            }
                            break;
                        default:
                            break;
                    }
                    break;
                default:
                    break;
            }
        default:
            break;
    }
    GetBase()->CallScriptEffectUpdatePeriodicHandlers(this);
}

float AuraEffect::CalcPeriodicCritChance(Unit const* caster, Unit const* target) const
{
    float critChance = 0.0f;
    if (caster)
    {
        if (Player* modOwner = caster->GetSpellModOwner())
        {
            Unit::AuraEffectList const& mPeriodicCritAuras = modOwner->GetAuraEffectsByType(SPELL_AURA_ABILITY_PERIODIC_CRIT);
            for (Unit::AuraEffectList::const_iterator itr = mPeriodicCritAuras.begin(); itr != mPeriodicCritAuras.end(); ++itr)
            {
                if ((*itr)->IsAffectedOnSpell(GetSpellInfo()))
                {
                    critChance = modOwner->SpellDoneCritChance(nullptr, GetSpellInfo(), GetSpellInfo()->GetSchoolMask(), (GetSpellInfo()->DmgClass == SPELL_DAMAGE_CLASS_RANGED ? RANGED_ATTACK : BASE_ATTACK), true);
                    break;
                }
            }

            switch (GetSpellInfo()->SpellFamilyName)
            {
                // Rupture - since 3.3.3 can crit
                case SPELLFAMILY_ROGUE:
                    if (GetSpellInfo()->SpellFamilyFlags[0] & 0x100000)
                        critChance = modOwner->SpellDoneCritChance(nullptr, GetSpellInfo(), GetSpellInfo()->GetSchoolMask(), BASE_ATTACK, true);
                    break;
            }
        }
    }
    if (target && critChance > 0.0f)
        critChance = target->SpellTakenCritChance(caster, GetSpellInfo(), GetSpellInfo()->GetSchoolMask(), critChance, BASE_ATTACK, true);

    return std::max(0.0f, critChance);
}

bool AuraEffect::IsAffectedOnSpell(SpellInfo const* spell) const
{
    if (!spell)
        return false;
    // Check family name
    if (spell->SpellFamilyName != m_spellInfo->SpellFamilyName)
        return false;

    // Check EffectClassMask
    if (m_spellInfo->Effects[m_effIndex].SpellClassMask & spell->SpellFamilyFlags)
        return true;
    return false;
}

bool AuraEffect::HasSpellClassMask() const
{
    return m_spellInfo->Effects[m_effIndex].SpellClassMask;
}

void AuraEffect::SendTickImmune(Unit* target, Unit* caster) const
{
    if (caster)
        caster->SendSpellDamageImmune(target, m_spellInfo->Id);
}

void AuraEffect::PeriodicTick(AuraApplication* aurApp, Unit* caster) const
{
    bool prevented = GetBase()->CallScriptEffectPeriodicHandlers(this, aurApp);
    if (prevented)
        return;

    Unit* target = aurApp->GetTarget();

    // Update serverside orientation of tracking channeled auras on periodic update ticks
    // exclude players because can turn during channeling and shouldn't desync orientation client/server
    if (caster && !caster->IsPlayer() && m_spellInfo->IsChanneled() && m_spellInfo->HasAttribute(SPELL_ATTR1_TRACK_TARGET_IN_CHANNEL))
    {
        ObjectGuid const channelGuid = caster->GetGuidValue(UNIT_FIELD_CHANNEL_OBJECT);
        if (!channelGuid.IsEmpty() && channelGuid != caster->GetGUID())
        {
            if (WorldObject const* objectTarget = ObjectAccessor::GetWorldObject(*caster, channelGuid))
            {
                caster->SetInFront(objectTarget);
            }
        }
    }

    switch (GetAuraType())
    {
        case SPELL_AURA_PERIODIC_DUMMY:
            HandlePeriodicDummyAuraTick(target, caster);
            break;
        case SPELL_AURA_PERIODIC_TRIGGER_SPELL:
            HandlePeriodicTriggerSpellAuraTick(target, caster);
            break;
        case SPELL_AURA_PERIODIC_TRIGGER_SPELL_FROM_CLIENT:
            // Don't actually do anything - client will trigger casts of these spells by itself
            break;
        case SPELL_AURA_PERIODIC_TRIGGER_SPELL_WITH_VALUE:
            HandlePeriodicTriggerSpellWithValueAuraTick(target, caster);
            break;
        case SPELL_AURA_PERIODIC_DAMAGE:
        case SPELL_AURA_PERIODIC_DAMAGE_PERCENT:
            HandlePeriodicDamageAurasTick(target, caster);
            break;
        case SPELL_AURA_PERIODIC_LEECH:
            HandlePeriodicHealthLeechAuraTick(target, caster);
            break;
        case SPELL_AURA_PERIODIC_HEALTH_FUNNEL:
            HandlePeriodicHealthFunnelAuraTick(target, caster);
            break;
        case SPELL_AURA_PERIODIC_HEAL:
        case SPELL_AURA_OBS_MOD_HEALTH:
            HandlePeriodicHealAurasTick(target, caster);
            break;
        case SPELL_AURA_PERIODIC_MANA_LEECH:
            HandlePeriodicManaLeechAuraTick(target, caster);
            break;
        case SPELL_AURA_OBS_MOD_POWER:
            HandleObsModPowerAuraTick(target, caster);
            break;
        case SPELL_AURA_PERIODIC_ENERGIZE:
            HandlePeriodicEnergizeAuraTick(target, caster);
            break;
        case SPELL_AURA_POWER_BURN:
            HandlePeriodicPowerBurnAuraTick(target, caster);
            break;
        default:
            break;
    }
}

void AuraEffect::HandleProc(AuraApplication* aurApp, ProcEventInfo& eventInfo)
{
    bool prevented = GetBase()->CallScriptEffectProcHandlers(this, aurApp, eventInfo);
    if (prevented)
        return;

    switch (GetAuraType())
    {
        case SPELL_AURA_PROC_TRIGGER_SPELL:
            HandleProcTriggerSpellAuraProc(aurApp, eventInfo);
            break;
        case SPELL_AURA_PROC_TRIGGER_SPELL_WITH_VALUE:
            HandleProcTriggerSpellWithValueAuraProc(aurApp, eventInfo);
            break;
        case SPELL_AURA_PROC_TRIGGER_DAMAGE:
            HandleProcTriggerDamageAuraProc(aurApp, eventInfo);
            break;
        case SPELL_AURA_RAID_PROC_FROM_CHARGE:
            HandleRaidProcFromChargeAuraProc(aurApp, eventInfo);
            break;
        case SPELL_AURA_RAID_PROC_FROM_CHARGE_WITH_VALUE:
            HandleRaidProcFromChargeWithValueAuraProc(aurApp, eventInfo);
            break;
        default:
            break;
    }

    GetBase()->CallScriptAfterEffectProcHandlers(this, aurApp, eventInfo);
}

void AuraEffect::CleanupTriggeredSpells(Unit* target)
{
    uint32 tSpellId = m_spellInfo->Effects[GetEffIndex()].TriggerSpell;
    if (!tSpellId)
        return;

    SpellInfo const* tProto = sSpellMgr->GetSpellInfo(tSpellId);
    if (!tProto)
        return;

    if (tProto->GetDuration() != -1)
        return;

    // needed for spell 43680, maybe others
    /// @todo: is there a spell flag, which can solve this in a more sophisticated way?
    if (m_spellInfo->Effects[GetEffIndex()].ApplyAuraName == SPELL_AURA_PERIODIC_TRIGGER_SPELL &&
            uint32(m_spellInfo->GetDuration()) == m_spellInfo->Effects[GetEffIndex()].Amplitude)
        return;

    target->RemoveAurasDueToSpell(tSpellId, GetCasterGUID());
}

void AuraEffect::HandleShapeshiftBoosts(Unit* target, bool apply) const
{
    uint32 spellId = 0;
    uint32 spellId2 = 0;
    //uint32 spellId3 = 0;
    uint32 HotWSpellId = 0;

    switch (GetMiscValue())
    {
        case FORM_CAT:
            spellId = 3025;
            HotWSpellId = 24900;
            break;
        case FORM_TREE:
            spellId = 34123;
            break;
        case FORM_TRAVEL:
            spellId = 5419;
            break;
        case FORM_AQUA:
            spellId = 5421;
            break;
        case FORM_BEAR:
            spellId = 1178;
            spellId2 = 21178;
            HotWSpellId = 24899;
            break;
        case FORM_DIREBEAR:
            spellId = 9635;
            spellId2 = 21178;
            HotWSpellId = 24899;
            break;
        case FORM_BATTLESTANCE:
            spellId = 21156;
            break;
        case FORM_DEFENSIVESTANCE:
            spellId = 7376;
            break;
        case FORM_BERSERKERSTANCE:
            spellId = 7381;
            break;
        case FORM_MOONKIN:
            spellId = 24905;
            spellId2 = 69366;
            break;
        case FORM_FLIGHT:
            spellId = 33948;
            spellId2 = 34764;
            break;
        case FORM_FLIGHT_EPIC:
            spellId  = 40122;
            spellId2 = 40121;
            break;
        case FORM_METAMORPHOSIS:
            spellId  = 54817;
            spellId2 = 54879;
            break;
        case FORM_SPIRITOFREDEMPTION:
            spellId  = 27792;
            spellId2 = 27795;                               // must be second, this important at aura remove to prevent to early iterator invalidation.
            break;
        case FORM_SHADOW:
            spellId = 49868;
            spellId2 = 71167;
            break;
        case FORM_GHOSTWOLF:
            spellId = 67116;
            break;
        case FORM_GHOUL:
        case FORM_AMBIENT:
        case FORM_STEALTH:
        case FORM_CREATURECAT:
        case FORM_CREATUREBEAR:
            break;
        default:
            break;
    }

    Player* player = target->ToPlayer();
    if (apply)
    {
        // Remove cooldown of spells triggered on stance change - they may share cooldown with stance spell
        if (spellId)
        {
            if (player)
                player->RemoveSpellCooldown(spellId);
            target->CastSpell(target, spellId, true, nullptr, this, target->GetGUID());
        }

        if (spellId2)
        {
            if (player)
                player->RemoveSpellCooldown(spellId2);
            target->CastSpell(target, spellId2, true, nullptr, this, target->GetGUID());
        }

        if (player)
        {
            const PlayerSpellMap& sp_list = player->GetSpellMap();
            for (PlayerSpellMap::const_iterator itr = sp_list.begin(); itr != sp_list.end(); ++itr)
            {
                if (itr->second->State == PLAYERSPELL_REMOVED || !itr->second->IsInSpec(player->GetActiveSpec()))
                    continue;

                if (itr->first == spellId || itr->first == spellId2)
                    continue;

                SpellInfo const* spellInfo = sSpellMgr->GetSpellInfo(itr->first);
                if (!spellInfo || !spellInfo->HasAttribute(SpellAttr0(SPELL_ATTR0_PASSIVE | SPELL_ATTR0_DO_NOT_DISPLAY)))
                    continue;

                if (spellInfo->Stances & (1 << (GetMiscValue() - 1)))
                    target->CastSpell(target, itr->first, true, nullptr, this, target->GetGUID());
            }

            // xinef: talent stance auras are not on m_spells map, so iterate talents
            const PlayerTalentMap& tl_list = player->GetTalentMap();
            for (PlayerTalentMap::const_iterator itr = tl_list.begin(); itr != tl_list.end(); ++itr)
            {
                if (itr->second->State == PLAYERSPELL_REMOVED || !itr->second->IsInSpec(player->GetActiveSpec()))
                    continue;

                if (itr->first == spellId || itr->first == spellId2)
                    continue;

                // Xinef: skip talents with effect learn spell
                SpellInfo const* spellInfo = sSpellMgr->GetSpellInfo(itr->first);
                if (!spellInfo || !spellInfo->HasAttribute(SpellAttr0(SPELL_ATTR0_PASSIVE | SPELL_ATTR0_DO_NOT_DISPLAY)) || spellInfo->HasEffect(SPELL_EFFECT_LEARN_SPELL))
                    continue;

                if (spellInfo->Stances & (1 << (GetMiscValue() - 1)))
                    target->CastSpell(target, itr->first, true, nullptr, this, target->GetGUID());
            }

            // Also do it for Glyphs
            for (uint32 i = 0; i < MAX_GLYPH_SLOT_INDEX; ++i)
            {
                if (uint32 glyphId = player->GetGlyph(i))
                {
                    if (GlyphPropertiesEntry const* glyph = sGlyphPropertiesStore.LookupEntry(glyphId))
                    {
                        SpellInfo const* spellInfo = sSpellMgr->GetSpellInfo(glyph->SpellId);
                        if (!spellInfo || !spellInfo->HasAttribute(SpellAttr0(SPELL_ATTR0_PASSIVE | SPELL_ATTR0_DO_NOT_DISPLAY)))
                            continue;
                        if (spellInfo->Stances & (1 << (GetMiscValue() - 1)))
                            target->CastSpell(target, glyph->SpellId, TriggerCastFlags(TRIGGERED_FULL_MASK & ~(TRIGGERED_IGNORE_SHAPESHIFT | TRIGGERED_IGNORE_CASTER_AURASTATE)), nullptr, this, target->GetGUID());
                    }
                }
            }

            // Leader of the Pack
            if (player->HasTalent(17007, player->GetActiveSpec()))
            {
                SpellInfo const* spellInfo = sSpellMgr->GetSpellInfo(24932);
                if (spellInfo && spellInfo->Stances & (1 << (GetMiscValue() - 1)))
                    target->CastSpell(target, 24932, true, nullptr, this, target->GetGUID());
            }
            // Improved Barkskin - apply/remove armor bonus due to shapeshift
            if (player->HasTalent(63410, player->GetActiveSpec()) || player->HasTalent(63411, player->GetActiveSpec()))
            {
                target->RemoveAurasDueToSpell(66530);
                if (GetMiscValue() == FORM_TRAVEL || GetMiscValue() == FORM_NONE) // "while in Travel Form or while not shapeshifted"
                    target->CastSpell(target, 66530, true);
            }
            // Heart of the Wild
            if (HotWSpellId)
            {
                // hacky, but the only way as spell family is not SPELLFAMILY_DRUID
                Unit::AuraEffectList const& mModTotalStatPct = target->GetAuraEffectsByType(SPELL_AURA_MOD_TOTAL_STAT_PERCENTAGE);
                for (Unit::AuraEffectList::const_iterator i = mModTotalStatPct.begin(); i != mModTotalStatPct.end(); ++i)
                {
                    // Heart of the Wild
                    if ((*i)->GetSpellInfo()->SpellIconID == 240 && (*i)->GetMiscValue() == STAT_INTELLECT)
                    {
                        int32 HotWMod = (*i)->GetAmount() / 2; // For each 2% Intelligence, you get 1% stamina and 1% attack power.

                        target->CastCustomSpell(target, HotWSpellId, &HotWMod, nullptr, nullptr, true, nullptr, this, target->GetGUID());
                        break;
                    }
                }
            }
            switch (GetMiscValue())
            {
                case FORM_CAT:
                    // Savage Roar
                    if (target->GetAuraEffect(SPELL_AURA_DUMMY, SPELLFAMILY_DRUID, 0, 0x10000000, 0))
                        target->CastSpell(target, 62071, true);
                    // Nurturing Instinct
                    if (AuraEffect const* aurEff = target->GetAuraEffect(SPELL_AURA_MOD_SPELL_HEALING_OF_STAT_PERCENT, SPELLFAMILY_DRUID, 2254, 0))
                    {
                        uint32 spellId3 = 0;
                        switch (aurEff->GetId())
                        {
                            case 33872:
                                spellId3 = 47179;
                                break;
                            case 33873:
                                spellId3 = 47180;
                                break;
                        }
                        target->CastSpell(target, spellId3, true, nullptr, this, target->GetGUID());
                    }
                    // Master Shapeshifter - Cat
                    if (AuraEffect const* aurEff = target->GetDummyAuraEffect(SPELLFAMILY_GENERIC, 2851, 0))
                    {
                        int32 bp = aurEff->GetAmount();
                        target->CastCustomSpell(target, 48420, &bp, nullptr, nullptr, true);
                    }
                    break;
                case FORM_DIREBEAR:
                case FORM_BEAR:
                    // Master Shapeshifter - Bear
                    if (AuraEffect const* aurEff = target->GetDummyAuraEffect(SPELLFAMILY_GENERIC, 2851, 0))
                    {
                        int32 bp = aurEff->GetAmount();
                        target->CastCustomSpell(target, 48418, &bp, nullptr, nullptr, true);
                    }
                    // Survival of the Fittest
                    if (AuraEffect const* aurEff = target->GetAuraEffect(SPELL_AURA_MOD_TOTAL_STAT_PERCENTAGE, SPELLFAMILY_DRUID, 961, 0))
                    {
                        int32 bp = aurEff->GetSpellInfo()->Effects[EFFECT_2].CalcValue();
                        target->CastCustomSpell(target, 62069, &bp, nullptr, nullptr, true, 0, this, target->GetGUID());
                    }
                    break;
                case FORM_MOONKIN:
                    // Master Shapeshifter - Moonkin
                    if (AuraEffect const* aurEff = target->GetDummyAuraEffect(SPELLFAMILY_GENERIC, 2851, 0))
                    {
                        int32 bp = aurEff->GetAmount();
                        target->CastCustomSpell(target, 48421, &bp, nullptr, nullptr, true);
                    }
                    // Always cast Moonkin Aura
                    target->CastSpell(target, 24907, true, nullptr, this, target->GetGUID());
                    break;
                // Master Shapeshifter - Tree of Life
                case FORM_TREE:
                    if (AuraEffect const* aurEff = target->GetDummyAuraEffect(SPELLFAMILY_GENERIC, 2851, 0))
                    {
                        int32 bp = aurEff->GetAmount();
                        target->CastCustomSpell(target, 48422, &bp, nullptr, nullptr, true);
                    }
                    break;
            }
        }
    }
    else
    {
        if (spellId)
            target->RemoveOwnedAura(spellId);
        if (spellId2)
            target->RemoveOwnedAura(spellId2);

        // Improved Barkskin - apply/remove armor bonus due to shapeshift
        if (player)
        {
            if (player->HasTalent(63410, player->GetActiveSpec()) || player->HasTalent(63411, player->GetActiveSpec()))
            {
                target->RemoveAurasDueToSpell(66530);
                target->CastSpell(target, 66530, true);
            }
        }

        const Unit::AuraEffectList& shapeshifts = target->GetAuraEffectsByType(SPELL_AURA_MOD_SHAPESHIFT);
        AuraEffect* newAura = nullptr;
        // Iterate through all the shapeshift auras that the target has, if there is another aura with SPELL_AURA_MOD_SHAPESHIFT, then this aura is being removed due to that one being applied
        for (Unit::AuraEffectList::const_iterator itr = shapeshifts.begin(); itr != shapeshifts.end(); ++itr)
        {
            if ((*itr) != this)
            {
                newAura = *itr;
                break;
            }
        }

        // Use the new aura to see on what stance the target will be
        uint32 newStance = (1 << ((newAura ? newAura->GetMiscValue() : 0) - 1));

        Unit::AuraApplicationMap& tAuras = target->GetAppliedAuras();
        for (Unit::AuraApplicationMap::iterator itr = tAuras.begin(); itr != tAuras.end();)
        {
            // If the stances are not compatible with the spell, remove it
            // Xinef: Remove all passive auras, they will be added if needed
            if (itr->second->GetBase()->IsRemovedOnShapeLost(target) && (!(itr->second->GetBase()->GetSpellInfo()->Stances & newStance) || itr->second->GetBase()->IsPassive()))
                target->RemoveAura(itr);
            else
                ++itr;
        }

        // Xinef: Remove autoattack spells
        if (Spell* spell = target->GetCurrentSpell(CURRENT_MELEE_SPELL))
            if (spell->GetSpellInfo()->CheckShapeshift(newAura ? newAura->GetMiscValue() : 0) != SPELL_CAST_OK)
                spell->cancel(true);
    }
}

/*********************************************************/
/***               AURA EFFECT HANDLERS                ***/
/*********************************************************/

/**************************************/
/***       VISIBILITY & PHASES      ***/
/**************************************/

void AuraEffect::HandleModInvisibilityDetect(AuraApplication const* aurApp, uint8 mode, bool apply) const
{
    if (!(mode & AURA_EFFECT_HANDLE_CHANGE_AMOUNT_MASK))
        return;

    Unit* target = aurApp->GetTarget();
    InvisibilityType type = InvisibilityType(GetMiscValue());

    if (apply)
    {
        target->m_invisibilityDetect.AddFlag(type);
        target->m_invisibilityDetect.AddValue(type, GetAmount());
    }
    else
    {
        if (!target->HasInvisibilityDetectAura())
            target->m_invisibilityDetect.DelFlag(type);

        target->m_invisibilityDetect.AddValue(type, -GetAmount());
    }

    // call functions which may have additional effects after chainging state of unit
    target->UpdateObjectVisibility(target->IsPlayer() || target->GetOwnerGUID().IsPlayer());
}

void AuraEffect::HandleModInvisibility(AuraApplication const* aurApp, uint8 mode, bool apply) const
{
    if (!(mode & AURA_EFFECT_HANDLE_CHANGE_AMOUNT_SEND_FOR_CLIENT_MASK))
        return;

    Unit* target = aurApp->GetTarget();
    InvisibilityType type = InvisibilityType(GetMiscValue());

    if (apply)
    {
        // apply glow vision
        if (target->IsPlayer() && (type == INVISIBILITY_GENERAL || type == INVISIBILITY_UNK10))
            target->SetByteFlag(PLAYER_FIELD_BYTES2, PLAYER_FIELD_BYTES_2_OFFSET_AURA_VISION, PLAYER_FIELD_BYTE2_INVISIBILITY_GLOW);

        target->m_invisibility.AddFlag(type);
        target->m_invisibility.AddValue(type, GetAmount());
    }
    else
    {
        if (!target->HasInvisibilityAura())
        {
            // if not have different invisibility auras.
            // always remove glow vision
            if (target->IsPlayer())
                target->RemoveByteFlag(PLAYER_FIELD_BYTES2, 3, PLAYER_FIELD_BYTE2_INVISIBILITY_GLOW);

            target->m_invisibility.DelFlag(type);
        }
        else
        {
            bool found = false;
            Unit::AuraEffectList const& invisAuras = target->GetAuraEffectsByType(SPELL_AURA_MOD_INVISIBILITY);
            for (Unit::AuraEffectList::const_iterator i = invisAuras.begin(); i != invisAuras.end(); ++i)
            {
                if (GetMiscValue() == (*i)->GetMiscValue())
                {
                    found = true;
                    break;
                }
            }
            if (!found)
            {
                target->m_invisibility.DelFlag(type);

                // if not have invisibility auras of type INVISIBILITY_GENERAL
                // remove glow vision
                if (target->IsPlayer() && !target->m_invisibility.HasFlag(INVISIBILITY_GENERAL) && !target->m_invisibility.HasFlag(INVISIBILITY_UNK10))
                {
                    target->RemoveByteFlag(PLAYER_FIELD_BYTES2, PLAYER_FIELD_BYTES_2_OFFSET_AURA_VISION, PLAYER_FIELD_BYTE2_INVISIBILITY_GLOW);
                }
            }
        }

        target->m_invisibility.AddValue(type, -GetAmount());
    }

    // call functions which may have additional effects after chainging state of unit
    if (apply && (mode & AURA_EFFECT_HANDLE_REAL))
    {
        // drop flag at invisibiliy in bg
        target->RemoveAurasWithInterruptFlags(AURA_INTERRUPT_FLAG_IMMUNE_OR_LOST_SELECTION);
    }

    target->UpdateObjectVisibility(target->IsPlayer() || target->GetOwnerGUID().IsPlayer() || target->GetMap()->Instanceable(), true);
    target->bRequestForcedVisibilityUpdate = false;
}

void AuraEffect::HandleModStealthDetect(AuraApplication const* aurApp, uint8 mode, bool apply) const
{
    if (!(mode & AURA_EFFECT_HANDLE_CHANGE_AMOUNT_MASK))
        return;

    Unit* target = aurApp->GetTarget();
    StealthType type = StealthType(GetMiscValue());

    if (apply)
    {
        target->m_stealthDetect.AddFlag(type);
        target->m_stealthDetect.AddValue(type, GetAmount());
    }
    else
    {
        if (!target->HasStealthDetectAura())
            target->m_stealthDetect.DelFlag(type);

        target->m_stealthDetect.AddValue(type, -GetAmount());
    }

    // call functions which may have additional effects after chainging state of unit
    target->UpdateObjectVisibility(target->IsPlayer() || target->GetOwnerGUID().IsPlayer());
}

void AuraEffect::HandleModStealth(AuraApplication const* aurApp, uint8 mode, bool apply) const
{
    if (!(mode & AURA_EFFECT_HANDLE_CHANGE_AMOUNT_SEND_FOR_CLIENT_MASK))
        return;

    Unit* target = aurApp->GetTarget();
    StealthType type = StealthType(GetMiscValue());

    if (apply)
    {
        target->m_stealth.AddFlag(type);
        target->m_stealth.AddValue(type, GetAmount());

        target->SetStandFlags(UNIT_STAND_FLAGS_CREEP);
        if (target->IsPlayer())
            target->SetByteFlag(PLAYER_FIELD_BYTES2, 3, PLAYER_FIELD_BYTE2_STEALTH);

        // interrupt autoshot
        if (target->GetCurrentSpell(CURRENT_AUTOREPEAT_SPELL))
        {
            target->FinishSpell(CURRENT_AUTOREPEAT_SPELL);
            target->ToPlayer()->SendAutoRepeatCancel(target);
        }
    }
    else
    {
        target->m_stealth.AddValue(type, -GetAmount());

        if (!target->HasStealthAura()) // if last SPELL_AURA_MOD_STEALTH
        {
            target->m_stealth.DelFlag(type);

            target->RemoveStandFlags(UNIT_STAND_FLAGS_CREEP);
            if (target->IsPlayer())
                target->RemoveByteFlag(PLAYER_FIELD_BYTES2, 3, PLAYER_FIELD_BYTE2_STEALTH);
        }
    }

    // call functions which may have additional effects after chainging state of unit
    if (apply && (mode & AURA_EFFECT_HANDLE_REAL))
    {
        // drop flag at stealth in bg
        target->RemoveAurasWithInterruptFlags(AURA_INTERRUPT_FLAG_IMMUNE_OR_LOST_SELECTION);
    }

    target->UpdateObjectVisibility(target->IsPlayer() || target->GetOwnerGUID().IsPlayer() || target->GetMap()->Instanceable(), true);
    target->bRequestForcedVisibilityUpdate = false;
}

void AuraEffect::HandleModStealthLevel(AuraApplication const* aurApp, uint8 mode, bool apply) const
{
    if (!(mode & AURA_EFFECT_HANDLE_CHANGE_AMOUNT_MASK))
        return;

    Unit* target = aurApp->GetTarget();
    StealthType type = StealthType(GetMiscValue());

    if (apply)
        target->m_stealth.AddValue(type, GetAmount());
    else
        target->m_stealth.AddValue(type, -GetAmount());

    // call functions which may have additional effects after chainging state of unit
    target->UpdateObjectVisibility(target->IsPlayer() || target->GetOwnerGUID().IsPlayer());
}

void AuraEffect::HandleDetectAmore(AuraApplication const* aurApp, uint8 mode, bool apply) const
{
    if (!(mode & AURA_EFFECT_HANDLE_SEND_FOR_CLIENT_MASK))
    {
        return;
    }

    Unit* target = aurApp->GetTarget();
    if (!target->IsPlayer())
    {
        return;
    }

    if (apply)
    {
        target->SetByteFlag(PLAYER_FIELD_BYTES2, 3, 1 << (GetMiscValue() - 1));
    }
    else
    {
        if (target->HasDetectAmoreAura())
        {
            Unit::AuraEffectList const& amoreAuras = target->GetAuraEffectsByType(SPELL_AURA_DETECT_AMORE);
            for (AuraEffect const* aurEff : amoreAuras)
                if (GetMiscValue() == aurEff->GetMiscValue())
                {
                    return;
                }
        }

        target->RemoveByteFlag(PLAYER_FIELD_BYTES2, 3, 1 << (GetMiscValue() - 1));
    }
}

void AuraEffect::HandleSpiritOfRedemption(AuraApplication const* aurApp, uint8 mode, bool apply) const
{
    if (!(mode & AURA_EFFECT_HANDLE_REAL))
        return;

    Unit* target = aurApp->GetTarget();

    if (!target->IsPlayer())
        return;

    // prepare spirit state
    if (apply)
    {
        // disable breath/etc timers
        target->ToPlayer()->StopMirrorTimers();

        // set stand state (expected in this form)
        if (!target->IsStandState())
            target->SetStandState(UNIT_STAND_STATE_STAND);

        target->SetHealth(1);
    }
    // die at aura end
    else if (target->IsAlive())
        // call functions which may have additional effects after chainging state of unit
        target->setDeathState(DeathState::JustDied);

    // xinef: damage immunity spell, not needed because of 93 aura (adds non_attackable state)
    // xinef: probably blizzard added it just in case in wotlk (id > 46000)
    if (apply)
        target->CastSpell(target, 62371, true);
    else
        target->RemoveAurasDueToSpell(62371);
}

void AuraEffect::HandleAuraGhost(AuraApplication const* aurApp, uint8 mode, bool apply) const
{
    if (!(mode & AURA_EFFECT_HANDLE_SEND_FOR_CLIENT_MASK))
        return;

    Unit* target = aurApp->GetTarget();

    if (!target->IsPlayer())
        return;

    if (apply)
    {
        target->ToPlayer()->SetPlayerFlag(PLAYER_FLAGS_GHOST);
        target->m_serverSideVisibility.SetValue(SERVERSIDE_VISIBILITY_GHOST, GHOST_VISIBILITY_GHOST);
        target->m_serverSideVisibilityDetect.SetValue(SERVERSIDE_VISIBILITY_GHOST, GHOST_VISIBILITY_GHOST);
    }
    else
    {
        if (target->HasGhostAura())
            return;

        target->ToPlayer()->RemovePlayerFlag(PLAYER_FLAGS_GHOST);
        target->m_serverSideVisibility.SetValue(SERVERSIDE_VISIBILITY_GHOST, GHOST_VISIBILITY_ALIVE);
        target->m_serverSideVisibilityDetect.SetValue(SERVERSIDE_VISIBILITY_GHOST, GHOST_VISIBILITY_ALIVE);
    }
}

void AuraEffect::HandlePhase(AuraApplication const* aurApp, uint8 mode, bool apply) const
{
    if (!(mode & AURA_EFFECT_HANDLE_REAL))
        return;

    Unit* target = aurApp->GetTarget();

    // no-phase is also phase state so same code for apply and remove
    uint32 newPhase = target->GetPhaseByAuras();

    if (Player* player = target->ToPlayer())
    {
        if (!newPhase)
            newPhase = PHASEMASK_NORMAL;

        // do not change phase to GM with all phases enabled
        if (player->IsGameMaster())
            newPhase = PHASEMASK_ANYWHERE;

        player->SetPhaseMask(newPhase, false);
        player->GetSession()->SendSetPhaseShift(newPhase);
    }
    else
    {
        if (!newPhase)
        {
            newPhase = PHASEMASK_NORMAL;
            if (Creature* creature = target->ToCreature())
                if (CreatureData const* data = sObjectMgr->GetCreatureData(creature->GetSpawnId()))
                    newPhase = data->phaseMask;
        }

        target->SetPhaseMask(newPhase, false);
    }

    // call functions which may have additional effects after chainging state of unit
    // phase auras normally not expected at BG but anyway better check
    if (apply)
    {
        // drop flag at invisibiliy in bg
        target->RemoveAurasWithInterruptFlags(AURA_INTERRUPT_FLAG_IMMUNE_OR_LOST_SELECTION);
    }

    // need triggering visibility update base at phase update of not GM invisible (other GMs anyway see in any phases)
    if (target->IsVisible())
    {
        if (!target->GetMap()->Instanceable())
        {
            target->UpdateObjectVisibility(false);
            target->m_last_notify_position.Relocate(-5000.0f, -5000.0f, -5000.0f);
        }
        else
            target->UpdateObjectVisibility();
    }
}

/**********************/
/***   UNIT MODEL   ***/
/**********************/

void AuraEffect::HandleAuraModShapeshift(AuraApplication const* aurApp, uint8 mode, bool apply) const
{
    if (!(mode & AURA_EFFECT_HANDLE_REAL_OR_REAPPLY_MASK))
        return;

    Unit* target = aurApp->GetTarget();

    uint32 modelid = 0;
    Powers PowerType = POWER_MANA;
    ShapeshiftForm form = ShapeshiftForm(GetMiscValue());

    switch (form)
    {
        case FORM_CAT:                                      // 0x01
        case FORM_GHOUL:                                    // 0x07
            PowerType = POWER_ENERGY;
            break;

        case FORM_BEAR:                                     // 0x05
        case FORM_DIREBEAR:                                 // 0x08

        case FORM_BATTLESTANCE:                             // 0x11
        case FORM_DEFENSIVESTANCE:                          // 0x12
        case FORM_BERSERKERSTANCE:                          // 0x13
            PowerType = POWER_RAGE;
            break;

        case FORM_TREE:                                     // 0x02
        case FORM_TRAVEL:                                   // 0x03
        case FORM_AQUA:                                     // 0x04
        case FORM_AMBIENT:                                  // 0x06

        case FORM_STEVES_GHOUL:                             // 0x09
        case FORM_THARONJA_SKELETON:                        // 0x0A
        case FORM_TEST_OF_STRENGTH:                         // 0x0B
        case FORM_BLB_PLAYER:                               // 0x0C
        case FORM_SHADOW_DANCE:                             // 0x0D
        case FORM_CREATUREBEAR:                             // 0x0E
        case FORM_CREATURECAT:                              // 0x0F
        case FORM_GHOSTWOLF:                                // 0x10

        case FORM_TEST:                                     // 0x14
        case FORM_ZOMBIE:                                   // 0x15
        case FORM_METAMORPHOSIS:                            // 0x16
        case FORM_UNDEAD:                                   // 0x19
        case FORM_MASTER_ANGLER:                            // 0x1A
        case FORM_FLIGHT_EPIC:                              // 0x1B
        case FORM_SHADOW:                                   // 0x1C
        case FORM_FLIGHT:                                   // 0x1D
        case FORM_STEALTH:                                  // 0x1E
        case FORM_MOONKIN:                                  // 0x1F
        case FORM_SPIRITOFREDEMPTION:                       // 0x20
            break;
        default:
            LOG_ERROR("spells.aura.effect", "Auras: Unknown Shapeshift Type: {}", GetMiscValue());
    }

    modelid = target->GetModelForForm(form, GetId());

    if (apply)
    {
        // remove polymorph before changing display id to keep new display id
        switch (form)
        {
            case FORM_CAT:
            case FORM_TREE:
            case FORM_TRAVEL:
            case FORM_AQUA:
            case FORM_BEAR:
            case FORM_DIREBEAR:
            case FORM_FLIGHT_EPIC:
            case FORM_FLIGHT:
            case FORM_MOONKIN:
                {
                    if (Player* player = target->ToPlayer())
                    {
                        player->SetCanTeleport(true);
                    }
                    // remove movement affects
                    target->RemoveAurasByShapeShift();

                    // and polymorphic affects
                    if (target->IsPolymorphed())
                        target->RemoveAurasDueToSpell(target->getTransForm());
                    break;
                }
            default:
                break;
        }

        // remove other shapeshift before applying a new one
        // xinef: rogue shouldnt be wrapped by this check (shadow dance vs stealth)
        if (GetSpellInfo()->SpellFamilyName != SPELLFAMILY_ROGUE)
            target->RemoveAurasByType(SPELL_AURA_MOD_SHAPESHIFT, ObjectGuid::Empty, GetBase());

        // stop handling the effect if it was removed by linked event
        if (aurApp->GetRemoveMode())
            return;

        if (PowerType != POWER_MANA)
        {
            uint32 oldPower = target->GetPower(PowerType);
            // reset power to default values only at power change
            if (target->getPowerType() != PowerType)
                target->setPowerType(PowerType);

            switch (form)
            {
                case FORM_CAT:
                case FORM_BEAR:
                case FORM_DIREBEAR:
                    {
                        // get furor proc chance
                        uint32 FurorChance = 0;
                        if (AuraEffect const* dummy = target->GetDummyAuraEffect(SPELLFAMILY_DRUID, 238, 0))
                            FurorChance = std::max(dummy->GetAmount(), 0);

                        switch (GetMiscValue())
                        {
                            case FORM_CAT:
                                {
                                    int32 basePoints = int32(std::min(oldPower, FurorChance));
                                    target->SetPower(POWER_ENERGY, 0);
                                    target->CastCustomSpell(target, 17099, &basePoints, nullptr, nullptr, true, nullptr, this);
                                    break;
                                }
                            case FORM_BEAR:
                            case FORM_DIREBEAR:
                                if (urand(0, 99) < FurorChance)
                                    target->CastSpell(target, 17057, true);
                                break;
                            default:
                                {
                                    uint32 newEnergy = std::min(target->GetPower(POWER_ENERGY), FurorChance);
                                    target->SetPower(POWER_ENERGY, newEnergy);
                                    break;
                                }
                        }
                        break;
                    }
                default:
                    break;
            }
        }
        // stop handling the effect if it was removed by linked event
        if (aurApp->GetRemoveMode())
            return;

        target->SetShapeshiftForm(form);
        // xinef: allow shapeshift to override model id if forced transform aura is not present!
        if (modelid > 0)
        {
            bool allow = true;
            if (target->getTransForm() && !(target->GetMapId() == MAP_THE_ESCAPE_FROM_DURNHOLDE))
                if (SpellInfo const* transformSpellInfo = sSpellMgr->GetSpellInfo(target->getTransForm()))
                    if (transformSpellInfo->HasAttribute(SPELL_ATTR0_NO_IMMUNITIES) || !transformSpellInfo->IsPositive())
                        allow = false;

            if (allow)
                target->SetDisplayId(modelid);
        }
    }
    else
    {
        // reset model id if no other auras present
        // may happen when aura is applied on linked event on aura removal
        if (!target->HasShapeshiftAura())
        {
            target->SetShapeshiftForm(FORM_NONE);
            if (target->IsClass(CLASS_DRUID, CLASS_CONTEXT_ABILITY))
            {
                target->setPowerType(POWER_MANA);
                // Remove movement impairing effects also when shifting out
                target->RemoveAurasByShapeShift();
            }
        }

        if (modelid > 0)
            target->RestoreDisplayId();

        switch (form)
        {
            // Nordrassil Harness - bonus
            case FORM_BEAR:
            case FORM_DIREBEAR:
            case FORM_CAT:
                if (AuraEffect* dummy = target->GetAuraEffect(37315, 0))
                    target->CastSpell(target, 37316, true, nullptr, dummy);
                break;
            // Nordrassil Regalia - bonus
            case FORM_MOONKIN:
                if (AuraEffect* dummy = target->GetAuraEffect(37324, 0))
                    target->CastSpell(target, 37325, true, nullptr, dummy);
                break;
            case FORM_BATTLESTANCE:
            case FORM_DEFENSIVESTANCE:
            case FORM_BERSERKERSTANCE:
                {
                    uint32 Rage_val = 0;
                    // Defensive Tactics
                    if (form == FORM_DEFENSIVESTANCE)
                    {
                        if (AuraEffect const* aurEff = target->IsScriptOverriden(m_spellInfo, 831))
                            Rage_val += aurEff->GetAmount() * 10;
                    }
                    // Stance mastery + Tactical mastery (both passive, and last have aura only in defense stance, but need apply at any stance switch)
                    if (target->IsPlayer())
                    {
                        // Stance mastery - trainer spell
                        PlayerSpellMap const& sp_list = target->ToPlayer()->GetSpellMap();
                        for (PlayerSpellMap::const_iterator itr = sp_list.begin(); itr != sp_list.end(); ++itr)
                        {
                            if (itr->second->State == PLAYERSPELL_REMOVED || !itr->second->IsInSpec(target->ToPlayer()->GetActiveSpec()))
                                continue;

                            SpellInfo const* spellInfo = sSpellMgr->GetSpellInfo(itr->first);
                            if (spellInfo && spellInfo->SpellFamilyName == SPELLFAMILY_WARRIOR && spellInfo->SpellIconID == 139)
                                Rage_val += target->CalculateSpellDamage(target, spellInfo, 0) * 10;
                        }

                        // Tactical Mastery - talent
                        PlayerTalentMap const& tp_list = target->ToPlayer()->GetTalentMap();
                        for (PlayerTalentMap::const_iterator itr = tp_list.begin(); itr != tp_list.end(); ++itr)
                        {
                            if (itr->second->State == PLAYERSPELL_REMOVED || !itr->second->IsInSpec(target->ToPlayer()->GetActiveSpec()))
                                continue;

                            SpellInfo const* spellInfo = sSpellMgr->GetSpellInfo(itr->first);
                            if (spellInfo && spellInfo->SpellFamilyName == SPELLFAMILY_WARRIOR && spellInfo->SpellIconID == 139)
                                Rage_val += target->CalculateSpellDamage(target, spellInfo, 0) * 10;
                        }
                    }
                    if (target->GetPower(POWER_RAGE) > Rage_val)
                        target->SetPower(POWER_RAGE, Rage_val);
                    break;
                }
            default:
                break;
        }
    }

    // adding/removing linked auras
    // add/remove the shapeshift aura's boosts
    HandleShapeshiftBoosts(target, apply);

    if (target->IsPlayer())
        target->ToPlayer()->InitDataForForm();

    if (target->IsClass(CLASS_DRUID, CLASS_CONTEXT_ABILITY))
    {
        // Dash
        if (AuraEffect* aurEff = target->GetAuraEffect(SPELL_AURA_MOD_INCREASE_SPEED, SPELLFAMILY_DRUID, 0, 0, 0x8))
            aurEff->RecalculateAmount();

        // Disarm handling
        // If druid shifts while being disarmed we need to deal with that since forms aren't affected by disarm
        // and also HandleAuraModDisarm is not triggered
        if (!target->CanUseAttackType(BASE_ATTACK))
        {
            if (Item* pItem = target->ToPlayer()->GetItemByPos(INVENTORY_SLOT_BAG_0, EQUIPMENT_SLOT_MAINHAND))
            {
                target->ToPlayer()->_ApplyWeaponDamage(EQUIPMENT_SLOT_MAINHAND, pItem->GetTemplate(), nullptr, apply);
            }
        }

        // Update crit chance for feral forms
        switch (form)
        {
            case FORM_CAT:
            case FORM_BEAR:
            case FORM_DIREBEAR:
            case FORM_GHOSTWOLF:
                target->ToPlayer()->UpdateAllCritPercentages();
                break;
            default:
                break;
        }
    }

    // stop handling the effect if it was removed by linked event
    if (apply && aurApp->GetRemoveMode())
        return;

    if (target->IsPlayer())
    {
        SpellShapeshiftFormEntry const* shapeInfo = sSpellShapeshiftFormStore.LookupEntry(form);
        // Learn spells for shapeshift form - no need to send action bars or add spells to spellbook
        for (uint8 i = 0; i < MAX_SHAPESHIFT_SPELLS; ++i)
        {
            if (!shapeInfo->stanceSpell[i])
                continue;
            if (apply)
                target->ToPlayer()->_addSpell(shapeInfo->stanceSpell[i], SPEC_MASK_ALL, true);
            else
                target->ToPlayer()->removeSpell(shapeInfo->stanceSpell[i], SPEC_MASK_ALL, true);
        }
    }
}

void AuraEffect::HandleAuraTransform(AuraApplication const* aurApp, uint8 mode, bool apply) const
{
    if (!(mode & AURA_EFFECT_HANDLE_SEND_FOR_CLIENT_MASK))
        return;

    Unit* target = aurApp->GetTarget();

    if (apply)
    {
        // update active transform spell only when transform or shapeshift not set or not overwriting negative by positive case
        if (GetSpellInfo()->HasAttribute(SPELL_ATTR0_NO_IMMUNITIES) || !target->GetModelForForm(target->GetShapeshiftForm(), GetId()) || !GetSpellInfo()->IsPositive())
        {
            // special case (spell specific functionality)
            if (GetMiscValue() == 0)
            {
                switch (GetId())
                {
                    // Orb of Deception
                    case 16739:
                        {
                            if (!target->IsPlayer())
                                return;

                            switch (target->getRace())
                            {
                                // Blood Elf
                                case RACE_BLOODELF:
                                    target->SetDisplayId(target->getGender() == GENDER_MALE ? 17829 : 17830);
                                    break;
                                // Orc
                                case RACE_ORC:
                                    target->SetDisplayId(target->getGender() == GENDER_MALE ? 10139 : 10140);
                                    break;
                                // Troll
                                case RACE_TROLL:
                                    target->SetDisplayId(target->getGender() == GENDER_MALE ? 10135 : 10134);
                                    break;
                                // Tauren
                                case RACE_TAUREN:
                                    target->SetDisplayId(target->getGender() == GENDER_MALE ? 10136 : 10147);
                                    break;
                                // Undead
                                case RACE_UNDEAD_PLAYER:
                                    target->SetDisplayId(target->getGender() == GENDER_MALE ? 10146 : 10145);
                                    break;
                                // Draenei
                                case RACE_DRAENEI:
                                    target->SetDisplayId(target->getGender() == GENDER_MALE ? 17827 : 17828);
                                    break;
                                // Dwarf
                                case RACE_DWARF:
                                    target->SetDisplayId(target->getGender() == GENDER_MALE ? 10141 : 10142);
                                    break;
                                // Gnome
                                case RACE_GNOME:
                                    target->SetDisplayId(target->getGender() == GENDER_MALE ? 10148 : 10149);
                                    break;
                                // Human
                                case RACE_HUMAN:
                                    target->SetDisplayId(target->getGender() == GENDER_MALE ? 10137 : 10138);
                                    break;
                                // Night Elf
                                case RACE_NIGHTELF:
                                    target->SetDisplayId(target->getGender() == GENDER_MALE ? 10143 : 10144);
                                    break;
                                default:
                                    break;
                            }
                            break;
                        }
                    // Murloc costume
                    case 42365:
                        target->SetDisplayId(21723);
                        break;
                    // Dread Corsair
                    case 50517:
                    // Corsair Costume
                    case 51926:
                        {
                            if (!target->IsPlayer())
                                return;

                            switch (target->getRace())
                            {
                                // Blood Elf
                                case RACE_BLOODELF:
                                    target->SetDisplayId(target->getGender() == GENDER_MALE ? 25032 : 25043);
                                    break;
                                // Orc
                                case RACE_ORC:
                                    target->SetDisplayId(target->getGender() == GENDER_MALE ? 25039 : 25050);
                                    break;
                                // Troll
                                case RACE_TROLL:
                                    target->SetDisplayId(target->getGender() == GENDER_MALE ? 25041 : 25052);
                                    break;
                                // Tauren
                                case RACE_TAUREN:
                                    target->SetDisplayId(target->getGender() == GENDER_MALE ? 25040 : 25051);
                                    break;
                                // Undead
                                case RACE_UNDEAD_PLAYER:
                                    target->SetDisplayId(target->getGender() == GENDER_MALE ? 25042 : 25053);
                                    break;
                                // Draenei
                                case RACE_DRAENEI:
                                    target->SetDisplayId(target->getGender() == GENDER_MALE ? 25033 : 25044);
                                    break;
                                // Dwarf
                                case RACE_DWARF:
                                    target->SetDisplayId(target->getGender() == GENDER_MALE ? 25034 : 25045);
                                    break;
                                // Gnome
                                case RACE_GNOME:
                                    target->SetDisplayId(target->getGender() == GENDER_MALE ? 25035 : 25046);
                                    break;
                                // Human
                                case RACE_HUMAN:
                                    target->SetDisplayId(target->getGender() == GENDER_MALE ? 25037 : 25048);
                                    break;
                                // Night Elf
                                case RACE_NIGHTELF:
                                    target->SetDisplayId(target->getGender() == GENDER_MALE ? 25038 : 25049);
                                    break;
                                default:
                                    break;
                            }
                            break;
                        }
                    // Pygmy Oil
                    case 53806:
                        target->SetDisplayId(22512);
                        break;
                    // Honor the Dead
                    case 65386:
                    case 65495:
                        target->SetDisplayId(target->getGender() == GENDER_MALE ? 29203 : 29204);
                        break;
                    // Gossip NPC Appearance - Brewfest
                    case 65511:
                        {
                            switch (target->GetDisplayRace())
                            {
                                case DisplayRace::BloodElf:
                                    if (urand(0, 1))
                                        target->SetDisplayId(target->getGender() == GENDER_MALE ? 21839 : 21838);
                                    else
                                        target->SetDisplayId(target->getGender() == GENDER_MALE ? 21841 : 21840);
                                    break;
                                case DisplayRace::Orc:
                                    if (urand(0, 1))
                                        target->SetDisplayId(target->getGender() == GENDER_MALE ? 21867 : 21866);
                                    else
                                        target->SetDisplayId(target->getGender() == GENDER_MALE ? 21869 : 21868);
                                    break;
                                case DisplayRace::Troll:
                                    if (urand(0, 1))
                                        target->SetDisplayId(target->getGender() == GENDER_MALE ? 21875 : 21874);
                                    else
                                        target->SetDisplayId(target->getGender() == GENDER_MALE ? 21877 : 21876);
                                    break;
                                case DisplayRace::Tauren:
                                    if (urand(0, 1))
                                        target->SetDisplayId(target->getGender() == GENDER_MALE ? 21869 : 21871);
                                    else
                                        target->SetDisplayId(target->getGender() == GENDER_MALE ? 21872 : 21873);
                                    break;
                                case DisplayRace::Undead:
                                    if (urand(0, 1))
                                        target->SetDisplayId(target->getGender() == GENDER_MALE ? 21879 : 21878);
                                    else
                                        target->SetDisplayId(target->getGender() == GENDER_MALE ? 21881 : 21880);
                                    break;
                                case DisplayRace::Draenei:
                                    if (urand(0, 1))
                                        target->SetDisplayId(target->getGender() == GENDER_MALE ? 21844 : 21842);
                                    else
                                        target->SetDisplayId(target->getGender() == GENDER_MALE ? 21845 : 21843);
                                    break;
                                case DisplayRace::Dwarf:
                                    if (urand(0, 1))
                                        target->SetDisplayId(target->getGender() == GENDER_MALE ? 21846 : 21848);
                                    else
                                        target->SetDisplayId(target->getGender() == GENDER_MALE ? 21847 : 21849);
                                    break;
                                case DisplayRace::Gnome:
                                    if (urand(0, 1))
                                        target->SetDisplayId(target->getGender() == GENDER_MALE ? 21851 : 21850);
                                    else
                                        target->SetDisplayId(target->getGender() == GENDER_MALE ? 21853 : 21852);
                                    break;
                                case DisplayRace::Human:
                                    if (urand(0, 1))
                                        target->SetDisplayId(target->getGender() == GENDER_MALE ? 21859 : 21858);
                                    else
                                        target->SetDisplayId(target->getGender() == GENDER_MALE ? 21861 : 21860);
                                    break;
                                case DisplayRace::NightElf:
                                    if (urand(0, 1))
                                        target->SetDisplayId(target->getGender() == GENDER_MALE ? 21863 : 21862);
                                    else
                                        target->SetDisplayId(target->getGender() == GENDER_MALE ? 21865 : 21864);
                                    break;
                                case DisplayRace::Goblin:
                                    if (urand(0, 1))
                                        target->SetDisplayId(target->getGender() == GENDER_MALE ? 21854 : 21856);
                                    else
                                        target->SetDisplayId(target->getGender() == GENDER_MALE ? 21855 : 21857);
                                    break;
                                default:
                                    break;
                            }

                            // equip random brewfest mug
                            uint32 itemIds[5] = {
                                2703,  // Monster - Item, Tankard Wooden
                                2704,  // Monster - Item, Tankard Dirty
                                2705,  // Monster - Item, Tankard Metal
                                13861, // Monster - Item, Tankard Gold
                                33963  // NPC Equip 33963
                            };
                            if (target->ToCreature())
                                target->SetUInt32Value(UNIT_VIRTUAL_ITEM_SLOT_ID + 0, itemIds[urand(0, 4)]);

                            break;
                        }
                    // Gossip NPC Appearance - Winter Veil
                    case 65522:
                        {
                            switch (target->GetDisplayRace())
                            {
                                case DisplayRace::BloodElf:
                                    target->SetDisplayId(target->getGender() == GENDER_MALE ? 18793 : 18785);
                                    break;
                                case DisplayRace::Orc:
                                    target->SetDisplayId(target->getGender() == GENDER_MALE ? 18805 : 18804);
                                    break;
                                case DisplayRace::Troll:
                                    target->SetDisplayId(target->getGender() == GENDER_MALE ? 18809 : 18808);
                                    break;
                                case DisplayRace::Tauren:
                                    target->SetDisplayId(target->getGender() == GENDER_MALE ? 18807 : 18806);
                                    break;
                                case DisplayRace::Undead:
                                    target->SetDisplayId(target->getGender() == GENDER_MALE ? 18811 : 18810);
                                    break;
                                case DisplayRace::Draenei:
                                    target->SetDisplayId(target->getGender() == GENDER_MALE ? 18795 : 18794);
                                    break;
                                case DisplayRace::Dwarf:
                                    target->SetDisplayId(target->getGender() == GENDER_MALE ? 18797 : 18796);
                                    break;
                                case DisplayRace::Gnome:
                                    target->SetDisplayId(target->getGender() == GENDER_MALE ? 18799 : 18798);
                                    break;
                                case DisplayRace::Human:
                                    target->SetDisplayId(target->getGender() == GENDER_MALE ? 18801 : 18800);
                                    break;
                                case DisplayRace::NightElf:
                                    target->SetDisplayId(target->getGender() == GENDER_MALE ? 18803 : 18802);
                                    break;
                                case DisplayRace::Goblin:
                                    target->SetDisplayId(target->getGender() == GENDER_MALE ? 19342 : 19339);
                                default:
                                    break;
                            }
                            break;
                        }
                    // Gossip NPC Appearance - Default
                    case 65523:
                        {
                            switch (target->GetDisplayRace())
                            {
                                case DisplayRace::BloodElf:
                                    target->SetDisplayId(target->getGender() == GENDER_MALE ? 19170 : 19169);
                                    break;
                                case DisplayRace::Orc:
                                    target->SetDisplayId(target->getGender() == GENDER_MALE ? 19182 : 19181);
                                    break;
                                case DisplayRace::Troll:
                                    target->SetDisplayId(target->getGender() == GENDER_MALE ? 19186 : 19185);
                                    break;
                                case DisplayRace::Tauren:
                                    target->SetDisplayId(target->getGender() == GENDER_MALE ? 19184 : 19183);
                                    break;
                                case DisplayRace::Undead:
                                    target->SetDisplayId(target->getGender() == GENDER_MALE ? 19188 : 19187);
                                    break;
                                case DisplayRace::Draenei:
                                    target->SetDisplayId(target->getGender() == GENDER_MALE ? 19172 : 19171);
                                    break;
                                case DisplayRace::Dwarf:
                                    target->SetDisplayId(target->getGender() == GENDER_MALE ? 19174 : 19173);
                                    break;
                                case DisplayRace::Gnome:
                                    target->SetDisplayId(target->getGender() == GENDER_MALE ? 19176 : 19175);
                                    break;
                                case DisplayRace::Human:
                                    target->SetDisplayId(target->getGender() == GENDER_MALE ? 19178 : 19177);
                                    break;
                                case DisplayRace::NightElf:
                                    target->SetDisplayId(target->getGender() == GENDER_MALE ? 19180 : 19179);
                                    break;
                                case DisplayRace::Goblin:
                                    target->SetDisplayId(target->getGender() == GENDER_MALE ? 19343 : 19340);
                                default:
                                    break;
                            }
                            break;
                        }
                    // Gossip NPC Appearance - Lunar Festival
                    case 65524:
                        {
                            switch (target->GetDisplayRace())
                            {
                                case DisplayRace::BloodElf:
                                    target->SetDisplayId(target->getGender() == GENDER_MALE ? 18841 : 18840);
                                    break;
                                case DisplayRace::Orc:
                                    target->SetDisplayId(target->getGender() == GENDER_MALE ? 18870 : 18869);
                                    break;
                                case DisplayRace::Troll:
                                    target->SetDisplayId(target->getGender() == GENDER_MALE ? 18874 : 18873);
                                    break;
                                case DisplayRace::Tauren:
                                    target->SetDisplayId(target->getGender() == GENDER_MALE ? 18872 : 18871);
                                    break;
                                case DisplayRace::Undead:
                                    target->SetDisplayId(target->getGender() == GENDER_MALE ? 18876 : 18875);
                                    break;
                                case DisplayRace::Draenei:
                                    target->SetDisplayId(target->getGender() == GENDER_MALE ? 18843 : 18842);
                                    break;
                                case DisplayRace::Dwarf:
                                    target->SetDisplayId(target->getGender() == GENDER_MALE ? 18845 : 18844);
                                    break;
                                case DisplayRace::Gnome:
                                    target->SetDisplayId(target->getGender() == GENDER_MALE ? 18847 : 18846);
                                    break;
                                case DisplayRace::Human:
                                    target->SetDisplayId(target->getGender() == GENDER_MALE ? 18860 : 18858);
                                    break;
                                case DisplayRace::NightElf:
                                    target->SetDisplayId(target->getGender() == GENDER_MALE ? 18868 : 18867);
                                    break;
                                case DisplayRace::Goblin:
                                    target->SetDisplayId(target->getGender() == GENDER_MALE ? 21067 : 19341);
                                default:
                                    break;
                            }
                            break;
                        }
                    // Gossip NPC Appearance - Hallow's End
                    case 65525:
                        {
                            switch (target->GetDisplayRace())
                            {
                                case DisplayRace::BloodElf:
                                    target->SetDisplayId(target->getGender() == GENDER_MALE ? 22361 : 22360);
                                    break;
                                case DisplayRace::Orc:
                                    target->SetDisplayId(target->getGender() == GENDER_MALE ? 22375 : 22374);
                                    break;
                                case DisplayRace::Troll:
                                    target->SetDisplayId(target->getGender() == GENDER_MALE ? 22379 : 22378);
                                    break;
                                case DisplayRace::Tauren:
                                    target->SetDisplayId(target->getGender() == GENDER_MALE ? 22377 : 22376);
                                    break;
                                case DisplayRace::Undead:
                                    target->SetDisplayId(target->getGender() == GENDER_MALE ? 22381 : 22380);
                                    break;
                                case DisplayRace::Draenei:
                                    target->SetDisplayId(target->getGender() == GENDER_MALE ? 22363 : 22362);
                                    break;
                                case DisplayRace::Dwarf:
                                    target->SetDisplayId(target->getGender() == GENDER_MALE ? 22365 : 22364);
                                    break;
                                case DisplayRace::Gnome:
                                    target->SetDisplayId(target->getGender() == GENDER_MALE ? 22367 : 22366);
                                    break;
                                case DisplayRace::Human:
                                    target->SetDisplayId(target->getGender() == GENDER_MALE ? 22371 : 22370);
                                    break;
                                case DisplayRace::NightElf:
                                    target->SetDisplayId(target->getGender() == GENDER_MALE ? 22373 : 22372);
                                    break;
                                case DisplayRace::Goblin:
                                    target->SetDisplayId(target->getGender() == GENDER_MALE ? 22369 : 22368);
                                default:
                                    break;
                            }
                            break;
                        }
                    // Gossip NPC Appearance - Midsummer
                    case 65526:
                        {
                            switch (target->GetDisplayRace())
                            {
                                case DisplayRace::BloodElf:
                                    target->SetDisplayId(target->getGender() == GENDER_MALE ? 21086 : 21085);
                                    break;
                                case DisplayRace::Orc:
                                    target->SetDisplayId(target->getGender() == GENDER_MALE ? 16438 : 16436);
                                    break;
                                case DisplayRace::Troll:
                                    target->SetDisplayId(target->getGender() == GENDER_MALE ? 16446 : 16445);
                                    break;
                                case DisplayRace::Tauren:
                                    target->SetDisplayId(target->getGender() == GENDER_MALE ? 16432 : 16442);
                                    break;
                                case DisplayRace::Undead:
                                    target->SetDisplayId(target->getGender() == GENDER_MALE ? 16444 : 16443);
                                    break;
                                case DisplayRace::Draenei:
                                    target->SetDisplayId(target->getGender() == GENDER_MALE ? 21083 : 21084);
                                    break;
                                case DisplayRace::Dwarf:
                                    target->SetDisplayId(target->getGender() == GENDER_MALE ? 16413 : 16434);
                                    break;
                                case DisplayRace::Gnome:
                                    target->SetDisplayId(target->getGender() == GENDER_MALE ? 16448 : 16447);
                                    break;
                                case DisplayRace::Human:
                                    target->SetDisplayId(target->getGender() == GENDER_MALE ? 16433 : 16412);
                                    break;
                                case DisplayRace::NightElf:
                                    target->SetDisplayId(target->getGender() == GENDER_MALE ? 16435 : 16414);
                                    break;
                                case DisplayRace::Goblin:
                                    target->SetDisplayId(target->getGender() == GENDER_MALE ? 29243 : 16431);
                                default:
                                    break;
                            }
                            break;
                        }
                    // Gossip NPC Appearance - Spirit of Competition
                    case 65527:
                        {
                            switch (target->GetDisplayRace())
                            {
                                case DisplayRace::BloodElf:
                                    target->SetDisplayId(target->getGender() == GENDER_MALE ? 24508 : 24519);
                                    break;
                                case DisplayRace::Orc:
                                    target->SetDisplayId(target->getGender() == GENDER_MALE ? 24515 : 24526);
                                    break;
                                case DisplayRace::Troll:
                                    target->SetDisplayId(target->getGender() == GENDER_MALE ? 24517 : 24528);
                                    break;
                                case DisplayRace::Tauren:
                                    target->SetDisplayId(target->getGender() == GENDER_MALE ? 24516 : 24527);
                                    break;
                                case DisplayRace::Undead:
                                    target->SetDisplayId(target->getGender() == GENDER_MALE ? 24518 : 24529);
                                    break;
                                case DisplayRace::Draenei:
                                    target->SetDisplayId(target->getGender() == GENDER_MALE ? 24509 : 24520);
                                    break;
                                case DisplayRace::Dwarf:
                                    target->SetDisplayId(target->getGender() == GENDER_MALE ? 24510 : 24521);
                                    break;
                                case DisplayRace::Gnome:
                                    target->SetDisplayId(target->getGender() == GENDER_MALE ? 24511 : 24522);
                                    break;
                                case DisplayRace::Human:
                                    target->SetDisplayId(target->getGender() == GENDER_MALE ? 24513 : 24524);
                                    break;
                                case DisplayRace::NightElf:
                                    target->SetDisplayId(target->getGender() == GENDER_MALE ? 24514 : 24525);
                                    break;
                                case DisplayRace::Goblin:
                                    target->SetDisplayId(target->getGender() == GENDER_MALE ? 24512 : 24523);
                                default:
                                    break;
                            }
                            break;
                        }
                    // Gossip NPC Appearance - Pirates' Day
                    case 65528:
                        {
                            switch (target->GetDisplayRace())
                            {
                                case DisplayRace::BloodElf:
                                    target->SetDisplayId(target->getGender() == GENDER_MALE ? 25032 : 25043);
                                    break;
                                case DisplayRace::Orc:
                                    target->SetDisplayId(target->getGender() == GENDER_MALE ? 25039 : 25050);
                                    break;
                                case DisplayRace::Troll:
                                    target->SetDisplayId(target->getGender() == GENDER_MALE ? 25041 : 25052);
                                    break;
                                case DisplayRace::Tauren:
                                    target->SetDisplayId(target->getGender() == GENDER_MALE ? 25040 : 25051);
                                    break;
                                case DisplayRace::Undead:
                                    target->SetDisplayId(target->getGender() == GENDER_MALE ? 25042 : 25053);
                                    break;
                                case DisplayRace::Draenei:
                                    target->SetDisplayId(target->getGender() == GENDER_MALE ? 25033 : 25044);
                                    break;
                                case DisplayRace::Dwarf:
                                    target->SetDisplayId(target->getGender() == GENDER_MALE ? 25034 : 25045);
                                    break;
                                case DisplayRace::Gnome:
                                    target->SetDisplayId(target->getGender() == GENDER_MALE ? 25035 : 25046);
                                    break;
                                case DisplayRace::Human:
                                    target->SetDisplayId(target->getGender() == GENDER_MALE ? 25037 : 25048);
                                    break;
                                case DisplayRace::NightElf:
                                    target->SetDisplayId(target->getGender() == GENDER_MALE ? 25038 : 25049);
                                    break;
                                case DisplayRace::Goblin:
                                    target->SetDisplayId(target->getGender() == GENDER_MALE ? 25036 : 25047);
                                default:
                                    break;
                            }
                            break;
                        }
                    // Gossip NPC Appearance - Day of the Dead(DotD)
                    case 65529:
                        target->SetDisplayId(target->getGender() == GENDER_MALE ? 29203 : 29204);
                        break;
                    // Darkspear Pride
                    case 75532:
                        target->SetDisplayId(target->getGender() == GENDER_MALE ? 31737 : 31738);
                        break;
                    // Gnomeregan Pride
                    case 75531:
                        target->SetDisplayId(target->getGender() == GENDER_MALE ? 31654 : 31655);
                        break;
                    default:
                        break;
                }
            }
            else
            {
                CreatureTemplate const* ci = sObjectMgr->GetCreatureTemplate(GetMiscValue());
                if (!ci)
                {
                    target->SetDisplayId(16358);              // pig pink ^_^
                    LOG_ERROR("spells.aura.effect", "Auras: unknown creature id = {} (only need its modelid) From Spell Aura Transform in Spell ID = {}", GetMiscValue(), GetId());
                }
                else
                {
                    uint32 model_id = 0;

                    if (uint32 modelid = ObjectMgr::ChooseDisplayId(ci)->CreatureDisplayID)
                        model_id = modelid;                     // Will use the default model here

                    // Polymorph (sheep)
                    if (GetSpellInfo()->SpellFamilyName == SPELLFAMILY_MAGE && GetSpellInfo()->SpellIconID == 82 && GetSpellInfo()->SpellVisual[0] == 12978)
                        if (Unit* caster = GetCaster())
                            if (caster->HasAura(52648))         // Glyph of the Penguin
                                model_id = 26452;

                    target->SetDisplayId(model_id);

                    // Dragonmaw Illusion (set mount model also)
                    if (GetId() == 42016 && target->GetMountID() && !target->GetAuraEffectsByType(SPELL_AURA_MOD_INCREASE_MOUNTED_FLIGHT_SPEED).empty())
                        target->SetUInt32Value(UNIT_FIELD_MOUNTDISPLAYID, 16314);
                }
            }
        }

        // update active transform spell only when transform or shapeshift not set or not overwriting negative by positive case
        SpellInfo const* transformSpellInfo = sSpellMgr->GetSpellInfo(target->getTransForm());
        if (!transformSpellInfo || GetSpellInfo()->HasAttribute(SPELL_ATTR0_NO_IMMUNITIES) || !GetSpellInfo()->IsPositive() || transformSpellInfo->IsPositive())
            target->setTransForm(GetId());

        // polymorph case
        if ((mode & AURA_EFFECT_HANDLE_REAL) && target->IsPlayer() && target->IsPolymorphed())
        {
            // for players, start regeneration after 1s (in polymorph fast regeneration case)
            // only if caster is Player (after patch 2.4.2)
            if (GetCasterGUID().IsPlayer())
                target->ToPlayer()->setRegenTimerCount(1 * IN_MILLISECONDS);

            //dismount polymorphed target (after patch 2.4.2)
            if (target->IsMounted())
                target->RemoveAurasByType(SPELL_AURA_MOUNTED);
        }
    }
    else
    {
        // HandleEffect(this, AURA_EFFECT_HANDLE_SEND_FOR_CLIENT, true) will reapply it if need
        if (target->getTransForm() == GetId())
            target->setTransForm(0);

        target->RestoreDisplayId();

        // Dragonmaw Illusion (restore mount model)
        if (GetId() == 42016 && target->GetMountID() == 16314)
        {
            if (!target->GetAuraEffectsByType(SPELL_AURA_MOUNTED).empty())
            {
                uint32 cr_id = target->GetAuraEffectsByType(SPELL_AURA_MOUNTED).front()->GetMiscValue();
                if (CreatureTemplate const* ci = sObjectMgr->GetCreatureTemplate(cr_id))
                {
                    CreatureModel model = *ObjectMgr::ChooseDisplayId(ci);
                    sObjectMgr->GetCreatureModelRandomGender(&model, ci);

                    target->SetUInt32Value(UNIT_FIELD_MOUNTDISPLAYID, model.CreatureDisplayID);
                }
            }
        }
    }
}

void AuraEffect::HandleAuraModScale(AuraApplication const* aurApp, uint8 mode, bool /*apply*/) const
{
    if (!(mode & AURA_EFFECT_HANDLE_CHANGE_AMOUNT_SEND_FOR_CLIENT_MASK))
        return;

    aurApp->GetTarget()->RecalculateObjectScale();
}

void AuraEffect::HandleAuraCloneCaster(AuraApplication const* aurApp, uint8 mode, bool apply) const
{
    if (!(mode & AURA_EFFECT_HANDLE_SEND_FOR_CLIENT_MASK))
        return;

    Unit* target = aurApp->GetTarget();

    if (apply)
    {
        Unit* caster = GetCaster();
        if (!caster || caster == target)
            return;

        // What must be cloned? at least display and scale
        target->SetDisplayId(caster->GetDisplayId());
        target->SetUnitFlag2(UNIT_FLAG2_MIRROR_IMAGE);
    }
    else
    {
        target->SetDisplayId(target->GetNativeDisplayId());
        target->RemoveUnitFlag2(UNIT_FLAG2_MIRROR_IMAGE);
    }
}

/************************/
/***      FIGHT       ***/
/************************/

void AuraEffect::HandleFeignDeath(AuraApplication const* aurApp, uint8 mode, bool apply) const
{
    if (!(mode & AURA_EFFECT_HANDLE_REAL))
        return;

    Unit* target = aurApp->GetTarget();

    if (!target->IsPlayer())
        return;

    if (Player* targetPlayer = target->ToPlayer())
    {
        sScriptMgr->AnticheatSetUnderACKmount(targetPlayer);
    }

    if (apply)
    {
        /*
        WorldPacket data(SMSG_FEIGN_DEATH_RESISTED, 9);
        data<<target->GetGUID();
        data<<uint8(0);
        target->SendMessageToSet(&data, true);
        */

        UnitList targets;
        Acore::AnyUnfriendlyUnitInObjectRangeCheck u_check(target, target, target->GetVisibilityRange()); // no VISIBILITY_COMPENSATION, distance is enough
        Acore::UnitListSearcher<Acore::AnyUnfriendlyUnitInObjectRangeCheck> searcher(target, targets, u_check);
        Cell::VisitObjects(target, searcher, target->GetMap()->GetVisibilityRange());
        for (UnitList::iterator iter = targets.begin(); iter != targets.end(); ++iter)
        {
            if (!(*iter)->HasUnitState(UNIT_STATE_CASTING))
                continue;

            for (uint32 i = CURRENT_FIRST_NON_MELEE_SPELL; i < CURRENT_MAX_SPELL; i++)
            {
                if ((*iter)->GetCurrentSpell(i) && (*iter)->GetCurrentSpell(i)->m_targets.GetUnitTargetGUID() == target->GetGUID())
                {
                    SpellInfo const* si = (*iter)->GetCurrentSpell(i)->GetSpellInfo();
                    if (si->HasAttribute(SPELL_ATTR6_IGNORE_PHASE_SHIFT) && (*iter)->IsCreature())
                    {
                        Creature* c = (*iter)->ToCreature();
                        if ((!c->IsPet() && c->GetCreatureTemplate()->rank == CREATURE_ELITE_WORLDBOSS) || c->isWorldBoss() || c->IsDungeonBoss())
                            continue;
                    }
                    bool interrupt = false; // pussywizard: skip spells that don't target units, but casted on unit (eg. TARGET_DEST_TARGET_ENEMY)
                    for (uint8 j = 0; j < MAX_SPELL_EFFECTS; ++j)
                        if (si->Effects[j].Effect && (si->Effects[j].GetUsedTargetObjectType() == TARGET_OBJECT_TYPE_UNIT || si->Effects[j].GetUsedTargetObjectType() == TARGET_OBJECT_TYPE_UNIT_AND_DEST))
                        {
                            // at least one effect truly targets an unit, interrupt the spell
                            interrupt = true;
                            break;
                        }
                    if (interrupt)
                        (*iter)->InterruptSpell(CurrentSpellTypes(i), false);
                }
            }
        }

        if (target->GetInstanceScript() && target->GetInstanceScript()->IsEncounterInProgress())
        {
            // Xinef: replaced with CombatStop(false)
            target->AttackStop();
            target->RemoveAllAttackers();
            target->getHostileRefMgr().addThreatPercent(-100);
            target->ToPlayer()->SendAttackSwingCancelAttack();     // melee and ranged forced attack cancel
        }
        else
        {
            target->CombatStop();
            target->getHostileRefMgr().deleteReferences();
        }

        target->RemoveAurasWithInterruptFlags(AURA_INTERRUPT_FLAG_IMMUNE_OR_LOST_SELECTION);

        // prevent interrupt message
        if (GetCasterGUID() == target->GetGUID())
        {
            if (target->GetCurrentSpell(CURRENT_GENERIC_SPELL))
                target->FinishSpell(CURRENT_GENERIC_SPELL, true);

            // interrupt autoshot
            if (target->GetCurrentSpell(CURRENT_AUTOREPEAT_SPELL))
            {
                target->FinishSpell(CURRENT_AUTOREPEAT_SPELL);
                target->ToPlayer()->SendAutoRepeatCancel(target);
            }
        }

        target->InterruptNonMeleeSpells(true);

        // stop handling the effect if it was removed by linked event
        if (aurApp->GetRemoveMode())
            return;
        // blizz like 2.0.x
        target->SetUnitFlag(UNIT_FLAG_PREVENT_EMOTES_FROM_CHAT_TEXT);
        // blizz like 2.0.x
        target->SetUnitFlag2(UNIT_FLAG2_FEIGN_DEATH);
        // blizz like 2.0.x
        target->SetDynamicFlag(UNIT_DYNFLAG_DEAD);

        target->AddUnitState(UNIT_STATE_DIED);
    }
    else
    {
        /*
        WorldPacket data(SMSG_FEIGN_DEATH_RESISTED, 9);
        data<<target->GetGUID();
        data<<uint8(1);
        target->SendMessageToSet(&data, true);
        */
        // blizz like 2.0.x
        target->RemoveUnitFlag(UNIT_FLAG_PREVENT_EMOTES_FROM_CHAT_TEXT);
        // blizz like 2.0.x
        target->RemoveUnitFlag2(UNIT_FLAG2_FEIGN_DEATH);
        // blizz like 2.0.x
        target->RemoveDynamicFlag(UNIT_DYNFLAG_DEAD);

        target->ClearUnitState(UNIT_STATE_DIED);
    }
}

void AuraEffect::HandleModUnattackable(AuraApplication const* aurApp, uint8 mode, bool apply) const
{
    if (!(mode & AURA_EFFECT_HANDLE_SEND_FOR_CLIENT_MASK))
        return;

    Unit* target = aurApp->GetTarget();

    // do not remove unit flag if there are more than this auraEffect of that kind on unit on unit
    if (!apply && target->HasUnattackableAura())
        return;

    target->ApplyModFlag(UNIT_FIELD_FLAGS, UNIT_FLAG_NON_ATTACKABLE, apply);

    // call functions which may have additional effects after chainging state of unit
    if (apply && (mode & AURA_EFFECT_HANDLE_REAL))
    {
        // xinef: this aura should not stop combat (movie with sindragosa proves that)
        //target->CombatStop();
        target->RemoveAurasWithInterruptFlags(AURA_INTERRUPT_FLAG_IMMUNE_OR_LOST_SELECTION);
    }
}

void AuraEffect::HandleAuraModDisarm(AuraApplication const* aurApp, uint8 mode, bool apply) const
{
    if (!(mode & AURA_EFFECT_HANDLE_REAL))
        return;

    Unit* target = aurApp->GetTarget();

    AuraType type = GetAuraType();

    //Prevent handling aura twice
    if ((apply) ? target->GetAuraEffectsByType(type).size() > 1 : target->HasAuraType(type))
        return;

    uint32 field, flag, slot;
    WeaponAttackType attType;
    switch (type)
    {
        case SPELL_AURA_MOD_DISARM:
            field = UNIT_FIELD_FLAGS;
            flag = UNIT_FLAG_DISARMED;
            slot = EQUIPMENT_SLOT_MAINHAND;
            attType = BASE_ATTACK;
            break;
        case SPELL_AURA_MOD_DISARM_OFFHAND:
            field = UNIT_FIELD_FLAGS_2;
            flag = UNIT_FLAG2_DISARM_OFFHAND;
            slot = EQUIPMENT_SLOT_OFFHAND;
            attType = OFF_ATTACK;
            break;
        case SPELL_AURA_MOD_DISARM_RANGED:
            field = UNIT_FIELD_FLAGS_2;
            flag = UNIT_FLAG2_DISARM_RANGED;
            slot = EQUIPMENT_SLOT_RANGED;
            attType = RANGED_ATTACK;
            break;
        default:
            return;
    }

    // if disarm aura is to be removed, remove the flag first to reapply damage/aura mods
    if (!apply)
        target->RemoveFlag(field, flag);

    // Handle damage modification, shapeshifted druids are not affected
    if (target->IsPlayer() && (!target->IsInFeralForm() || target->GetShapeshiftForm() == FORM_GHOSTWOLF))
    {
        Player* player = target->ToPlayer();
        if (Item* pItem = player->GetItemByPos(INVENTORY_SLOT_BAG_0, slot))
        {
<<<<<<< HEAD
            WeaponAttackType attackType = WeaponAttackType(Player::GetAttackBySlot(slot));
=======
            WeaponAttackType attacktype = Player::GetAttackBySlot(slot);
>>>>>>> a791104e

            player->ApplyItemDependentAuras(pItem, !apply);
            if (attackType < MAX_ATTACK)
            {
<<<<<<< HEAD
                player->_ApplyWeaponDamage(slot, pItem->GetTemplate(), nullptr, !apply);
                if (!apply) // apply case already handled on item dependent aura removal (if any)
                    player->UpdateWeaponDependentAuras(attackType);
=======
                target->ToPlayer()->_ApplyWeaponDamage(slot, pItem->GetTemplate(), nullptr, !apply);
                target->ToPlayer()->_ApplyWeaponDependentAuraMods(pItem, attacktype, !apply);
>>>>>>> a791104e
            }
        }
    }

    // if disarm effects should be applied, wait to set flag until damage mods are unapplied
    if (apply)
        target->SetFlag(field, flag);

    if (target->IsCreature() && target->ToCreature()->GetCurrentEquipmentId())
        target->UpdateDamagePhysical(attType);
}

void AuraEffect::HandleAuraModSilence(AuraApplication const* aurApp, uint8 mode, bool apply) const
{
    if (!(mode & AURA_EFFECT_HANDLE_REAL))
        return;

    Unit* target = aurApp->GetTarget();

    if (apply)
    {
        target->SetUnitFlag(UNIT_FLAG_SILENCED);

        // call functions which may have additional effects after chainging state of unit
        // Stop cast only spells vs PreventionType == SPELL_PREVENTION_TYPE_SILENCE
        for (uint32 i = CURRENT_MELEE_SPELL; i < CURRENT_MAX_SPELL; ++i)
            if (Spell* spell = target->GetCurrentSpell(CurrentSpellTypes(i)))
                if (spell->m_spellInfo->PreventionType == SPELL_PREVENTION_TYPE_SILENCE)
                    // Stop spells on prepare or casting state
                    target->InterruptSpell(CurrentSpellTypes(i), false);
    }
    else
    {
        // do not remove unit flag if there are more than this auraEffect of that kind on unit on unit
        if (target->HasSilenceAura() || target->HasPacifySilenceAura())
            return;

        target->RemoveUnitFlag(UNIT_FLAG_SILENCED);
    }
}

void AuraEffect::HandleAuraModPacify(AuraApplication const* aurApp, uint8 mode, bool apply) const
{
    if (!(mode & AURA_EFFECT_HANDLE_SEND_FOR_CLIENT_MASK))
        return;

    Unit* target = aurApp->GetTarget();

    if (apply)
    {
        target->SetUnitFlag(UNIT_FLAG_PACIFIED);
        //target->AttackStop(); // pussywizard: why having this flag prevents from being in combat? it should just prevent melee attack
    }
    else
    {
        // do not remove unit flag if there are more than this auraEffect of that kind on unit on unit
        if (target->HasPacifyAura() || target->HasPacifySilenceAura())
            return;
        target->RemoveUnitFlag(UNIT_FLAG_PACIFIED);
    }
}

void AuraEffect::HandleAuraModPacifyAndSilence(AuraApplication const* aurApp, uint8 mode, bool apply) const
{
    if (!(mode & AURA_EFFECT_HANDLE_SEND_FOR_CLIENT_MASK))
        return;

    Unit* target = aurApp->GetTarget();

    if (!(apply))
    {
        // do not remove unit flag if there are more than this auraEffect of that kind on unit on unit
        if (target->HasPacifySilenceAura())
            return;
    }
    HandleAuraModPacify(aurApp, mode, apply);
    HandleAuraModSilence(aurApp, mode, apply);
}

void AuraEffect::HandleAuraAllowOnlyAbility(AuraApplication const* aurApp, uint8 mode, bool apply) const
{
    if (!(mode & AURA_EFFECT_HANDLE_SEND_FOR_CLIENT_MASK))
        return;

    Unit* target = aurApp->GetTarget();

    if (target->IsPlayer())
    {
        if (apply)
            target->ToPlayer()->SetPlayerFlag(PLAYER_ALLOW_ONLY_ABILITY);
        else
        {
            // do not remove unit flag if there are more than this auraEffect of that kind on unit on unit
            if (target->HasAllowOnlyAbilityAura())
                return;
            target->ToPlayer()->RemovePlayerFlag(PLAYER_ALLOW_ONLY_ABILITY);
        }
    }
}

/****************************/
/***      TRACKING        ***/
/****************************/

void AuraEffect::HandleAuraTrackCreatures(AuraApplication const* aurApp, uint8 mode, bool apply) const
{
    if (!(mode & AURA_EFFECT_HANDLE_SEND_FOR_CLIENT_MASK))
        return;

    Unit* target = aurApp->GetTarget();

    if (!target->IsPlayer())
        return;

    if (apply)
        target->SetFlag(PLAYER_TRACK_CREATURES, uint32(1) << (GetMiscValue() - 1));
    else
        target->RemoveFlag(PLAYER_TRACK_CREATURES, uint32(1) << (GetMiscValue() - 1));
}

void AuraEffect::HandleAuraTrackResources(AuraApplication const* aurApp, uint8 mode, bool apply) const
{
    if (!(mode & AURA_EFFECT_HANDLE_SEND_FOR_CLIENT_MASK))
        return;

    Unit* target = aurApp->GetTarget();

    if (!target->IsPlayer())
        return;

    if (apply)
        target->SetFlag(PLAYER_TRACK_RESOURCES, uint32(1) << (GetMiscValue() - 1));
    else
        target->RemoveFlag(PLAYER_TRACK_RESOURCES, uint32(1) << (GetMiscValue() - 1));
}

void AuraEffect::HandleAuraTrackStealthed(AuraApplication const* aurApp, uint8 mode, bool apply) const
{
    if (!(mode & AURA_EFFECT_HANDLE_SEND_FOR_CLIENT_MASK))
        return;

    Unit* target = aurApp->GetTarget();

    if (!target->IsPlayer())
        return;

    if (!(apply))
    {
        // do not remove unit flag if there are more than this auraEffect of that kind on unit on unit
        if (target->HasAuraType(GetAuraType()))
            return;
    }
    target->ApplyModFlag(PLAYER_FIELD_BYTES, PLAYER_FIELD_BYTE_TRACK_STEALTHED, apply);
}

void AuraEffect::HandleAuraModStalked(AuraApplication const* aurApp, uint8 mode, bool apply) const
{
    if (!(mode & AURA_EFFECT_HANDLE_SEND_FOR_CLIENT_MASK))
        return;

    Unit* target = aurApp->GetTarget();

    // used by spells: Hunter's Mark, Mind Vision, Syndicate Tracker (MURP) DND
    if (apply)
        target->SetDynamicFlag(UNIT_DYNFLAG_TRACK_UNIT);
    else
    {
        // do not remove unit flag if there are more than this auraEffect of that kind on unit on unit
        if (!target->HasAuraType(GetAuraType()))
            target->RemoveDynamicFlag(UNIT_DYNFLAG_TRACK_UNIT);
    }

    // call functions which may have additional effects after chainging state of unit
    target->UpdateObjectVisibility(target->IsPlayer());
}

void AuraEffect::HandleAuraUntrackable(AuraApplication const* aurApp, uint8 mode, bool apply) const
{
    if (!(mode & AURA_EFFECT_HANDLE_SEND_FOR_CLIENT_MASK))
        return;

    Unit* target = aurApp->GetTarget();

    if (apply)
        target->SetByteFlag(UNIT_FIELD_BYTES_1, UNIT_BYTES_1_OFFSET_VIS_FLAG, UNIT_STAND_FLAGS_UNTRACKABLE);
    else
    {
        // do not remove unit flag if there are more than this auraEffect of that kind on unit on unit
        if (target->HasAuraType(GetAuraType()))
            return;
        target->RemoveByteFlag(UNIT_FIELD_BYTES_1, UNIT_BYTES_1_OFFSET_VIS_FLAG, UNIT_STAND_FLAGS_UNTRACKABLE);
    }
}

/****************************/
/***  SKILLS & TALENTS    ***/
/****************************/

void AuraEffect::HandleAuraModPetTalentsPoints(AuraApplication const* aurApp, uint8 mode, bool /*apply*/) const
{
    if (!(mode & AURA_EFFECT_HANDLE_CHANGE_AMOUNT_MASK))
        return;

    Unit* target = aurApp->GetTarget();

    if (!target->IsPlayer())
        return;

    // Recalculate pet talent points
    if (Pet* pet = target->ToPlayer()->GetPet())
        pet->InitTalentForLevel();
}

void AuraEffect::HandleAuraModSkill(AuraApplication const* aurApp, uint8 mode, bool apply) const
{
    if (!(mode & (AURA_EFFECT_HANDLE_CHANGE_AMOUNT_MASK | AURA_EFFECT_HANDLE_SKILL)))
        return;
    Unit* target = aurApp->GetTarget();

    if (!target->IsPlayer())
        return;

    uint32 prot = GetMiscValue();
    int32 points = GetAmount();

    target->ToPlayer()->ModifySkillBonus(prot, ((apply) ? points : -points), GetAuraType() == SPELL_AURA_MOD_SKILL_TALENT);
    if (prot == SKILL_DEFENSE)
        target->ToPlayer()->UpdateDefenseBonusesMod();
}

/****************************/
/***       MOVEMENT       ***/
/****************************/

void AuraEffect::HandleAuraMounted(AuraApplication const* aurApp, uint8 mode, bool apply) const
{
    if (!(mode & AURA_EFFECT_HANDLE_SEND_FOR_CLIENT_MASK))
        return;

    Unit* target = aurApp->GetTarget();
    Unit* caster = GetCaster();

    if (apply)
    {
        uint32 creatureEntry = GetMiscValue();
        uint32 displayId = 0;
        uint32 vehicleId = 0;

        // Festive Holiday Mount
        if (target->HasAura(62061))
        {
            if (GetBase()->HasEffectType(SPELL_AURA_MOD_INCREASE_MOUNTED_FLIGHT_SPEED))
                creatureEntry = 24906;
            else
                creatureEntry = 15665;
        }

        // Festive Brewfest Mount
        if (!GetBase()->HasEffectType(SPELL_AURA_MOD_INCREASE_MOUNTED_FLIGHT_SPEED) && target->HasAura(FRESH_BREWFEST_HOPS))
        {
            if (caster->GetSpeedRate(MOVE_RUN) >= 2.0f)
            {
                creatureEntry = GREAT_BREWFEST_KODO;
            }
            else
            {
                creatureEntry = BREWFEST_KODO;
            }
        }

        if (CreatureTemplate const* creatureInfo = sObjectMgr->GetCreatureTemplate(creatureEntry))
        {
            CreatureModel model = *ObjectMgr::ChooseDisplayId(creatureInfo);
            sObjectMgr->GetCreatureModelRandomGender(&model, creatureInfo);
            displayId = model.CreatureDisplayID;

            vehicleId = creatureInfo->VehicleId;

            //some spell has one aura of mount and one of vehicle
            for (uint32 i = 0; i < MAX_SPELL_EFFECTS; ++i)
            {
                if (GetSpellInfo()->Effects[i].Effect == SPELL_EFFECT_SUMMON && GetSpellInfo()->Effects[i].MiscValue == GetMiscValue())
                {
                    displayId = 0;
                }
            }

        }
        target->Mount(displayId, vehicleId, GetMiscValue());
    }
    else
    {
        target->Dismount();
        //some mounts like Headless Horseman's Mount or broom stick are skill based spell
        // need to remove ALL arura related to mounts, this will stop client crash with broom stick
        // and never endless flying after using Headless Horseman's Mount
        if (mode & AURA_EFFECT_HANDLE_REAL)
            target->RemoveAurasByType(SPELL_AURA_MOUNTED);
    }
}

void AuraEffect::HandleAuraAllowFlight(AuraApplication const* aurApp, uint8 mode, bool apply) const
{
    if (!(mode & AURA_EFFECT_HANDLE_SEND_FOR_CLIENT_MASK))
        return;

    Unit* target = aurApp->GetTarget();

    if (!apply)
    {
        // do not remove unit flag if there are more than this auraEffect of that kind on unit on unit
        if (target->HasAuraType(GetAuraType()) || target->HasIncreaseMountedFlightSpeedAura())
            return;
    }

    target->SetCanFly(apply);

    if (!apply && target->IsCreature() && !target->IsLevitating())
        target->GetMotionMaster()->MoveFall();
}

void AuraEffect::HandleAuraWaterWalk(AuraApplication const* aurApp, uint8 mode, bool apply) const
{
    if (!(mode & AURA_EFFECT_HANDLE_SEND_FOR_CLIENT_MASK))
        return;

    Unit* target = aurApp->GetTarget();

    if (Player* targetPlayer = target->ToPlayer())
    {
        sScriptMgr->AnticheatSetUnderACKmount(targetPlayer);
    }

    if (!apply)
    {
        // do not remove unit flag if there are more than this auraEffect of that kind on unit on unit
        if (target->HasAuraType(GetAuraType()))
            return;
    }

    target->SetWaterWalking(apply);
}

void AuraEffect::HandleAuraFeatherFall(AuraApplication const* aurApp, uint8 mode, bool apply) const
{
    if (!(mode & AURA_EFFECT_HANDLE_SEND_FOR_CLIENT_MASK))
        return;

    Unit* target = aurApp->GetTarget();

    if (Player* targetPlayer = target->ToPlayer())
    {
        sScriptMgr->AnticheatSetUnderACKmount(targetPlayer);
    }

    if (!apply)
    {
        // do not remove unit flag if there are more than this auraEffect of that kind on unit on unit
        if (target->HasAuraType(GetAuraType()))
            return;
    }

    target->SetFeatherFall(apply);

    // start fall from current height
    if (!apply && target->IsPlayer())
        target->ToPlayer()->SetFallInformation(GameTime::GetGameTime().count(), target->GetPositionZ());
}

void AuraEffect::HandleAuraHover(AuraApplication const* aurApp, uint8 mode, bool apply) const
{
    if (!(mode & AURA_EFFECT_HANDLE_SEND_FOR_CLIENT_MASK))
        return;

    Unit* target = aurApp->GetTarget();

    if (Player* targetPlayer = target->ToPlayer())
    {
        sScriptMgr->AnticheatSetUnderACKmount(targetPlayer);
    }

    if (!apply)
    {
        // do not remove unit flag if there are more than this auraEffect of that kind on unit on unit
        if (target->HasAuraType(GetAuraType()))
            return;
    }

    target->SetHover(apply);    //! Sets movementflags
}

void AuraEffect::HandleWaterBreathing(AuraApplication const* aurApp, uint8 mode, bool /*apply*/) const
{
    if (!(mode & AURA_EFFECT_HANDLE_SEND_FOR_CLIENT_MASK))
        return;

    Unit* target = aurApp->GetTarget();

    // update timers in client
    if (target->IsPlayer())
        target->ToPlayer()->UpdateMirrorTimers();
}

void AuraEffect::HandleForceMoveForward(AuraApplication const* aurApp, uint8 mode, bool apply) const
{
    if (!(mode & AURA_EFFECT_HANDLE_SEND_FOR_CLIENT_MASK))
        return;

    Unit* target = aurApp->GetTarget();

    if (apply)
        target->SetUnitFlag2(UNIT_FLAG2_FORCE_MOVEMENT);
    else
    {
        // do not remove unit flag if there are more than this auraEffect of that kind on unit on unit
        if (target->HasAuraType(GetAuraType()))
            return;
        target->RemoveUnitFlag2(UNIT_FLAG2_FORCE_MOVEMENT);
    }
}

/****************************/
/***        THREAT        ***/
/****************************/

void AuraEffect::HandleModThreat(AuraApplication const* aurApp, uint8 mode, bool apply) const
{
    if (!(mode & AURA_EFFECT_HANDLE_CHANGE_AMOUNT_MASK))
        return;

    Unit* target = aurApp->GetTarget();
    for (uint8 i = 0; i < MAX_SPELL_SCHOOL; ++i)
        if (GetMiscValue() & (1 << i))
        {
            if (apply)
                AddPct(target->m_threatModifier[i], GetAmount());
            else
            {
                float amount = target->GetTotalAuraMultiplierByMiscMask(SPELL_AURA_MOD_THREAT, 1 << i);
                target->m_threatModifier[i] = amount;
            }
        }
}

void AuraEffect::HandleAuraModTotalThreat(AuraApplication const* aurApp, uint8 mode, bool apply) const
{
    if (!(mode & AURA_EFFECT_HANDLE_CHANGE_AMOUNT_MASK))
        return;

    Unit* target = aurApp->GetTarget();

    if (!target->IsAlive() || !target->IsPlayer())
        return;

    Unit* caster = GetCaster();
    if (caster && caster->IsAlive())
        target->getHostileRefMgr().addTempThreat((float)GetAmount(), apply);
}

void AuraEffect::HandleModTaunt(AuraApplication const* aurApp, uint8 mode, bool apply) const
{
    if (!(mode & AURA_EFFECT_HANDLE_REAL))
        return;

    Unit* target = aurApp->GetTarget();

    if (!target->IsAlive() || !target->CanHaveThreatList())
        return;

    Unit* caster = GetCaster();
    if (!caster || !caster->IsAlive())
        return;

    if (apply)
        target->TauntApply(caster);
    else
    {
        // When taunt aura fades out, mob will switch to previous target if current has less than 1.1 * secondthreat
        target->TauntFadeOut(caster);
    }
}

/*****************************/
/***        CONTROL        ***/
/*****************************/

void AuraEffect::HandleModConfuse(AuraApplication const* aurApp, uint8 mode, bool apply) const
{
    if (!(mode & AURA_EFFECT_HANDLE_REAL))
        return;

    Unit* target = aurApp->GetTarget();

    target->SetControlled(apply, UNIT_STATE_CONFUSED);
}

void AuraEffect::HandleModFear(AuraApplication const* aurApp, uint8 mode, bool apply) const
{
    if (!(mode & AURA_EFFECT_HANDLE_REAL))
        return;

    Unit* target = aurApp->GetTarget();

    target->SetControlled(apply, UNIT_STATE_FLEEING, GetCaster(), true);
}

void AuraEffect::HandleAuraModStun(AuraApplication const* aurApp, uint8 mode, bool apply) const
{
    if (!(mode & AURA_EFFECT_HANDLE_REAL))
        return;

    Unit* target = aurApp->GetTarget();

    target->SetControlled(apply, UNIT_STATE_STUNNED);
}

void AuraEffect::HandleAuraModRoot(AuraApplication const* aurApp, uint8 mode, bool apply) const
{
    if (!(mode & AURA_EFFECT_HANDLE_REAL))
        return;

    Unit* target = aurApp->GetTarget();

    target->SetControlled(apply, UNIT_STATE_ROOT);
}

void AuraEffect::HandlePreventFleeing(AuraApplication const* aurApp, uint8 mode, bool apply) const
{
    if (!(mode & AURA_EFFECT_HANDLE_REAL))
        return;

    Unit* target = aurApp->GetTarget();
    // Since patch 3.0.2 this mechanic no longer affects fear effects. It will ONLY prevent humanoids from fleeing due to low health.
    if (target->IsPlayer() || !apply || target->HasFearAura())
        return;
    /// @todo: find a way to cancel fleeing for assistance.
    /// Currently this will only stop creatures fleeing due to low health that could not find nearby allies to flee towards.
    target->SetControlled(false, UNIT_STATE_FLEEING);
}

/***************************/
/***        CHARM        ***/
/***************************/

void AuraEffect::HandleModPossess(AuraApplication const* aurApp, uint8 mode, bool apply) const
{
    if (!(mode & AURA_EFFECT_HANDLE_REAL))
        return;

    Unit* target = aurApp->GetTarget();

    Unit* caster = GetCaster();

    // no support for posession AI yet
    if (caster && caster->IsCreature())
    {
        HandleModCharm(aurApp, mode, apply);
        return;
    }

    if (apply)
        target->SetCharmedBy(caster, CHARM_TYPE_POSSESS, aurApp);
    else
        target->RemoveCharmedBy(caster);
}

void AuraEffect::HandleModPossessPet(AuraApplication const* aurApp, uint8 mode, bool apply) const
{
    // Used by spell "Eyes of the Beast"

    if (!(mode & AURA_EFFECT_HANDLE_REAL))
        return;

    Unit* caster = GetCaster();
    if (!caster || !caster->IsPlayer())
        return;

    //seems it may happen that when removing it is no longer owner's pet
    //if (caster->ToPlayer()->GetPet() != target)
    //    return;

    Unit* target = aurApp->GetTarget();
    if (!target->IsCreature() || !target->IsPet())
        return;

    Pet* pet = target->ToPet();

    if (apply)
    {
        if (caster->ToPlayer()->GetPet() != pet)
            return;

        // Must clear current motion or pet leashes back to owner after a few yards
        //  when under spell 'Eyes of the Beast'
        pet->GetMotionMaster()->Clear();
        pet->SetCharmedBy(caster, CHARM_TYPE_POSSESS, aurApp);
    }
    else
    {
        pet->RemoveCharmedBy(caster);

        if (!pet->IsWithinDistInMap(caster, pet->GetMap()->GetVisibilityRange()))
            pet->Remove(PET_SAVE_NOT_IN_SLOT, true);
        else
        {
            // Reinitialize the pet bar or it will appear greyed out
            caster->ToPlayer()->PetSpellInitialize();

            // Follow owner only if not fighting or owner didn't click "stay" at new location
            // This may be confusing because pet bar shows "stay" when under the spell but it retains
            //  the "follow" flag. Player MUST click "stay" while under the spell.
            if (!pet->GetVictim() && !pet->GetCharmInfo()->HasCommandState(COMMAND_STAY))
            {
                pet->GetMotionMaster()->MoveFollow(caster, PET_FOLLOW_DIST, pet->GetFollowAngle());
            }
        }
    }
}

void AuraEffect::HandleModCharm(AuraApplication const* aurApp, uint8 mode, bool apply) const
{
    if (!(mode & AURA_EFFECT_HANDLE_REAL))
        return;

    Unit* target = aurApp->GetTarget();

    Unit* caster = GetCaster();

    if (apply)
        target->SetCharmedBy(caster, CHARM_TYPE_CHARM, aurApp);
    else
        target->RemoveCharmedBy(caster);
}

void AuraEffect::HandleCharmConvert(AuraApplication const* aurApp, uint8 mode, bool apply) const
{
    if (!(mode & AURA_EFFECT_HANDLE_REAL))
        return;

    Unit* target = aurApp->GetTarget();

    Unit* caster = GetCaster();

    if (apply)
        target->SetCharmedBy(caster, CHARM_TYPE_CONVERT, aurApp);
    else
        target->RemoveCharmedBy(caster);
}

/**
 * Such auras are applied from a caster(=player) to a vehicle.
 * This has been verified using spell #49256
 */
void AuraEffect::HandleAuraControlVehicle(AuraApplication const* aurApp, uint8 mode, bool apply) const
{
    if (!(mode & AURA_EFFECT_HANDLE_CHANGE_AMOUNT_MASK))
        return;

    Unit* target = aurApp->GetTarget();

    if (!target->IsVehicle())
        return;

    Unit* caster = GetCaster();

    if (!caster || caster == target)
        return;

    if (apply)
    {
        // Currently spells that have base points  0 and DieSides 0 = "0/0" exception are pushed to -1,
        // however the idea of 0/0 is to ingore flag VEHICLE_SEAT_FLAG_CAN_ENTER_OR_EXIT and -1 checks for it,
        // so this break such spells or most of them.
        // Current formula about m_amount: effect base points + dieside - 1
        // TO DO: Reasearch more about 0/0 and fix it.
        caster->_EnterVehicle(target->GetVehicleKit(), m_amount - 1, aurApp);
    }
    else
    {
        caster->_ExitVehicle();
        // some SPELL_AURA_CONTROL_VEHICLE auras have a dummy effect on the player - remove them
        caster->RemoveAurasDueToSpell(GetId());
    }
}

/*********************************************************/
/***                  MODIFY SPEED                     ***/
/*********************************************************/
void AuraEffect::HandleAuraModIncreaseSpeed(AuraApplication const* aurApp, uint8 mode, bool /*apply*/) const
{
    if (!(mode & AURA_EFFECT_HANDLE_CHANGE_AMOUNT_MASK))
        return;

    Unit* target = aurApp->GetTarget();

    target->UpdateSpeed(MOVE_RUN, true);

    if (Player* targetPlayer = target->ToPlayer())
    {
        sScriptMgr->AnticheatSetUnderACKmount(targetPlayer);
    }
}

void AuraEffect::HandleAuraModIncreaseMountedSpeed(AuraApplication const* aurApp, uint8 mode, bool apply) const
{
    HandleAuraModIncreaseSpeed(aurApp, mode, apply);
}

void AuraEffect::HandleAuraModIncreaseFlightSpeed(AuraApplication const* aurApp, uint8 mode, bool apply) const
{
    if (!(mode & AURA_EFFECT_HANDLE_CHANGE_AMOUNT_SEND_FOR_CLIENT_MASK))
        return;

    Unit* target = aurApp->GetTarget();
    if (mode & AURA_EFFECT_HANDLE_CHANGE_AMOUNT_MASK)
        target->UpdateSpeed(MOVE_FLIGHT, true);

    //! Update ability to fly
    if (GetAuraType() == SPELL_AURA_MOD_INCREASE_MOUNTED_FLIGHT_SPEED)
    {
        // do not remove unit flag if there are more than this auraEffect of that kind on unit on unit
        if (mode & AURA_EFFECT_HANDLE_SEND_FOR_CLIENT_MASK && (apply || (!target->HasIncreaseMountedFlightSpeedAura() && !target->HasFlyAura())))
        {
            target->SetCanFly(apply);

            if (!apply && target->IsCreature() && !target->IsLevitating())
                target->GetMotionMaster()->MoveFall();
        }

        //! Someone should clean up these hacks and remove it from this function. It doesn't even belong here.
        if (mode & AURA_EFFECT_HANDLE_REAL)
        {
            //Players on flying mounts must be immune to polymorph
            if (target->IsPlayer())
                target->ApplySpellImmune(GetId(), IMMUNITY_MECHANIC, MECHANIC_POLYMORPH, apply);

            // Dragonmaw Illusion (overwrite mount model, mounted aura already applied)
            if (apply && target->HasAuraEffect(42016, 0) && target->GetMountID())
                target->SetUInt32Value(UNIT_FIELD_MOUNTDISPLAYID, 16314);
        }
    }

    if (Player* targetPlayer = target->ToPlayer())
    {
        sScriptMgr->AnticheatSetUnderACKmount(targetPlayer);
    }
}

void AuraEffect::HandleAuraModIncreaseSwimSpeed(AuraApplication const* aurApp, uint8 mode, bool /*apply*/) const
{
    if (!(mode & AURA_EFFECT_HANDLE_CHANGE_AMOUNT_MASK))
        return;

    Unit* target = aurApp->GetTarget();

    target->UpdateSpeed(MOVE_SWIM, true);

    if (Player* targetPlayer = target->ToPlayer())
    {
        sScriptMgr->AnticheatSetUnderACKmount(targetPlayer);
    }
}

void AuraEffect::HandleAuraModDecreaseSpeed(AuraApplication const* aurApp, uint8 mode, bool /*apply*/) const
{
    if (!(mode & AURA_EFFECT_HANDLE_CHANGE_AMOUNT_MASK))
        return;

    Unit* target = aurApp->GetTarget();

    target->UpdateSpeed(MOVE_WALK, true);
    target->UpdateSpeed(MOVE_RUN, true);
    target->UpdateSpeed(MOVE_SWIM, true);
    target->UpdateSpeed(MOVE_FLIGHT, true);
    target->UpdateSpeed(MOVE_RUN_BACK, true);
    target->UpdateSpeed(MOVE_SWIM_BACK, true);
    target->UpdateSpeed(MOVE_FLIGHT_BACK, true);

    if (Player* targetPlayer = target->ToPlayer())
    {
        sScriptMgr->AnticheatSetUnderACKmount(targetPlayer);
    }
}

void AuraEffect::HandleAuraModUseNormalSpeed(AuraApplication const* aurApp, uint8 mode, bool /*apply*/) const
{
    if (!(mode & AURA_EFFECT_HANDLE_REAL))
        return;

    Unit* target = aurApp->GetTarget();

    target->UpdateSpeed(MOVE_RUN,  true);
    target->UpdateSpeed(MOVE_SWIM, true);
    target->UpdateSpeed(MOVE_FLIGHT,  true);

    if (Player* targetPlayer = target->ToPlayer())
    {
        sScriptMgr->AnticheatSetUnderACKmount(targetPlayer);
    }
}

/*********************************************************/
/***                     IMMUNITY                      ***/
/*********************************************************/

void AuraEffect::HandleModStateImmunityMask(AuraApplication const* aurApp, uint8 mode, bool apply) const
{
    if (!(mode & AURA_EFFECT_HANDLE_REAL))
        return;

    Unit* target = aurApp->GetTarget();
    std::list <AuraType> aura_immunity_list;
    uint32 mechanic_immunity_list = 0;
    int32 miscVal = GetMiscValue();

    switch (miscVal)
    {
        case 96:
        case 1615:
            {
                if (!GetAmount())
                {
                    mechanic_immunity_list = (1 << MECHANIC_SNARE) | (1 << MECHANIC_ROOT)
                                             | (1 << MECHANIC_FEAR) | (1 << MECHANIC_STUN)
                                             | (1 << MECHANIC_SLEEP) | (1 << MECHANIC_CHARM)
                                             | (1 << MECHANIC_SAPPED) | (1 << MECHANIC_HORROR)
                                             | (1 << MECHANIC_POLYMORPH) | (1 << MECHANIC_DISORIENTED)
                                             | (1 << MECHANIC_FREEZE) | (1 << MECHANIC_TURN);

                    target->ApplySpellImmune(GetId(), IMMUNITY_MECHANIC, MECHANIC_CHARM, apply);
                    target->ApplySpellImmune(GetId(), IMMUNITY_MECHANIC, MECHANIC_SNARE, apply);
                    target->ApplySpellImmune(GetId(), IMMUNITY_MECHANIC, MECHANIC_ROOT, apply);
                    target->ApplySpellImmune(GetId(), IMMUNITY_MECHANIC, MECHANIC_FEAR, apply);
                    target->ApplySpellImmune(GetId(), IMMUNITY_MECHANIC, MECHANIC_STUN, apply);
                    target->ApplySpellImmune(GetId(), IMMUNITY_MECHANIC, MECHANIC_SLEEP, apply);
                    target->ApplySpellImmune(GetId(), IMMUNITY_MECHANIC, MECHANIC_SAPPED, apply);
                    target->ApplySpellImmune(GetId(), IMMUNITY_MECHANIC, MECHANIC_HORROR, apply);
                    target->ApplySpellImmune(GetId(), IMMUNITY_MECHANIC, MECHANIC_POLYMORPH, apply);
                    target->ApplySpellImmune(GetId(), IMMUNITY_MECHANIC, MECHANIC_DISORIENTED, apply);
                    target->ApplySpellImmune(GetId(), IMMUNITY_MECHANIC, MECHANIC_FREEZE, apply);
                    target->ApplySpellImmune(GetId(), IMMUNITY_MECHANIC, MECHANIC_TURN, apply);
                    aura_immunity_list.push_back(SPELL_AURA_MOD_CHARM);
                    aura_immunity_list.push_back(SPELL_AURA_MOD_STUN);
                    aura_immunity_list.push_back(SPELL_AURA_MOD_DECREASE_SPEED);
                    aura_immunity_list.push_back(SPELL_AURA_MOD_ROOT);
                    aura_immunity_list.push_back(SPELL_AURA_MOD_CONFUSE);
                    aura_immunity_list.push_back(SPELL_AURA_MOD_FEAR);
                }
                break;
            }
        case 679:
            {
                if (GetId() == 57742)
                {
                    mechanic_immunity_list = (1 << MECHANIC_SNARE) | (1 << MECHANIC_ROOT)
                                             | (1 << MECHANIC_FEAR) | (1 << MECHANIC_STUN)
                                             | (1 << MECHANIC_SLEEP) | (1 << MECHANIC_CHARM)
                                             | (1 << MECHANIC_SAPPED) | (1 << MECHANIC_HORROR)
                                             | (1 << MECHANIC_POLYMORPH) | (1 << MECHANIC_DISORIENTED)
                                             | (1 << MECHANIC_FREEZE) | (1 << MECHANIC_TURN);

                    target->ApplySpellImmune(GetId(), IMMUNITY_MECHANIC, MECHANIC_SNARE, apply);
                    target->ApplySpellImmune(GetId(), IMMUNITY_MECHANIC, MECHANIC_ROOT, apply);
                    target->ApplySpellImmune(GetId(), IMMUNITY_MECHANIC, MECHANIC_FEAR, apply);
                    target->ApplySpellImmune(GetId(), IMMUNITY_MECHANIC, MECHANIC_STUN, apply);
                    target->ApplySpellImmune(GetId(), IMMUNITY_MECHANIC, MECHANIC_SLEEP, apply);
                    target->ApplySpellImmune(GetId(), IMMUNITY_MECHANIC, MECHANIC_CHARM, apply);
                    target->ApplySpellImmune(GetId(), IMMUNITY_MECHANIC, MECHANIC_SAPPED, apply);
                    target->ApplySpellImmune(GetId(), IMMUNITY_MECHANIC, MECHANIC_HORROR, apply);
                    target->ApplySpellImmune(GetId(), IMMUNITY_MECHANIC, MECHANIC_POLYMORPH, apply);
                    target->ApplySpellImmune(GetId(), IMMUNITY_MECHANIC, MECHANIC_DISORIENTED, apply);
                    target->ApplySpellImmune(GetId(), IMMUNITY_MECHANIC, MECHANIC_FREEZE, apply);
                    target->ApplySpellImmune(GetId(), IMMUNITY_MECHANIC, MECHANIC_TURN, apply);
                    aura_immunity_list.push_back(SPELL_AURA_MOD_STUN);
                    aura_immunity_list.push_back(SPELL_AURA_MOD_DECREASE_SPEED);
                    aura_immunity_list.push_back(SPELL_AURA_MOD_ROOT);
                    aura_immunity_list.push_back(SPELL_AURA_MOD_CONFUSE);
                    aura_immunity_list.push_back(SPELL_AURA_MOD_FEAR);
                }
                break;
            }
        case 1557:
            {
                if (GetId() == 64187)
                {
                    mechanic_immunity_list = (1 << MECHANIC_STUN);
                    target->ApplySpellImmune(GetId(), IMMUNITY_MECHANIC, MECHANIC_STUN, apply);
                    aura_immunity_list.push_back(SPELL_AURA_MOD_STUN);
                }
                else
                {
                    mechanic_immunity_list = (1 << MECHANIC_SNARE) | (1 << MECHANIC_ROOT)
                                             | (1 << MECHANIC_FEAR) | (1 << MECHANIC_STUN)
                                             | (1 << MECHANIC_SLEEP) | (1 << MECHANIC_CHARM)
                                             | (1 << MECHANIC_SAPPED) | (1 << MECHANIC_HORROR)
                                             | (1 << MECHANIC_POLYMORPH) | (1 << MECHANIC_DISORIENTED)
                                             | (1 << MECHANIC_FREEZE) | (1 << MECHANIC_TURN);

                    target->ApplySpellImmune(GetId(), IMMUNITY_MECHANIC, MECHANIC_SNARE, apply);
                    target->ApplySpellImmune(GetId(), IMMUNITY_MECHANIC, MECHANIC_ROOT, apply);
                    target->ApplySpellImmune(GetId(), IMMUNITY_MECHANIC, MECHANIC_FEAR, apply);
                    target->ApplySpellImmune(GetId(), IMMUNITY_MECHANIC, MECHANIC_STUN, apply);
                    target->ApplySpellImmune(GetId(), IMMUNITY_MECHANIC, MECHANIC_SLEEP, apply);
                    target->ApplySpellImmune(GetId(), IMMUNITY_MECHANIC, MECHANIC_CHARM, apply);
                    target->ApplySpellImmune(GetId(), IMMUNITY_MECHANIC, MECHANIC_SAPPED, apply);
                    target->ApplySpellImmune(GetId(), IMMUNITY_MECHANIC, MECHANIC_HORROR, apply);
                    target->ApplySpellImmune(GetId(), IMMUNITY_MECHANIC, MECHANIC_POLYMORPH, apply);
                    target->ApplySpellImmune(GetId(), IMMUNITY_MECHANIC, MECHANIC_DISORIENTED, apply);
                    target->ApplySpellImmune(GetId(), IMMUNITY_MECHANIC, MECHANIC_FREEZE, apply);
                    target->ApplySpellImmune(GetId(), IMMUNITY_MECHANIC, MECHANIC_TURN, apply);
                    aura_immunity_list.push_back(SPELL_AURA_MOD_STUN);
                    aura_immunity_list.push_back(SPELL_AURA_MOD_DECREASE_SPEED);
                    aura_immunity_list.push_back(SPELL_AURA_MOD_ROOT);
                    aura_immunity_list.push_back(SPELL_AURA_MOD_CONFUSE);
                    aura_immunity_list.push_back(SPELL_AURA_MOD_FEAR);
                }
                break;
            }
        case 1614:
        case 1694:
            {
                target->ApplySpellImmune(GetId(), IMMUNITY_EFFECT, SPELL_EFFECT_ATTACK_ME, apply);
                aura_immunity_list.push_back(SPELL_AURA_MOD_TAUNT);
                break;
            }
        case 1630:
            {
                if (!GetAmount())
                {
                    target->ApplySpellImmune(GetId(), IMMUNITY_EFFECT, SPELL_EFFECT_ATTACK_ME, apply);
                    aura_immunity_list.push_back(SPELL_AURA_MOD_TAUNT);
                }
                else
                {
                    mechanic_immunity_list = (1 << MECHANIC_SNARE) | (1 << MECHANIC_ROOT)
                                             | (1 << MECHANIC_FEAR) | (1 << MECHANIC_STUN)
                                             | (1 << MECHANIC_SLEEP) | (1 << MECHANIC_CHARM)
                                             | (1 << MECHANIC_SAPPED) | (1 << MECHANIC_HORROR)
                                             | (1 << MECHANIC_POLYMORPH) | (1 << MECHANIC_DISORIENTED)
                                             | (1 << MECHANIC_FREEZE) | (1 << MECHANIC_TURN);

                    target->ApplySpellImmune(GetId(), IMMUNITY_MECHANIC, MECHANIC_SNARE, apply);
                    target->ApplySpellImmune(GetId(), IMMUNITY_MECHANIC, MECHANIC_ROOT, apply);
                    target->ApplySpellImmune(GetId(), IMMUNITY_MECHANIC, MECHANIC_FEAR, apply);
                    target->ApplySpellImmune(GetId(), IMMUNITY_MECHANIC, MECHANIC_STUN, apply);
                    target->ApplySpellImmune(GetId(), IMMUNITY_MECHANIC, MECHANIC_SLEEP, apply);
                    target->ApplySpellImmune(GetId(), IMMUNITY_MECHANIC, MECHANIC_CHARM, apply);
                    target->ApplySpellImmune(GetId(), IMMUNITY_MECHANIC, MECHANIC_SAPPED, apply);
                    target->ApplySpellImmune(GetId(), IMMUNITY_MECHANIC, MECHANIC_HORROR, apply);
                    target->ApplySpellImmune(GetId(), IMMUNITY_MECHANIC, MECHANIC_POLYMORPH, apply);
                    target->ApplySpellImmune(GetId(), IMMUNITY_MECHANIC, MECHANIC_DISORIENTED, apply);
                    target->ApplySpellImmune(GetId(), IMMUNITY_MECHANIC, MECHANIC_FREEZE, apply);
                    target->ApplySpellImmune(GetId(), IMMUNITY_MECHANIC, MECHANIC_TURN, apply);
                    aura_immunity_list.push_back(SPELL_AURA_MOD_STUN);
                    aura_immunity_list.push_back(SPELL_AURA_MOD_DECREASE_SPEED);
                    aura_immunity_list.push_back(SPELL_AURA_MOD_ROOT);
                    aura_immunity_list.push_back(SPELL_AURA_MOD_CONFUSE);
                    aura_immunity_list.push_back(SPELL_AURA_MOD_FEAR);
                }
                break;
            }
        case 477:
        case 1733:
        case 1632:
            {
                if (!GetAmount())
                {
                    mechanic_immunity_list = (1 << MECHANIC_SNARE) | (1 << MECHANIC_ROOT)
                                             | (1 << MECHANIC_FEAR) | (1 << MECHANIC_STUN)
                                             | (1 << MECHANIC_SLEEP) | (1 << MECHANIC_CHARM)
                                             | (1 << MECHANIC_SAPPED) | (1 << MECHANIC_HORROR)
                                             | (1 << MECHANIC_POLYMORPH) | (1 << MECHANIC_DISORIENTED)
                                             | (1 << MECHANIC_FREEZE) | (1 << MECHANIC_TURN) | (1 << MECHANIC_BANISH);

                    target->ApplySpellImmune(GetId(), IMMUNITY_MECHANIC, MECHANIC_SNARE, apply);
                    target->ApplySpellImmune(GetId(), IMMUNITY_MECHANIC, MECHANIC_ROOT, apply);
                    target->ApplySpellImmune(GetId(), IMMUNITY_MECHANIC, MECHANIC_FEAR, apply);
                    target->ApplySpellImmune(GetId(), IMMUNITY_MECHANIC, MECHANIC_STUN, apply);
                    target->ApplySpellImmune(GetId(), IMMUNITY_MECHANIC, MECHANIC_SLEEP, apply);
                    target->ApplySpellImmune(GetId(), IMMUNITY_MECHANIC, MECHANIC_CHARM, apply);
                    target->ApplySpellImmune(GetId(), IMMUNITY_MECHANIC, MECHANIC_SAPPED, apply);
                    target->ApplySpellImmune(GetId(), IMMUNITY_MECHANIC, MECHANIC_HORROR, apply);
                    target->ApplySpellImmune(GetId(), IMMUNITY_MECHANIC, MECHANIC_POLYMORPH, apply);
                    target->ApplySpellImmune(GetId(), IMMUNITY_MECHANIC, MECHANIC_DISORIENTED, apply);
                    target->ApplySpellImmune(GetId(), IMMUNITY_MECHANIC, MECHANIC_FREEZE, apply);
                    target->ApplySpellImmune(GetId(), IMMUNITY_MECHANIC, MECHANIC_TURN, apply);
                    target->ApplySpellImmune(GetId(), IMMUNITY_MECHANIC, MECHANIC_BANISH, apply);
                    target->ApplySpellImmune(GetId(), IMMUNITY_EFFECT, SPELL_EFFECT_KNOCK_BACK, apply);
                    target->ApplySpellImmune(GetId(), IMMUNITY_EFFECT, SPELL_EFFECT_KNOCK_BACK_DEST, apply);
                    aura_immunity_list.push_back(SPELL_AURA_MOD_STUN);

                    aura_immunity_list.push_back(SPELL_AURA_MOD_DECREASE_SPEED);
                    aura_immunity_list.push_back(SPELL_AURA_MOD_ROOT);
                    aura_immunity_list.push_back(SPELL_AURA_MOD_CONFUSE);
                    aura_immunity_list.push_back(SPELL_AURA_MOD_FEAR);
                }
                break;
            }
        case 878:
            {
                if (GetAmount() == 1)
                {
                    mechanic_immunity_list = (1 << MECHANIC_SNARE) | (1 << MECHANIC_STUN)
                                             | (1 << MECHANIC_DISORIENTED) | (1 << MECHANIC_FREEZE);

                    target->ApplySpellImmune(GetId(), IMMUNITY_MECHANIC, MECHANIC_SNARE, apply);
                    target->ApplySpellImmune(GetId(), IMMUNITY_MECHANIC, MECHANIC_STUN, apply);
                    target->ApplySpellImmune(GetId(), IMMUNITY_MECHANIC, MECHANIC_DISORIENTED, apply);
                    target->ApplySpellImmune(GetId(), IMMUNITY_MECHANIC, MECHANIC_FREEZE, apply);
                    aura_immunity_list.push_back(SPELL_AURA_MOD_STUN);
                    aura_immunity_list.push_back(SPELL_AURA_MOD_DECREASE_SPEED);
                }
                break;
            }
        default:
            break;
    }

    if (aura_immunity_list.empty())
    {
        // Roots, OK
        if (GetMiscValue() & (1 << 0))
        {
            mechanic_immunity_list = (1 << MECHANIC_SNARE);

            target->ApplySpellImmune(GetId(), IMMUNITY_MECHANIC, MECHANIC_SNARE, apply);
            aura_immunity_list.push_back(SPELL_AURA_MOD_ROOT);
        }
        // Taunt, OK
        if (GetMiscValue() & (1 << 1))
        {
            aura_immunity_list.push_back(SPELL_AURA_MOD_TAUNT);
        }
        // Crowd-Control auras?
        if (GetMiscValue() & (1 << 2))
        {
            mechanic_immunity_list = (1 << MECHANIC_POLYMORPH) | (1 << MECHANIC_DISORIENTED);

            target->ApplySpellImmune(GetId(), IMMUNITY_MECHANIC, MECHANIC_POLYMORPH, apply);
            target->ApplySpellImmune(GetId(), IMMUNITY_MECHANIC, MECHANIC_DISORIENTED, apply);
            aura_immunity_list.push_back(SPELL_AURA_MOD_CONFUSE);
        }
        // Interrupt, OK
        if (GetMiscValue() & (1 << 3))
        {
            mechanic_immunity_list = (1 << MECHANIC_INTERRUPT);

            target->ApplySpellImmune(GetId(), IMMUNITY_MECHANIC, MECHANIC_INTERRUPT, apply);
        }
        // Transform?
        if (GetMiscValue() & (1 << 4))
        {
            aura_immunity_list.push_back(SPELL_AURA_TRANSFORM);
        }
        // Stun auras breakable by damage (Incapacitate effects), OK
        if (GetMiscValue() & (1 << 5))
        {
            mechanic_immunity_list = (1 << MECHANIC_KNOCKOUT);

            target->ApplySpellImmune(GetId(), IMMUNITY_MECHANIC, MECHANIC_KNOCKOUT, apply);
        }
        // // Slowing effects
        if (GetMiscValue() & (1 << 6))
        {
            mechanic_immunity_list = (1 << MECHANIC_SNARE);

            target->ApplySpellImmune(GetId(), IMMUNITY_MECHANIC, MECHANIC_SNARE, apply);
            aura_immunity_list.push_back(SPELL_AURA_MOD_DECREASE_SPEED);
        }
        // Charm auras?, 90%
        if ((GetMiscValue() & (1 << 7)))
        {
            mechanic_immunity_list = (1 << MECHANIC_CHARM);

            target->ApplySpellImmune(GetId(), IMMUNITY_MECHANIC, MECHANIC_CHARM, apply);
            aura_immunity_list.push_back(SPELL_AURA_MOD_CHARM);
            aura_immunity_list.push_back(SPELL_AURA_MOD_POSSESS);
        }
        // UNK
        // if ((GetMiscValue() & (1 << 8)))
        // {
        // }
        // Fear, OK
        if (GetMiscValue() & (1 << 9))
        {
            mechanic_immunity_list = (1 << MECHANIC_FEAR);

            target->ApplySpellImmune(GetId(), IMMUNITY_MECHANIC, MECHANIC_FEAR, apply);
            aura_immunity_list.push_back(SPELL_AURA_MOD_FEAR);
        }
        // Stuns, OK
        if (GetMiscValue() & (1 << 10))
        {
            mechanic_immunity_list = (1 << MECHANIC_STUN);

            target->ApplySpellImmune(GetId(), IMMUNITY_MECHANIC, MECHANIC_STUN, apply);
            aura_immunity_list.push_back(SPELL_AURA_MOD_STUN);
        }
    }

    // apply immunities
    for (std::list <AuraType>::iterator iter = aura_immunity_list.begin(); iter != aura_immunity_list.end(); ++iter)
        target->ApplySpellImmune(GetId(), IMMUNITY_STATE, *iter, apply);

    // Patch 3.0.3 Bladestorm now breaks all snares and roots on the warrior when activated.
    if (GetId() == 46924)
    {
        // Knockback and hex
        target->ApplySpellImmune(GetId(), IMMUNITY_EFFECT, SPELL_EFFECT_KNOCK_BACK, apply);
    }

    if (apply && GetSpellInfo()->HasAttribute(SPELL_ATTR1_IMMUNITY_PURGES_EFFECT))
    {
        target->RemoveAurasWithMechanic(mechanic_immunity_list, AURA_REMOVE_BY_DEFAULT, GetId());
        for (std::list <AuraType>::iterator iter = aura_immunity_list.begin(); iter != aura_immunity_list.end(); ++iter)
            target->RemoveAurasByType(*iter);
    }
}

void AuraEffect::HandleModMechanicImmunity(AuraApplication const* aurApp, uint8 mode, bool apply) const
{
    if (!(mode & AURA_EFFECT_HANDLE_REAL))
        return;

    Unit* target = aurApp->GetTarget();
    uint32 mechanic = 0;

    switch (GetId())
    {
        case 46924: // BladeStorm
            target->ApplySpellImmune(GetId(), IMMUNITY_MECHANIC, MECHANIC_STUN, apply);
            break;
        case 34471: // The Beast Within
        case 19574: // Bestial Wrath
        case 38484: // Bestial Wrath
        case 40081: // Free friend (Black Temple)
            mechanic = IMMUNE_TO_MOVEMENT_IMPAIRMENT_AND_LOSS_CONTROL_MASK;
            target->ApplySpellImmune(GetId(), IMMUNITY_MECHANIC, MECHANIC_CHARM, apply);
            target->ApplySpellImmune(GetId(), IMMUNITY_MECHANIC, MECHANIC_DISORIENTED, apply);
            target->ApplySpellImmune(GetId(), IMMUNITY_MECHANIC, MECHANIC_FEAR, apply);
            target->ApplySpellImmune(GetId(), IMMUNITY_MECHANIC, MECHANIC_ROOT, apply);
            target->ApplySpellImmune(GetId(), IMMUNITY_MECHANIC, MECHANIC_SLEEP, apply);
            target->ApplySpellImmune(GetId(), IMMUNITY_MECHANIC, MECHANIC_SNARE, apply);
            target->ApplySpellImmune(GetId(), IMMUNITY_MECHANIC, MECHANIC_STUN, apply);
            target->ApplySpellImmune(GetId(), IMMUNITY_MECHANIC, MECHANIC_FREEZE, apply);
            target->ApplySpellImmune(GetId(), IMMUNITY_MECHANIC, MECHANIC_KNOCKOUT, apply);
            target->ApplySpellImmune(GetId(), IMMUNITY_MECHANIC, MECHANIC_POLYMORPH, apply);
            target->ApplySpellImmune(GetId(), IMMUNITY_MECHANIC, MECHANIC_BANISH, apply);
            target->ApplySpellImmune(GetId(), IMMUNITY_MECHANIC, MECHANIC_SHACKLE, apply);
            target->ApplySpellImmune(GetId(), IMMUNITY_MECHANIC, MECHANIC_TURN, apply);
            target->ApplySpellImmune(GetId(), IMMUNITY_MECHANIC, MECHANIC_HORROR, apply);
            target->ApplySpellImmune(GetId(), IMMUNITY_MECHANIC, MECHANIC_DAZE, apply);
            target->ApplySpellImmune(GetId(), IMMUNITY_MECHANIC, MECHANIC_SAPPED, apply);
            break;
        case 42292: // PvP trinket
        case 59752: // Every Man for Himself
        case 65547: // PvP trinket for Faction Champions (ToC 25)
        case 53490: // Bullheaded
        case 46227: // Medalion of Immunity
            mechanic = IMMUNE_TO_MOVEMENT_IMPAIRMENT_AND_LOSS_CONTROL_MASK;
            target->RemoveAurasByType(SPELL_AURA_PREVENTS_FLEEING); // xinef: Patch 2.3.0 PvP Trinkets: Insignia of the Alliance, Insignia of the Horde, Medallion of the Alliance, and Medallion of the Horde now clear the debuff from Judgement of Justice.
            // Actually we should apply immunities here, too, but the aura has only 100 ms duration, so there is practically no point
            break;
        case 54508: // Demonic Empowerment
            mechanic = (1 << MECHANIC_SNARE) | (1 << MECHANIC_ROOT);
            target->RemoveAurasByType(SPELL_AURA_MOD_STUN);
            target->ApplySpellImmune(GetId(), IMMUNITY_MECHANIC, MECHANIC_SNARE, apply);
            target->ApplySpellImmune(GetId(), IMMUNITY_MECHANIC, MECHANIC_ROOT, apply);
            target->ApplySpellImmune(GetId(), IMMUNITY_MECHANIC, MECHANIC_STUN, apply);
            break;
        default:
            if (GetMiscValue() < 1)
                return;
            mechanic = 1 << GetMiscValue();
            target->ApplySpellImmune(GetId(), IMMUNITY_MECHANIC, GetMiscValue(), apply);
            break;
    }

    if (apply && GetSpellInfo()->HasAttribute(SPELL_ATTR1_IMMUNITY_PURGES_EFFECT))
    {
        // Xinef: exception for purely snare mechanic (eg. hands of freedom)!
        if (mechanic == (1 << MECHANIC_SNARE))
            target->RemoveMovementImpairingAuras(false);
        else
            target->RemoveAurasWithMechanic(mechanic, AURA_REMOVE_BY_DEFAULT, GetId());
    }
}

void AuraEffect::HandleAuraModEffectImmunity(AuraApplication const* aurApp, uint8 mode, bool apply) const
{
    if (!(mode & AURA_EFFECT_HANDLE_REAL))
        return;

    Unit* target = aurApp->GetTarget();

    target->ApplySpellImmune(GetId(), IMMUNITY_EFFECT, GetMiscValue(), apply);

    // when removing flag aura, handle flag drop
    Player* player = target->ToPlayer();
    if (!apply && player && (GetSpellInfo()->AuraInterruptFlags & AURA_INTERRUPT_FLAG_IMMUNE_OR_LOST_SELECTION))
    {
        if (player->InBattleground())
        {
            if (Battleground* bg = player->GetBattleground())
                bg->EventPlayerDroppedFlag(player);
        }
        else
            sOutdoorPvPMgr->HandleDropFlag(player, GetSpellInfo()->Id);
    }
}

void AuraEffect::HandleAuraModStateImmunity(AuraApplication const* aurApp, uint8 mode, bool apply) const
{
    if (!(mode & AURA_EFFECT_HANDLE_REAL))
        return;

    Unit* target = aurApp->GetTarget();

    target->ApplySpellImmune(GetId(), IMMUNITY_STATE, GetMiscValue(), apply);

    if (apply && GetSpellInfo()->HasAttribute(SPELL_ATTR1_IMMUNITY_PURGES_EFFECT))
        target->RemoveAurasByType(AuraType(GetMiscValue()), ObjectGuid::Empty, GetBase());
}

void AuraEffect::HandleAuraModSchoolImmunity(AuraApplication const* aurApp, uint8 mode, bool apply) const
{
    if (!(mode & AURA_EFFECT_HANDLE_REAL))
        return;

    Unit* target = aurApp->GetTarget();

    target->ApplySpellImmune(GetId(), IMMUNITY_SCHOOL, GetMiscValue(), (apply));

    if (GetSpellInfo()->Mechanic == MECHANIC_BANISH)
    {
        if (apply)
            target->AddUnitState(UNIT_STATE_ISOLATED);
        else
        {
            bool banishFound = false;
            Unit::AuraEffectList const& banishAuras = target->GetAuraEffectsByType(GetAuraType());
            for (Unit::AuraEffectList::const_iterator i = banishAuras.begin(); i != banishAuras.end(); ++i)
                if ((*i)->GetSpellInfo()->Mechanic == MECHANIC_BANISH)
                {
                    banishFound = true;
                    break;
                }
            if (!banishFound)
                target->ClearUnitState(UNIT_STATE_ISOLATED);
        }
    }

    if (apply && GetMiscValue() == SPELL_SCHOOL_MASK_NORMAL)
        target->RemoveAurasWithInterruptFlags(AURA_INTERRUPT_FLAG_IMMUNE_OR_LOST_SELECTION);

    // remove all flag auras (they are positive, but they must be removed when you are immune)
    if (GetSpellInfo()->HasAttribute(SPELL_ATTR1_IMMUNITY_PURGES_EFFECT)
            && GetSpellInfo()->HasAttribute(SPELL_ATTR2_FAIL_ON_ALL_TARGETS_IMMUNE))
        target->RemoveAurasWithInterruptFlags(AURA_INTERRUPT_FLAG_IMMUNE_OR_LOST_SELECTION);

    /// @todo: optimalize this cycle - use RemoveAurasWithInterruptFlags call or something else
    if ((apply)
            && GetSpellInfo()->HasAttribute(SPELL_ATTR1_IMMUNITY_PURGES_EFFECT)
            && GetSpellInfo()->IsPositive())                       //Only positive immunity removes auras
    {
        uint32 school_mask = GetMiscValue();
        Unit::AuraApplicationMap& Auras = target->GetAppliedAuras();
        for (Unit::AuraApplicationMap::iterator iter = Auras.begin(); iter != Auras.end();)
        {
            SpellInfo const* spell = iter->second->GetBase()->GetSpellInfo();
            if ((spell->GetSchoolMask() & school_mask)//Check for school mask
                    && GetSpellInfo()->CanDispelAura(spell)
                    && !iter->second->IsPositive()          //Don't remove positive spells
                    && spell->Id != GetId())               //Don't remove self
            {
                target->RemoveAura(iter);
            }
            else
                ++iter;
        }
    }
}

void AuraEffect::HandleAuraModDmgImmunity(AuraApplication const* aurApp, uint8 mode, bool apply) const
{
    if (!(mode & AURA_EFFECT_HANDLE_REAL))
        return;

    Unit* target = aurApp->GetTarget();

    target->ApplySpellImmune(GetId(), IMMUNITY_DAMAGE, GetMiscValue(), apply);
}

void AuraEffect::HandleAuraModDispelImmunity(AuraApplication const* aurApp, uint8 mode, bool apply) const
{
    if (!(mode & AURA_EFFECT_HANDLE_REAL))
        return;

    Unit* target = aurApp->GetTarget();

    target->ApplySpellDispelImmunity(m_spellInfo, DispelType(GetMiscValue()), (apply));
}

/*********************************************************/
/***                  MODIFY STATS                     ***/
/*********************************************************/

/********************************/
/***        RESISTANCE        ***/
/********************************/

void AuraEffect::HandleAuraModResistanceExclusive(AuraApplication const* aurApp, uint8 mode, bool apply) const
{
    if (!(mode & (AURA_EFFECT_HANDLE_CHANGE_AMOUNT_MASK | AURA_EFFECT_HANDLE_STAT)))
        return;

    Unit* target = aurApp->GetTarget();

    for (uint8 x = SPELL_SCHOOL_NORMAL; x < MAX_SPELL_SCHOOL; x++)
    {
        if (GetMiscValue() & int32(1 << x))
        {
            int32 amount = target->GetMaxPositiveAuraModifierByMiscMask(SPELL_AURA_MOD_RESISTANCE_EXCLUSIVE, 1 << x, this);
            if (amount < GetAmount())
            {
                float value = float(GetAmount() - amount);
                target->HandleStatFlatModifier(UnitMods(UNIT_MOD_RESISTANCE_START + x), BASE_VALUE, value, apply);
                if (target->IsPlayer() || target->IsPet())
                    target->UpdateResistanceBuffModsMod(SpellSchools(x));
            }
        }
    }
}

void AuraEffect::HandleAuraModResistance(AuraApplication const* aurApp, uint8 mode, bool apply) const
{
    if (!(mode & (AURA_EFFECT_HANDLE_CHANGE_AMOUNT_MASK | AURA_EFFECT_HANDLE_STAT)))
        return;

    Unit* target = aurApp->GetTarget();

    for (int8 x = SPELL_SCHOOL_NORMAL; x < MAX_SPELL_SCHOOL; x++)
    {
        if (GetMiscValue() & int32(1 << x))
        {
            target->HandleStatFlatModifier(UnitMods(UNIT_MOD_RESISTANCE_START + x), TOTAL_VALUE, float(GetAmount()), apply);
            if (target->IsPlayer() || target->IsPet())
                target->UpdateResistanceBuffModsMod(SpellSchools(x));
        }
    }
}

void AuraEffect::HandleAuraModBaseResistancePCT(AuraApplication const* aurApp, uint8 mode, bool apply) const
{
    if (!(mode & (AURA_EFFECT_HANDLE_CHANGE_AMOUNT_MASK | AURA_EFFECT_HANDLE_STAT)))
        return;

    Unit* target = aurApp->GetTarget();
    for (uint8 x = SPELL_SCHOOL_NORMAL; x < MAX_SPELL_SCHOOL; x++)
    {
        if (GetMiscValue() & int32(1 << x))
        {
            if (apply)
                target->ApplyStatPctModifier(UnitMods(UNIT_MOD_RESISTANCE_START + x), BASE_PCT, float(GetAmount()));
            else
            {
                float amount = target->GetTotalAuraMultiplierByMiscMask(SPELL_AURA_MOD_BASE_RESISTANCE_PCT, 1 << x);
                target->SetStatPctModifier(UnitMods(UNIT_MOD_RESISTANCE_START + x), BASE_PCT, amount);
            }
        }
    }
}

void AuraEffect::HandleModResistancePercent(AuraApplication const* aurApp, uint8 mode, bool /*apply*/) const
{
    if (!(mode & (AURA_EFFECT_HANDLE_CHANGE_AMOUNT_MASK | AURA_EFFECT_HANDLE_STAT)))
        return;

    Unit* target = aurApp->GetTarget();

    for (uint8 i = SPELL_SCHOOL_NORMAL; i < MAX_SPELL_SCHOOL; i++)
    {
        if (GetMiscValue() & int32(1 << i))
        {
            float amount = target->GetTotalAuraMultiplierByMiscMask(SPELL_AURA_MOD_RESISTANCE_PCT, 1 << i);
            if (target->GetPctModifierValue(UnitMods(UNIT_MOD_RESISTANCE_START + i), TOTAL_PCT) == amount)
                continue;

            target->SetStatPctModifier(UnitMods(UNIT_MOD_RESISTANCE_START + i), TOTAL_PCT, amount);
            if (target->IsPlayer() || target->IsPet())
                target->UpdateResistanceBuffModsMod(SpellSchools(i));
        }
    }
}

void AuraEffect::HandleModBaseResistance(AuraApplication const* aurApp, uint8 mode, bool apply) const
{
    if (!(mode & (AURA_EFFECT_HANDLE_CHANGE_AMOUNT_MASK | AURA_EFFECT_HANDLE_STAT)))
        return;

    Unit* target = aurApp->GetTarget();
    for (uint8 i = SPELL_SCHOOL_NORMAL; i < MAX_SPELL_SCHOOL; i++)
    {
        if (GetMiscValue() & (1 << i))
        {
            target->HandleStatFlatModifier(UnitMods(UNIT_MOD_RESISTANCE_START + i), TOTAL_VALUE, float(GetAmount()), apply);
        }
    }
}

void AuraEffect::HandleModTargetResistance(AuraApplication const* aurApp, uint8 mode, bool apply) const
{
    if (!(mode & (AURA_EFFECT_HANDLE_CHANGE_AMOUNT_MASK | AURA_EFFECT_HANDLE_STAT)))
        return;

    Unit* target = aurApp->GetTarget();

    // applied to damage as HandleNoImmediateEffect in Unit::CalcAbsorbResist and Unit::CalcArmorReducedDamage

    // show armor penetration
    if (target->IsPlayer() && (GetMiscValue() & SPELL_SCHOOL_MASK_NORMAL))
        target->ApplyModInt32Value(PLAYER_FIELD_MOD_TARGET_PHYSICAL_RESISTANCE, GetAmount(), apply);

    // show as spell penetration only full spell penetration bonuses (all resistances except armor and holy
    if (target->IsPlayer() && (GetMiscValue() & SPELL_SCHOOL_MASK_SPELL) == SPELL_SCHOOL_MASK_SPELL)
        target->ApplyModInt32Value(PLAYER_FIELD_MOD_TARGET_RESISTANCE, GetAmount(), apply);
}

/********************************/
/***           STAT           ***/
/********************************/

void AuraEffect::HandleAuraModStat(AuraApplication const* aurApp, uint8 mode, bool apply) const
{
    if (!(mode & (AURA_EFFECT_HANDLE_CHANGE_AMOUNT_MASK | AURA_EFFECT_HANDLE_STAT)))
        return;

    if (GetMiscValue() < -2 || GetMiscValue() > 4)
    {
        LOG_ERROR("spells.aura.effect", "WARNING: Spell {} effect {} has an unsupported misc value ({}) for SPELL_AURA_MOD_STAT ", GetId(), GetEffIndex(), GetMiscValue());
        return;
    }

    Unit* target = aurApp->GetTarget();
    int32 spellGroupVal = target->GetHighestExclusiveSameEffectSpellGroupValue(this, SPELL_AURA_MOD_STAT, true, GetMiscValue());
    if (std::abs(spellGroupVal) >= std::abs(GetAmount()))
        return;

    for (int32 i = STAT_STRENGTH; i < MAX_STATS; i++)
    {
        // -1 or -2 is all stats (misc < -2 checked in function beginning)
        if (GetMiscValue() < 0 || GetMiscValue() == i)
        {
            if (spellGroupVal)
                target->HandleStatFlatModifier(UnitMods(UNIT_MOD_STAT_START + i), TOTAL_VALUE, float(GetAmount()), !apply);

            target->HandleStatFlatModifier(UnitMods(UNIT_MOD_STAT_START + i), TOTAL_VALUE, float(GetAmount()), apply);
            if (target->IsPlayer() || target->IsPet())
                target->UpdateStatBuffMod(Stats(i));
        }
    }
}

void AuraEffect::HandleModPercentStat(AuraApplication const* aurApp, uint8 mode, bool apply) const
{
    if (!(mode & (AURA_EFFECT_HANDLE_CHANGE_AMOUNT_MASK | AURA_EFFECT_HANDLE_STAT)))
        return;

    Unit* target = aurApp->GetTarget();

    if (GetMiscValue() < -1 || GetMiscValue() > 4)
    {
        LOG_ERROR("spells.aura.effect", "WARNING: Misc Value for SPELL_AURA_MOD_PERCENT_STAT not valid");
        return;
    }

    // only players currently use base stats
    if (!target->IsPlayer())
        return;

    for (int32 i = STAT_STRENGTH; i < MAX_STATS; ++i)
    {
        if (apply)
            target->ApplyStatPctModifier(UnitMods(UNIT_MOD_STAT_START + i), BASE_PCT, float(GetAmount()));
        else
        {
            float amount = target->GetTotalAuraMultiplier(SPELL_AURA_MOD_PERCENT_STAT, [i](AuraEffect const* aurEff)
            {
                return (aurEff->GetMiscValue() == i || aurEff->GetMiscValue() == -1);
            });
            target->SetStatPctModifier(UnitMods(UNIT_MOD_STAT_START + i), BASE_PCT, amount);
        }
    }
}

void AuraEffect::HandleModSpellDamagePercentFromStat(AuraApplication const* aurApp, uint8 mode, bool /*apply*/) const
{
    if (!(mode & (AURA_EFFECT_HANDLE_CHANGE_AMOUNT_MASK | AURA_EFFECT_HANDLE_STAT)))
        return;

    Unit* target = aurApp->GetTarget();

    if (!target->IsPlayer())
        return;

    // Magic damage modifiers implemented in Unit::SpellDamageBonus
    // This information for client side use only
    // Recalculate bonus
    target->ToPlayer()->UpdateSpellDamageAndHealingBonus();
}

void AuraEffect::HandleModSpellHealingPercentFromStat(AuraApplication const* aurApp, uint8 mode, bool /*apply*/) const
{
    if (!(mode & (AURA_EFFECT_HANDLE_CHANGE_AMOUNT_MASK | AURA_EFFECT_HANDLE_STAT)))
        return;

    Unit* target = aurApp->GetTarget();

    if (!target->IsPlayer())
        return;

    // Recalculate bonus
    target->ToPlayer()->UpdateSpellDamageAndHealingBonus();
}

void AuraEffect::HandleModSpellDamagePercentFromAttackPower(AuraApplication const* aurApp, uint8 mode, bool /*apply*/) const
{
    if (!(mode & (AURA_EFFECT_HANDLE_CHANGE_AMOUNT_MASK | AURA_EFFECT_HANDLE_STAT)))
        return;

    Unit* target = aurApp->GetTarget();

    if (!target->IsPlayer())
        return;

    // Magic damage modifiers implemented in Unit::SpellDamageBonus
    // This information for client side use only
    // Recalculate bonus
    target->ToPlayer()->UpdateSpellDamageAndHealingBonus();
}

void AuraEffect::HandleModSpellHealingPercentFromAttackPower(AuraApplication const* aurApp, uint8 mode, bool /*apply*/) const
{
    if (!(mode & (AURA_EFFECT_HANDLE_CHANGE_AMOUNT_MASK | AURA_EFFECT_HANDLE_STAT)))
        return;

    Unit* target = aurApp->GetTarget();

    if (!target->IsPlayer())
        return;

    // Recalculate bonus
    target->ToPlayer()->UpdateSpellDamageAndHealingBonus();
}

void AuraEffect::HandleModHealingDone(AuraApplication const* aurApp, uint8 mode, bool /*apply*/) const
{
    if (!(mode & (AURA_EFFECT_HANDLE_CHANGE_AMOUNT_MASK | AURA_EFFECT_HANDLE_STAT)))
        return;

    Unit* target = aurApp->GetTarget();

    if (!target->IsPlayer())
        return;
    // implemented in Unit::SpellHealingBonus
    // this information is for client side only
    target->ToPlayer()->UpdateSpellDamageAndHealingBonus();
}

void AuraEffect::HandleModTotalPercentStat(AuraApplication const* aurApp, uint8 mode, bool /*apply*/) const
{
    if (!(mode & (AURA_EFFECT_HANDLE_CHANGE_AMOUNT_MASK | AURA_EFFECT_HANDLE_STAT)))
        return;

    Unit* target = aurApp->GetTarget();

    if (GetMiscValue() < -1 || GetMiscValue() > 4)
    {
        LOG_ERROR("spells.aura.effect", "WARNING: Misc Value for SPELL_AURA_MOD_PERCENT_STAT not valid");
        return;
    }

    // save current health state
    float healthPct = target->GetHealthPct();
    bool alive = target->IsAlive();

    for (int32 i = STAT_STRENGTH; i < MAX_STATS; i++)
    {
        if (GetMiscValue() == i || GetMiscValue() == -1)
        {
            float amount = target->GetTotalAuraMultiplier(SPELL_AURA_MOD_TOTAL_STAT_PERCENTAGE, [i](AuraEffect const* aurEff)
            {
                return (aurEff->GetMiscValue() == i || aurEff->GetMiscValue() == -1);
            });

            if (target->GetPctModifierValue(UnitMods(UNIT_MOD_STAT_START + i), TOTAL_PCT) == amount)
                continue;

            target->SetStatPctModifier(UnitMods(UNIT_MOD_STAT_START + i), TOTAL_PCT, amount);
            if (target->IsPlayer() || target->IsPet())
                target->UpdateStatBuffMod(Stats(i));
        }
    }

    // recalculate current HP/MP after applying aura modifications (only for spells with SPELL_ATTR0_UNK4 0x00000010 flag)
    if (GetMiscValue() == STAT_STAMINA && m_spellInfo->HasAttribute(SPELL_ATTR0_IS_ABILITY))
        target->SetHealth(std::max<uint32>(uint32(healthPct * target->GetMaxHealth() * 0.01f), (alive ? 1 : 0)));
}

void AuraEffect::HandleAuraModResistenceOfStatPercent(AuraApplication const* aurApp, uint8 mode, bool /*apply*/) const
{
    if (!(mode & (AURA_EFFECT_HANDLE_CHANGE_AMOUNT_MASK | AURA_EFFECT_HANDLE_STAT)))
        return;

    Unit* target = aurApp->GetTarget();

    if (!target->IsPlayer())
        return;

    if (GetMiscValue() != SPELL_SCHOOL_MASK_NORMAL)
    {
        // support required adding replace UpdateArmor by loop by UpdateResistence at intellect update
        // and include in UpdateResistence same code as in UpdateArmor for aura mod apply.
        LOG_ERROR("spells.aura.effect", "Aura SPELL_AURA_MOD_RESISTANCE_OF_STAT_PERCENT(182) does not work for non-armor type resistances!");
        return;
    }

    // Recalculate Armor
    target->UpdateArmor();
}

void AuraEffect::HandleAuraModExpertise(AuraApplication const* aurApp, uint8 mode, bool /*apply*/) const
{
    if (!(mode & (AURA_EFFECT_HANDLE_CHANGE_AMOUNT_MASK | AURA_EFFECT_HANDLE_STAT)))
        return;

    Unit* target = aurApp->GetTarget();

    if (!target->IsPlayer())
        return;

    target->ToPlayer()->UpdateExpertise(BASE_ATTACK);
    target->ToPlayer()->UpdateExpertise(OFF_ATTACK);
}

/********************************/
/***      HEAL & ENERGIZE     ***/
/********************************/
void AuraEffect::HandleModPowerRegen(AuraApplication const* aurApp, uint8 mode, bool /*apply*/) const
{
    if (!(mode & (AURA_EFFECT_HANDLE_CHANGE_AMOUNT_MASK | AURA_EFFECT_HANDLE_STAT)))
        return;

    Unit* target = aurApp->GetTarget();

    if (!target->IsPlayer())
        return;

    // Update manaregen value
    if (GetMiscValue() == POWER_MANA)
        target->ToPlayer()->UpdateManaRegen();
    else if (GetMiscValue() == POWER_ENERGY)
        target->ToPlayer()->UpdateEnergyRegen();
    else if (GetMiscValue() == POWER_RUNE)
        target->ToPlayer()->UpdateRuneRegen(RuneType(GetMiscValueB()));
    // other powers are not immediate effects - implemented in Player::Regenerate, Creature::Regenerate
}

void AuraEffect::HandleModPowerRegenPCT(AuraApplication const* aurApp, uint8 mode, bool apply) const
{
    HandleModPowerRegen(aurApp, mode, apply);
}

void AuraEffect::HandleModManaRegen(AuraApplication const* aurApp, uint8 mode, bool /*apply*/) const
{
    if (!(mode & (AURA_EFFECT_HANDLE_CHANGE_AMOUNT_MASK | AURA_EFFECT_HANDLE_STAT)))
        return;

    Unit* target = aurApp->GetTarget();

    if (!target->IsPlayer())
        return;

    //Note: an increase in regen does NOT cause threat.
    target->ToPlayer()->UpdateManaRegen();
}

void AuraEffect::HandleAuraModIncreaseHealth(AuraApplication const* aurApp, uint8 mode, bool apply) const
{
    if (!(mode & (AURA_EFFECT_HANDLE_CHANGE_AMOUNT_MASK | AURA_EFFECT_HANDLE_STAT)))
        return;

    Unit* target = aurApp->GetTarget();

    if (apply)
    {
        target->HandleStatFlatModifier(UNIT_MOD_HEALTH, TOTAL_VALUE, float(GetAmount()), apply);
        target->ModifyHealth(GetAmount());
    }
    else
    {
        if (int32(target->GetHealth()) > GetAmount())
            target->ModifyHealth(-GetAmount());
        else
            target->SetHealth(1);
        target->HandleStatFlatModifier(UNIT_MOD_HEALTH, TOTAL_VALUE, float(GetAmount()), apply);
    }
}

void AuraEffect::HandleAuraModIncreaseMaxHealth(AuraApplication const* aurApp, uint8 mode, bool apply) const
{
    if (!(mode & (AURA_EFFECT_HANDLE_CHANGE_AMOUNT_MASK | AURA_EFFECT_HANDLE_STAT)))
        return;

    Unit* target = aurApp->GetTarget();

    uint32 oldhealth = target->GetHealth();
    double healthPercentage = (double)oldhealth / (double)target->GetMaxHealth();

    target->HandleStatFlatModifier(UNIT_MOD_HEALTH, TOTAL_VALUE, float(GetAmount()), apply);

    // refresh percentage
    if (oldhealth > 0)
    {
        uint32 newhealth = uint32(std::ceil((double)target->GetMaxHealth() * healthPercentage));
        if (newhealth == 0)
            newhealth = 1;

        target->SetHealth(newhealth);
    }
}

void AuraEffect::HandleAuraModIncreaseEnergy(AuraApplication const* aurApp, uint8 mode, bool apply) const
{
    if (!(mode & (AURA_EFFECT_HANDLE_CHANGE_AMOUNT_MASK | AURA_EFFECT_HANDLE_STAT)))
        return;

    Unit* target = aurApp->GetTarget();

    Powers PowerType = Powers(GetMiscValue());
    // do not check power type, we can always modify the maximum
    // as the client will not see any difference
    // also, placing conditions that may change during the aura duration
    // inside effect handlers is not a good idea
    //if (int32(PowerType) != GetMiscValue())
    //    return;

    UnitMods unitMod = UnitMods(static_cast<uint16>(UNIT_MOD_POWER_START) + PowerType);

    target->HandleStatFlatModifier(unitMod, TOTAL_VALUE, float(GetAmount()), apply);
}

void AuraEffect::HandleAuraModIncreaseEnergyPercent(AuraApplication const* aurApp, uint8 mode, bool apply) const
{
    if (!(mode & (AURA_EFFECT_HANDLE_CHANGE_AMOUNT_MASK | AURA_EFFECT_HANDLE_STAT)))
        return;

    Unit* target = aurApp->GetTarget();

    Powers PowerType = Powers(GetMiscValue());
    // do not check power type, we can always modify the maximum
    // as the client will not see any difference
    // also, placing conditions that may change during the aura duration
    // inside effect handlers is not a good idea
    //if (int32(PowerType) != GetMiscValue())
    //    return;

    UnitMods unitMod = UnitMods(static_cast<uint16>(UNIT_MOD_POWER_START) + PowerType);

    if (apply)
    {
        float amount = float(GetAmount());
        target->ApplyStatPctModifier(unitMod, TOTAL_PCT, amount);
    }
    else
    {
        float amount = target->GetTotalAuraMultiplierByMiscValue(SPELL_AURA_MOD_INCREASE_ENERGY_PERCENT, GetMiscValue());
        target->SetStatPctModifier(unitMod, TOTAL_PCT, amount);
    }
}

void AuraEffect::HandleAuraModIncreaseHealthPercent(AuraApplication const* aurApp, uint8 mode, bool apply) const
{
    if (!(mode & (AURA_EFFECT_HANDLE_CHANGE_AMOUNT_MASK | AURA_EFFECT_HANDLE_STAT)))
        return;

    Unit* target = aurApp->GetTarget();

    // Unit will keep hp% after MaxHealth being modified if unit is alive.
    float percent = target->GetHealthPct();

    if (apply)
        target->ApplyStatPctModifier(UNIT_MOD_HEALTH, TOTAL_PCT, float(GetAmount()));
    else
    {
        float amount = target->GetTotalAuraMultiplier(SPELL_AURA_MOD_INCREASE_HEALTH_PERCENT);
        target->SetStatPctModifier(UNIT_MOD_HEALTH, TOTAL_PCT, amount);
    }

    // Xinef: pct was rounded down and could "kill" creature by setting its health to 0 making npc zombie
    if (target->IsAlive())
        if (uint32 healthAmount = CalculatePct(target->GetMaxHealth(), percent))
            target->SetHealth(healthAmount);
}

void AuraEffect::HandleAuraIncreaseBaseHealthPercent(AuraApplication const* aurApp, uint8 mode, bool apply) const
{
    if (!(mode & (AURA_EFFECT_HANDLE_CHANGE_AMOUNT_MASK | AURA_EFFECT_HANDLE_STAT)))
        return;

    Unit* target = aurApp->GetTarget();

    if (apply)
        target->ApplyStatPctModifier(UNIT_MOD_HEALTH, BASE_PCT, float(GetAmount()));
    else
    {
        float amount = target->GetTotalAuraMultiplier(SPELL_AURA_MOD_BASE_HEALTH_PCT);
        target->SetStatPctModifier(UNIT_MOD_HEALTH, BASE_PCT, amount);
    }
}

/********************************/
/***          FIGHT           ***/
/********************************/

void AuraEffect::HandleAuraModParryPercent(AuraApplication const* aurApp, uint8 mode, bool /*apply*/) const
{
    if (!(mode & (AURA_EFFECT_HANDLE_CHANGE_AMOUNT_MASK | AURA_EFFECT_HANDLE_STAT)))
        return;

    Unit* target = aurApp->GetTarget();

    if (!target->IsPlayer())
        return;

    if (!target->ToPlayer()->CanParry())
        target->ToPlayer()->SetCanParry(true);
    else
        target->ToPlayer()->UpdateParryPercentage();
}

void AuraEffect::HandleAuraModDodgePercent(AuraApplication const* aurApp, uint8 mode, bool /*apply*/) const
{
    if (!(mode & (AURA_EFFECT_HANDLE_CHANGE_AMOUNT_MASK | AURA_EFFECT_HANDLE_STAT)))
        return;

    Unit* target = aurApp->GetTarget();

    if (!target->IsPlayer())
        return;

    target->ToPlayer()->UpdateDodgePercentage();
}

void AuraEffect::HandleAuraModBlockPercent(AuraApplication const* aurApp, uint8 mode, bool /*apply*/) const
{
    if (!(mode & (AURA_EFFECT_HANDLE_CHANGE_AMOUNT_MASK | AURA_EFFECT_HANDLE_STAT)))
        return;

    Unit* target = aurApp->GetTarget();

    if (!target->IsPlayer())
        return;

    target->ToPlayer()->UpdateBlockPercentage();
}

void AuraEffect::HandleAuraModRegenInterrupt(AuraApplication const* aurApp, uint8 mode, bool apply) const
{
    HandleModManaRegen(aurApp, mode, apply);
}

void AuraEffect::HandleAuraModWeaponCritPercent(AuraApplication const* aurApp, uint8 mode, bool /*apply*/) const
{
    if (!(mode & (AURA_EFFECT_HANDLE_CHANGE_AMOUNT_MASK | AURA_EFFECT_HANDLE_STAT)))
        return;

    Player* target = aurApp->GetTarget()->ToPlayer();

    if (!target)
        return;

    target->UpdateAllWeaponDependentCritAuras();
}

void AuraEffect::HandleModHitChance(AuraApplication const* aurApp, uint8 mode, bool apply) const
{
    if (!(mode & (AURA_EFFECT_HANDLE_CHANGE_AMOUNT_MASK | AURA_EFFECT_HANDLE_STAT)))
        return;

    Unit* target = aurApp->GetTarget();

    if (target->IsPlayer())
    {
        target->ToPlayer()->UpdateMeleeHitChances();
        target->ToPlayer()->UpdateRangedHitChances();
    }
    else
    {
        target->m_modMeleeHitChance += (apply) ? GetAmount() : (-GetAmount());
        target->m_modRangedHitChance += (apply) ? GetAmount() : (-GetAmount());
    }
}

void AuraEffect::HandleModSpellHitChance(AuraApplication const* aurApp, uint8 mode, bool apply) const
{
    if (!(mode & (AURA_EFFECT_HANDLE_CHANGE_AMOUNT_MASK | AURA_EFFECT_HANDLE_STAT)))
        return;

    Unit* target = aurApp->GetTarget();

    if (target->IsPlayer())
        target->ToPlayer()->UpdateSpellHitChances();
    else
        target->m_modSpellHitChance += (apply) ? GetAmount() : (-GetAmount());
}

void AuraEffect::HandleModSpellCritChance(AuraApplication const* aurApp, uint8 mode, bool apply) const
{
    if (!(mode & (AURA_EFFECT_HANDLE_CHANGE_AMOUNT_MASK | AURA_EFFECT_HANDLE_STAT)))
        return;

    Unit* target = aurApp->GetTarget();

    if (target->IsPlayer())
        target->ToPlayer()->UpdateAllSpellCritChances();
    else
        target->m_baseSpellCritChance += (apply) ? GetAmount() : -GetAmount();
}

void AuraEffect::HandleModSpellCritChanceShool(AuraApplication const* aurApp, uint8 mode, bool /*apply*/) const
{
    if (!(mode & (AURA_EFFECT_HANDLE_CHANGE_AMOUNT_MASK | AURA_EFFECT_HANDLE_STAT)))
        return;

    Unit* target = aurApp->GetTarget();

    if (!target->IsPlayer())
        return;

    for (int school = SPELL_SCHOOL_NORMAL; school < MAX_SPELL_SCHOOL; ++school)
        if (GetMiscValue() & (1 << school))
            target->ToPlayer()->UpdateSpellCritChance(school);
}

void AuraEffect::HandleAuraModCritPct(AuraApplication const* aurApp, uint8 mode, bool apply) const
{
    if (!(mode & (AURA_EFFECT_HANDLE_CHANGE_AMOUNT_MASK | AURA_EFFECT_HANDLE_STAT)))
        return;

    Unit* target = aurApp->GetTarget();

    if (!target->IsPlayer())
    {
        target->m_baseSpellCritChance += (apply) ? GetAmount() : -GetAmount();
        return;
    }

    target->ToPlayer()->UpdateAllWeaponDependentCritAuras();

    // included in Player::UpdateSpellCritChance calculation
    target->ToPlayer()->UpdateAllSpellCritChances();
}

/********************************/
/***         ATTACK SPEED     ***/
/********************************/

void AuraEffect::HandleModCastingSpeed(AuraApplication const* aurApp, uint8 mode, bool apply) const
{
    if (!(mode & (AURA_EFFECT_HANDLE_CHANGE_AMOUNT_MASK | AURA_EFFECT_HANDLE_STAT)))
        return;

    Unit* target = aurApp->GetTarget();

    // Xinef: Do not apply such auras in normal way
    if (GetAmount() >= 1000)
    {
        target->SetInstantCast(apply);
        return;
    }

    int32 spellGroupVal = target->GetHighestExclusiveSameEffectSpellGroupValue(this, GetAuraType());
    if (std::abs(spellGroupVal) >= std::abs(GetAmount()))
        return;

    if (spellGroupVal)
        target->ApplyCastTimePercentMod(float(spellGroupVal), !apply);

    target->ApplyCastTimePercentMod((float)GetAmount(), apply);
}

void AuraEffect::HandleModMeleeRangedSpeedPct(AuraApplication const* aurApp, uint8 mode, bool apply) const
{
    if (!(mode & (AURA_EFFECT_HANDLE_CHANGE_AMOUNT_MASK | AURA_EFFECT_HANDLE_STAT)))
        return;

    Unit* target = aurApp->GetTarget();

    target->ApplyAttackTimePercentMod(BASE_ATTACK, (float)GetAmount(), apply);
    target->ApplyAttackTimePercentMod(OFF_ATTACK, (float)GetAmount(), apply);
    target->ApplyAttackTimePercentMod(RANGED_ATTACK, (float)GetAmount(), apply);
}

void AuraEffect::HandleModCombatSpeedPct(AuraApplication const* aurApp, uint8 mode, bool apply) const
{
    if (!(mode & (AURA_EFFECT_HANDLE_CHANGE_AMOUNT_MASK | AURA_EFFECT_HANDLE_STAT)))
        return;

    Unit* target = aurApp->GetTarget();
    int32 spellGroupVal = target->GetHighestExclusiveSameEffectSpellGroupValue(this, SPELL_AURA_MELEE_SLOW);
    if (std::abs(spellGroupVal) >= std::abs(GetAmount()))
        return;

    if (spellGroupVal)
    {
        target->ApplyCastTimePercentMod(float(spellGroupVal), !apply);
        target->ApplyAttackTimePercentMod(BASE_ATTACK, float(spellGroupVal), !apply);
        target->ApplyAttackTimePercentMod(OFF_ATTACK, float(spellGroupVal), !apply);
        target->ApplyAttackTimePercentMod(RANGED_ATTACK, float(spellGroupVal), !apply);
    }

    target->ApplyCastTimePercentMod(float(GetAmount()), apply);
    target->ApplyAttackTimePercentMod(BASE_ATTACK, float(GetAmount()), apply);
    target->ApplyAttackTimePercentMod(OFF_ATTACK, float(GetAmount()), apply);
    target->ApplyAttackTimePercentMod(RANGED_ATTACK, float(GetAmount()), apply);
}

void AuraEffect::HandleModAttackSpeed(AuraApplication const* aurApp, uint8 mode, bool apply) const
{
    if (!(mode & (AURA_EFFECT_HANDLE_CHANGE_AMOUNT_MASK | AURA_EFFECT_HANDLE_STAT)))
        return;

    Unit* target = aurApp->GetTarget();

    target->ApplyAttackTimePercentMod(BASE_ATTACK, float(GetAmount()), apply);
    target->UpdateDamagePhysical(BASE_ATTACK);
}

void AuraEffect::HandleModMeleeSpeedPct(AuraApplication const* aurApp, uint8 mode, bool apply) const
{
    if (!(mode & (AURA_EFFECT_HANDLE_CHANGE_AMOUNT_MASK | AURA_EFFECT_HANDLE_STAT)))
        return;

    Unit* target = aurApp->GetTarget();
    int32 spellGroupVal = target->GetHighestExclusiveSameEffectSpellGroupValue(this, SPELL_AURA_MOD_MELEE_HASTE);
    if (std::abs(spellGroupVal) >= std::abs(GetAmount()))
        return;

    if (spellGroupVal)
    {
        target->ApplyAttackTimePercentMod(BASE_ATTACK, float(spellGroupVal), !apply);
        target->ApplyAttackTimePercentMod(OFF_ATTACK, float(spellGroupVal), !apply);
    }
    target->ApplyAttackTimePercentMod(BASE_ATTACK, float(GetAmount()), apply);
    target->ApplyAttackTimePercentMod(OFF_ATTACK,  float(GetAmount()), apply);
}

void AuraEffect::HandleAuraModRangedHaste(AuraApplication const* aurApp, uint8 mode, bool apply) const
{
    if (!(mode & (AURA_EFFECT_HANDLE_CHANGE_AMOUNT_MASK | AURA_EFFECT_HANDLE_STAT)))
        return;

    Unit* target = aurApp->GetTarget();

    target->ApplyAttackTimePercentMod(RANGED_ATTACK, (float)GetAmount(), apply);
}

void AuraEffect::HandleRangedAmmoHaste(AuraApplication const* aurApp, uint8 mode, bool apply) const
{
    if (!(mode & (AURA_EFFECT_HANDLE_CHANGE_AMOUNT_MASK | AURA_EFFECT_HANDLE_STAT)))
        return;

    Unit* target = aurApp->GetTarget();

    if (!target->IsPlayer())
        return;

    target->ApplyAttackTimePercentMod(RANGED_ATTACK, (float)GetAmount(), apply);
}

/********************************/
/***       COMBAT RATING      ***/
/********************************/

void AuraEffect::HandleModRating(AuraApplication const* aurApp, uint8 mode, bool apply) const
{
    if (!(mode & (AURA_EFFECT_HANDLE_CHANGE_AMOUNT_MASK | AURA_EFFECT_HANDLE_STAT)))
        return;

    Unit* target = aurApp->GetTarget();

    if (!target->IsPlayer())
        return;

    for (uint32 rating = 0; rating < MAX_COMBAT_RATING; ++rating)
        if (GetMiscValue() & (1 << rating))
            target->ToPlayer()->ApplyRatingMod(CombatRating(rating), GetAmount(), apply);
}

void AuraEffect::HandleModRatingFromStat(AuraApplication const* aurApp, uint8 mode, bool apply) const
{
    if (!(mode & (AURA_EFFECT_HANDLE_CHANGE_AMOUNT_MASK | AURA_EFFECT_HANDLE_STAT)))
        return;

    Unit* target = aurApp->GetTarget();

    if (!target->IsPlayer())
        return;

    // Just recalculate ratings
    for (uint32 rating = 0; rating < MAX_COMBAT_RATING; ++rating)
        if (GetMiscValue() & (1 << rating))
            target->ToPlayer()->ApplyRatingMod(CombatRating(rating), 0, apply);
}

/********************************/
/***        ATTACK POWER      ***/
/********************************/

void AuraEffect::HandleAuraModAttackPower(AuraApplication const* aurApp, uint8 mode, bool apply) const
{
    if (!(mode & (AURA_EFFECT_HANDLE_CHANGE_AMOUNT_MASK | AURA_EFFECT_HANDLE_STAT)))
        return;

    Unit* target = aurApp->GetTarget();

    target->HandleStatFlatModifier(UNIT_MOD_ATTACK_POWER, TOTAL_VALUE, float(GetAmount()), apply);
}

void AuraEffect::HandleAuraModRangedAttackPower(AuraApplication const* aurApp, uint8 mode, bool apply) const
{
    if (!(mode & (AURA_EFFECT_HANDLE_CHANGE_AMOUNT_MASK | AURA_EFFECT_HANDLE_STAT)))
        return;

    Unit* target = aurApp->GetTarget();

    if ((target->getClassMask() & CLASSMASK_WAND_USERS) != 0)
        return;

    target->HandleStatFlatModifier(UNIT_MOD_ATTACK_POWER_RANGED, TOTAL_VALUE, float(GetAmount()), apply);
}

void AuraEffect::HandleAuraModAttackPowerPercent(AuraApplication const* aurApp, uint8 mode, bool apply) const
{
    if (!(mode & (AURA_EFFECT_HANDLE_CHANGE_AMOUNT_MASK | AURA_EFFECT_HANDLE_STAT)))
        return;

    Unit* target = aurApp->GetTarget();

    //UNIT_FIELD_ATTACK_POWER_MULTIPLIER = multiplier - 1
    if (apply)
        target->ApplyStatPctModifier(UNIT_MOD_ATTACK_POWER, TOTAL_PCT, float(GetAmount()));
    else
    {
        float amount = target->GetTotalAuraMultiplier(SPELL_AURA_MOD_ATTACK_POWER_PCT);
        target->SetStatPctModifier(UNIT_MOD_ATTACK_POWER, TOTAL_PCT, amount);
    }
}

void AuraEffect::HandleAuraModRangedAttackPowerPercent(AuraApplication const* aurApp, uint8 mode, bool apply) const
{
    if (!(mode & (AURA_EFFECT_HANDLE_CHANGE_AMOUNT_MASK | AURA_EFFECT_HANDLE_STAT)))
        return;

    Unit* target = aurApp->GetTarget();

    if ((target->getClassMask() & CLASSMASK_WAND_USERS) != 0)
        return;

    //UNIT_FIELD_RANGED_ATTACK_POWER_MULTIPLIER = multiplier - 1
    if (apply)
        target->ApplyStatPctModifier(UNIT_MOD_ATTACK_POWER_RANGED, TOTAL_PCT, float(GetAmount()));
    else
    {
        float amount = target->GetTotalAuraMultiplier(SPELL_AURA_MOD_RANGED_ATTACK_POWER_PCT);
        target->SetStatPctModifier(UNIT_MOD_ATTACK_POWER_RANGED, TOTAL_PCT, amount);
    }
}

void AuraEffect::HandleAuraModRangedAttackPowerOfStatPercent(AuraApplication const* aurApp, uint8 mode, bool /*apply*/) const
{
    if (!(mode & (AURA_EFFECT_HANDLE_CHANGE_AMOUNT_MASK | AURA_EFFECT_HANDLE_STAT)))
        return;

    Unit* target = aurApp->GetTarget();

    // Recalculate bonus
    if (target->IsPlayer() && !(target->getClassMask() & CLASSMASK_WAND_USERS))
        target->ToPlayer()->UpdateAttackPowerAndDamage(true);
}

void AuraEffect::HandleAuraModAttackPowerOfStatPercent(AuraApplication const* aurApp, uint8 mode, bool apply) const
{
    HandleAuraModAttackPowerOfArmor(aurApp, mode, apply);
}

void AuraEffect::HandleAuraModAttackPowerOfArmor(AuraApplication const* aurApp, uint8 mode, bool /*apply*/) const
{
    if (!(mode & (AURA_EFFECT_HANDLE_CHANGE_AMOUNT_MASK | AURA_EFFECT_HANDLE_STAT)))
        return;

    Unit* target = aurApp->GetTarget();

    // Recalculate bonus
    if (target->IsPlayer())
        target->ToPlayer()->UpdateAttackPowerAndDamage(false);
}
/********************************/
/***        DAMAGE BONUS      ***/
/********************************/
void AuraEffect::HandleModDamageDone(AuraApplication const* aurApp, uint8 mode, bool apply) const
{
    if (!(mode & (AURA_EFFECT_HANDLE_CHANGE_AMOUNT_MASK | AURA_EFFECT_HANDLE_STAT)))
        return;

    Unit* target = aurApp->GetTarget();

    if ((GetMiscValue() & SPELL_SCHOOL_MASK_NORMAL) != 0)
        target->UpdateAllDamageDoneMods();

    // Magic damage modifiers implemented in Unit::SpellBaseDamageBonus
    // This information for client side use only
    if (target->IsPlayer())
    {

        uint16 baseField = GetAmount() >= 0 ? PLAYER_FIELD_MOD_DAMAGE_DONE_POS : PLAYER_FIELD_MOD_DAMAGE_DONE_NEG;
        for (uint16 i = 0; i < MAX_SPELL_SCHOOL; ++i)
            if (GetMiscValue() & (1 << i))
                target->ApplyModUInt32Value(baseField + i, GetAmount(), apply);

        if (Guardian* pet = target->ToPlayer()->GetGuardianPet())
            pet->UpdateAttackPowerAndDamage();
    }
}

void AuraEffect::HandleModDamagePercentDone(AuraApplication const* aurApp, uint8 mode, bool /*apply*/) const
{
    if (!(mode & (AURA_EFFECT_HANDLE_CHANGE_AMOUNT_MASK | AURA_EFFECT_HANDLE_STAT)))
        return;

    Unit* target = aurApp->GetTarget();
    if (!target)
        return;

    if ((GetMiscValue() & SPELL_SCHOOL_MASK_NORMAL))
        target->UpdateAllDamagePctDoneMods();

    if (target->IsPlayer())
    {
        for (uint8 i = 0; i < MAX_SPELL_SCHOOL; ++i)
        {
            if (GetMiscValue() & (1 << i))
            {
                // only aura type modifying PLAYER_FIELD_MOD_DAMAGE_DONE_PCT
                float amount = target->GetTotalAuraMultiplierByMiscMask(SPELL_AURA_MOD_DAMAGE_PERCENT_DONE, 1 << i);
                target->SetFloatValue(PLAYER_FIELD_MOD_DAMAGE_DONE_PCT + i, amount);
            }
        }
    }
}

void AuraEffect::HandleModOffhandDamagePercent(AuraApplication const* aurApp, uint8 mode, bool /*apply*/) const
{
    if (!(mode & (AURA_EFFECT_HANDLE_CHANGE_AMOUNT_MASK | AURA_EFFECT_HANDLE_STAT)))
        return;

    Unit* target = aurApp->GetTarget();

    // also handles spell group stacks
    target->UpdateDamagePctDoneMods(OFF_ATTACK);
}

void AuraEffect::HandleShieldBlockValue(AuraApplication const* aurApp, uint8 mode, bool apply) const
{
    if (!(mode & (AURA_EFFECT_HANDLE_CHANGE_AMOUNT_MASK | AURA_EFFECT_HANDLE_STAT)))
        return;

    Player* target = aurApp->GetTarget()->ToPlayer();
    if (!target)
        return;

    target->HandleBaseModFlatValue(SHIELD_BLOCK_VALUE, float(GetAmount()), apply);
}

void AuraEffect::HandleShieldBlockValuePercent(AuraApplication const* aurApp, uint8 mode, bool apply) const
{
    if (!(mode & (AURA_EFFECT_HANDLE_CHANGE_AMOUNT_MASK | AURA_EFFECT_HANDLE_STAT)))
        return;

    Player* target = aurApp->GetTarget()->ToPlayer();
    if (!target)
        return;

    if (apply)
        target->ApplyBaseModPctValue(SHIELD_BLOCK_VALUE, float(GetAmount()));
    else
    {
        float amount = target->GetTotalAuraMultiplier(SPELL_AURA_MOD_SHIELD_BLOCKVALUE_PCT);
        target->SetBaseModPctValue(SHIELD_BLOCK_VALUE, amount);
    }
}

/********************************/
/***        POWER COST        ***/
/********************************/

void AuraEffect::HandleModPowerCostPCT(AuraApplication const* aurApp, uint8 mode, bool apply) const
{
    if (!(mode & AURA_EFFECT_HANDLE_CHANGE_AMOUNT_MASK))
        return;

    Unit* target = aurApp->GetTarget();

    float amount = CalculatePct(1.0f, GetAmount());
    for (int i = 0; i < MAX_SPELL_SCHOOL; ++i)
        if (GetMiscValue() & (1 << i))
            target->ApplyModSignedFloatValue(UNIT_FIELD_POWER_COST_MULTIPLIER + i, amount, apply);
}

void AuraEffect::HandleModPowerCost(AuraApplication const* aurApp, uint8 mode, bool apply) const
{
    if (!(mode & AURA_EFFECT_HANDLE_CHANGE_AMOUNT_MASK))
        return;

    Unit* target = aurApp->GetTarget();

    for (int i = 0; i < MAX_SPELL_SCHOOL; ++i)
        if (GetMiscValue() & (1 << i))
            target->ApplyModInt32Value(UNIT_FIELD_POWER_COST_MODIFIER + i, GetAmount(), apply);
}

void AuraEffect::HandleArenaPreparation(AuraApplication const* aurApp, uint8 mode, bool apply) const
{
    if (!(mode & AURA_EFFECT_HANDLE_REAL))
        return;

    Unit* target = aurApp->GetTarget();

    if (apply)
        target->SetUnitFlag(UNIT_FLAG_PREPARATION);
    else
    {
        // do not remove unit flag if there are more than this auraEffect of that kind on unit on unit
        if (target->HasAuraType(GetAuraType()))
            return;
        target->RemoveUnitFlag(UNIT_FLAG_PREPARATION);
    }
}

void AuraEffect::HandleNoReagentUseAura(AuraApplication const* aurApp, uint8 mode, bool /*apply*/) const
{
    if (!(mode & AURA_EFFECT_HANDLE_REAL))
        return;

    Unit* target = aurApp->GetTarget();

    if (!target->IsPlayer())
        return;

    flag96 mask;
    Unit::AuraEffectList const& noReagent = target->GetAuraEffectsByType(SPELL_AURA_NO_REAGENT_USE);
    for (Unit::AuraEffectList::const_iterator i = noReagent.begin(); i != noReagent.end(); ++i)
        mask |= (*i)->m_spellInfo->Effects[(*i)->m_effIndex].SpellClassMask;

    target->SetUInt32Value(PLAYER_NO_REAGENT_COST_1, mask[0]);
    target->SetUInt32Value(PLAYER_NO_REAGENT_COST_1 + 1, mask[1]);
    target->SetUInt32Value(PLAYER_NO_REAGENT_COST_1 + 2, mask[2]);
}

void AuraEffect::HandleAuraRetainComboPoints(AuraApplication const* aurApp, uint8 mode, bool apply) const
{
    if (!(mode & AURA_EFFECT_HANDLE_REAL))
        return;

    Unit* target = aurApp->GetTarget();

    if (!target->IsPlayer())
        return;

    // combo points was added in SPELL_EFFECT_ADD_COMBO_POINTS handler
    // remove only if aura expire by time (in case combo points amount change aura removed without combo points lost)
    if (!(apply) && GetBase()->GetDuration() == 0)
        target->AddComboPoints(-GetAmount());
}

/*********************************************************/
/***                    OTHERS                         ***/
/*********************************************************/

void AuraEffect::HandleAuraDummy(AuraApplication const* aurApp, uint8 mode, bool apply) const
{
    if (!(mode & (AURA_EFFECT_HANDLE_CHANGE_AMOUNT_MASK | AURA_EFFECT_HANDLE_REAPPLY)))
        return;

    Unit* target = aurApp->GetTarget();

    Unit* caster = GetCaster();

    if (mode & AURA_EFFECT_HANDLE_REAL)
    {
        // pet auras
        if (PetAura const* petSpell = sSpellMgr->GetPetAura(GetId(), m_effIndex))
        {
            if (apply)
                target->AddPetAura(petSpell);
            else
                target->RemovePetAura(petSpell);
        }
    }

    if (mode & (AURA_EFFECT_HANDLE_REAL | AURA_EFFECT_HANDLE_REAPPLY))
    {
        // AT APPLY
        if (apply)
        {
            switch (GetId())
            {
                case 1515:                                      // Tame beast
                    // FIX_ME: this is 2.0.12 threat effect replaced in 2.1.x by dummy aura, must be checked for correctness
                    if (caster && target->CanHaveThreatList())
                        target->AddThreat(caster, 10.0f);
                    break;
                case 34026:   // kill command
                    {
                        Unit* pet = target->GetGuardianPet();
                        if (!pet)
                            break;

                        target->CastSpell(target, 34027, true, nullptr, this);

                        // set 3 stacks and 3 charges (to make all auras not disappear at once)
                        Aura* owner_aura = target->GetAura(34027, GetCasterGUID());
                        Aura* pet_aura  = pet->GetAura(58914, GetCasterGUID());
                        if (owner_aura)
                        {
                            owner_aura->SetCharges(0);
                            owner_aura->SetStackAmount(owner_aura->GetSpellInfo()->StackAmount);
                            if (pet_aura)
                            {
                                pet_aura->SetCharges(0);
                                pet_aura->SetStackAmount(owner_aura->GetSpellInfo()->StackAmount);
                            }
                        }
                        break;
                    }
                case 37096:                                     // Blood Elf Illusion
                    {
                        if (caster)
                        {
                            switch (caster->getGender())
                            {
                                case GENDER_FEMALE:
                                    caster->CastSpell(target, 37095, true, nullptr, this); // Blood Elf Disguise
                                    break;
                                case GENDER_MALE:
                                    caster->CastSpell(target, 37093, true, nullptr, this);
                                    break;
                                default:
                                    break;
                            }
                        }
                        break;
                    }
                case 55198:   // Tidal Force
                    {
                        target->CastSpell(target, 55166, true);
                        if (Aura* owner_aura = target->GetAura(55166))
                            owner_aura->SetStackAmount(owner_aura->GetSpellInfo()->StackAmount);
                        return;
                    }
                case 39850:                                     // Rocket Blast
                    if (roll_chance_i(20))                       // backfire stun
                        target->CastSpell(target, 51581, true, nullptr, this);
                    break;
                case 43873:                                     // Headless Horseman Laugh
                    target->PlayDistanceSound(11965);
                    break;
                case 46354:                                     // Blood Elf Illusion
                    if (caster)
                    {
                        switch (caster->getGender())
                        {
                            case GENDER_FEMALE:
                                caster->CastSpell(target, 46356, true, nullptr, this);
                                break;
                            case GENDER_MALE:
                                caster->CastSpell(target, 46355, true, nullptr, this);
                                break;
                        }
                    }
                    break;
                case 46361:                                     // Reinforced Net
                    if (caster)
                        target->GetMotionMaster()->MoveFall();
                    break;
                case 46699:                                     // Requires No Ammo
                    if (target->IsPlayer())
                        target->ToPlayer()->RemoveAmmo();      // not use ammo and not allow use
                    break;
                case 71563:
                    {
                        if (Aura* newAura = target->AddAura(71564, target))
                            newAura->SetStackAmount(newAura->GetSpellInfo()->StackAmount);
                        return;
                    }
            }
        }
        // AT REMOVE
        else
        {
            if ((GetSpellInfo()->IsQuestTame()) && caster && caster->IsAlive() && target->IsAlive() && aurApp->GetRemoveMode() != AURA_REMOVE_BY_CANCEL)
            {
                uint32 finalSpelId = 0;
                switch (GetId())
                {
                    case 19548:
                        finalSpelId = 19597;
                        break;
                    case 19674:
                        finalSpelId = 19677;
                        break;
                    case 19687:
                        finalSpelId = 19676;
                        break;
                    case 19688:
                        finalSpelId = 19678;
                        break;
                    case 19689:
                        finalSpelId = 19679;
                        break;
                    case 19692:
                        finalSpelId = 19680;
                        break;
                    case 19693:
                        finalSpelId = 19684;
                        break;
                    case 19694:
                        finalSpelId = 19681;
                        break;
                    case 19696:
                        finalSpelId = 19682;
                        break;
                    case 19697:
                        finalSpelId = 19683;
                        break;
                    case 19699:
                        finalSpelId = 19685;
                        break;
                    case 19700:
                        finalSpelId = 19686;
                        break;
                    case 30646:
                        finalSpelId = 30647;
                        break;
                    case 30653:
                        finalSpelId = 30648;
                        break;
                    case 30654:
                        finalSpelId = 30652;
                        break;
                    case 30099:
                        finalSpelId = 30100;
                        break;
                    case 30102:
                        finalSpelId = 30103;
                        break;
                    case 30105:
                        finalSpelId = 30104;
                        break;
                }

                if (finalSpelId)
                    caster->CastSpell(target, finalSpelId, true, nullptr, this);
            }

            switch (m_spellInfo->SpellFamilyName)
            {
                case SPELLFAMILY_GENERIC:
                    switch (GetId())
                    {
                        case 2584: // Waiting to Resurrect
                            // Waiting to resurrect spell cancel, we must remove player from resurrect queue
                            if (target->IsPlayer())
                            {
                                if (Battleground* bg = target->ToPlayer()->GetBattleground())
                                    bg->RemovePlayerFromResurrectQueue(target->ToPlayer());
                                if (Battlefield* bf = sBattlefieldMgr->GetBattlefieldToZoneId(target->GetZoneId()))
                                    bf->RemovePlayerFromResurrectQueue(target->GetGUID());
                            }
                            break;
                        case 43681: // Inactive
                            {
                                if (!target->IsPlayer() || aurApp->GetRemoveMode() != AURA_REMOVE_BY_EXPIRE)
                                    return;

                                if (target->GetMap()->IsBattleground())
                                    target->ToPlayer()->LeaveBattleground();
                                break;
                            }
                        case 52172:  // Coyote Spirit Despawn Aura
                        case 60244:  // Blood Parrot Despawn Aura
                            target->CastSpell((Unit*)nullptr, GetAmount(), true, nullptr, this);
                            break;
                        // Halls of Lightning, Arc Lightning
                        case 52921:
                            {
                                if (aurApp->GetRemoveMode() != AURA_REMOVE_BY_EXPIRE )
                                    return;

                                Player* player = nullptr;
                                Acore::AnyPlayerInObjectRangeCheck checker(target, 10.0f);
                                Acore::PlayerSearcher<Acore::AnyPlayerInObjectRangeCheck> searcher(target, player, checker);
                                Cell::VisitObjects(target, searcher, 10.0f);

                                if (player && player->GetGUID() != target->GetGUID())
                                    target->CastSpell(player, 52921, true);

                                return;
                            }
                        case 58600: // Restricted Flight Area
                        case 58730: // Restricted Flight Area
                            if (aurApp->GetRemoveMode() == AURA_REMOVE_BY_EXPIRE)
                                target->CastSpell(target, 58601, true);
                            break;
                        case 46374: // quest The Power of the Elements (11893)
                            {
                                if (target->isDead() && GetBase() && target->IsCreature() && target->GetEntry() == 24601)
                                {
                                    auto caster2 = GetBase()->GetCaster();
                                    if (caster2 && caster2->IsPlayer())
                                    {
                                        caster2->ToPlayer()->KilledMonsterCredit(25987);
                                    }
                                }
                                return;
                            }
                    }
                    break;
                default:
                    break;
            }
        }
    }

    // AT APPLY & REMOVE

    switch (m_spellInfo->SpellFamilyName)
    {
        case SPELLFAMILY_GENERIC:
            {
                if (!(mode & AURA_EFFECT_HANDLE_REAL))
                    break;
                switch (GetId())
                {
                    // Recently Bandaged
                    case 11196:
                        target->ApplySpellImmune(GetId(), IMMUNITY_MECHANIC, GetMiscValue(), apply);
                        break;
                    // Unstable Power
                    case 24658:
                        {
                            uint32 spellId = 24659;
                            if (apply && caster)
                            {
                                SpellInfo const* spell = sSpellMgr->AssertSpellInfo(spellId);

                                for (uint32 i = 0; i < spell->StackAmount; ++i)
                                    caster->CastSpell(target, spell->Id, true, nullptr, nullptr, GetCasterGUID());
                                break;
                            }
                            target->RemoveAurasDueToSpell(spellId);
                            break;
                        }
                    // Restless Strength
                    case 24661:
                        {
                            uint32 spellId = 24662;
                            if (apply && caster)
                            {
                                SpellInfo const* spell = sSpellMgr->AssertSpellInfo(spellId);
                                for (uint32 i = 0; i < spell->StackAmount; ++i)
                                    caster->CastSpell(target, spell->Id, true, nullptr, nullptr, GetCasterGUID());
                                break;
                            }
                            target->RemoveAurasDueToSpell(spellId);
                            break;
                        }
                    // Tag Murloc
                    case 30877:
                        {
                            // Tag/untag Blacksilt Scout
                            target->SetEntry(apply ? 17654 : 17326);
                            break;
                        }
                    case 57819: // Argent Champion
                    case 57820: // Ebon Champion
                    case 57821: // Champion of the Kirin Tor
                    case 57822: // Wyrmrest Champion
                        {
                            if (!caster || !caster->IsPlayer())
                                break;

                            uint32 FactionID = 0;

                            if (apply)
                            {
                                switch (m_spellInfo->Id)
                                {
                                    case 57819:
                                        FactionID = 1106;
                                        break; // Argent Crusade
                                    case 57820:
                                        FactionID = 1098;
                                        break; // Knights of the Ebon Blade
                                    case 57821:
                                        FactionID = 1090;
                                        break; // Kirin Tor
                                    case 57822:
                                        FactionID = 1091;
                                        break; // The Wyrmrest Accord
                                }
                            }
                            caster->ToPlayer()->SetChampioningFaction(FactionID);
                            break;
                        }
                    // LK Intro VO (1)
                    case 58204:
                        if (target->IsPlayer())
                        {
                            // Play part 1
                            if (apply)
                                target->PlayDirectSound(14970, target->ToPlayer());
                            // continue in 58205
                            else
                                target->CastSpell(target, 58205, true);
                        }
                        break;
                    // LK Intro VO (2)
                    case 58205:
                        if (target->IsPlayer())
                        {
                            // Play part 2
                            if (apply)
                                target->PlayDirectSound(14971, target->ToPlayer());
                            // Play part 3
                            else
                                target->PlayDirectSound(14972, target->ToPlayer());
                        }
                        break;
                    case 62061: // Festive Holiday Mount
                        if (target->HasMountedAura())
                        {
                            uint32 creatureEntry = 0;
                            if (apply)
                            {
                                if (target->HasIncreaseMountedFlightSpeedAura())
                                    creatureEntry = 24906;
                                else
                                    creatureEntry = 15665;
                            }
                            else
                                creatureEntry = target->GetAuraEffectsByType(SPELL_AURA_MOUNTED).front()->GetMiscValue();

                            if (CreatureTemplate const* creatureInfo = sObjectMgr->GetCreatureTemplate(creatureEntry))
                            {
                                CreatureModel model = *ObjectMgr::ChooseDisplayId(creatureInfo);
                                sObjectMgr->GetCreatureModelRandomGender(&model, creatureInfo);

                                target->SetUInt32Value(UNIT_FIELD_MOUNTDISPLAYID, model.CreatureDisplayID);
                            }
                        }
                        break;
                    case FRESH_BREWFEST_HOPS: // Festive Brewfest Mount
                        if (target->HasMountedAura() && !target->HasIncreaseMountedFlightSpeedAura())
                        {
                            uint32 creatureEntry = 0;

                            if (apply)
                            {
                                if (caster->GetSpeedRate(MOVE_RUN) >= 2.0f)
                                {
                                    creatureEntry = GREAT_BREWFEST_KODO;
                                }
                                else
                                {
                                    creatureEntry = BREWFEST_KODO;
                                }
                            }
                            else
                            {
                                creatureEntry = target->GetAuraEffectsByType(SPELL_AURA_MOUNTED).front()->GetMiscValue();
                            }

                            if (CreatureTemplate const* creatureInfo = sObjectMgr->GetCreatureTemplate(creatureEntry))
                            {
                                CreatureModel model = *ObjectMgr::ChooseDisplayId(creatureInfo);
                                sObjectMgr->GetCreatureModelRandomGender(&model, creatureInfo);

                                target->SetUInt32Value(UNIT_FIELD_MOUNTDISPLAYID, model.CreatureDisplayID);
                            }
                        }
                        break;
                }

                break;
            }
        case SPELLFAMILY_MAGE:
            {
                //if (!(mode & AURA_EFFECT_HANDLE_REAL))
                //break;
                break;
            }
        case SPELLFAMILY_PRIEST:
            {
                //if (!(mode & AURA_EFFECT_HANDLE_REAL))
                //break;
                break;
            }
        case SPELLFAMILY_DRUID:
            {
                //if (!(mode & AURA_EFFECT_HANDLE_REAL))
                //    break;
                break;
            }
        case SPELLFAMILY_SHAMAN:
            {
                //if (!(mode & AURA_EFFECT_HANDLE_REAL))
                //    break;
                break;
            }
    }
}

void AuraEffect::HandleChannelDeathItem(AuraApplication const* aurApp, uint8 mode, bool apply) const
{
    if (!(mode & AURA_EFFECT_HANDLE_REAL))
        return;

    if (apply || aurApp->GetRemoveMode() != AURA_REMOVE_BY_DEATH)
        return;

    Unit* caster = GetCaster();

    if (!caster || !caster->IsPlayer())
        return;

    Player* plCaster = caster->ToPlayer();

    // Item amount
    if (GetAmount() <= 0)
        return;

    if (GetSpellInfo()->Effects[m_effIndex].ItemType == 0)
        return;

    //Adding items
    uint32 noSpaceForCount = 0;
    uint32 count = m_amount;

    ItemPosCountVec dest;
    InventoryResult msg = plCaster->CanStoreNewItem(NULL_BAG, NULL_SLOT, dest, GetSpellInfo()->Effects[m_effIndex].ItemType, count, &noSpaceForCount);
    if (msg != EQUIP_ERR_OK)
    {
        count -= noSpaceForCount;
        plCaster->SendEquipError(msg, nullptr, nullptr, GetSpellInfo()->Effects[m_effIndex].ItemType);
        if (count == 0)
            return;
    }

    Item* newitem = plCaster->StoreNewItem(dest, GetSpellInfo()->Effects[m_effIndex].ItemType, true);
    if (!newitem)
    {
        plCaster->SendEquipError(EQUIP_ERR_ITEM_NOT_FOUND, nullptr, nullptr);
        return;
    }
    plCaster->SendNewItem(newitem, count, true, true);
}

void AuraEffect::HandleBindSight(AuraApplication const* aurApp, uint8 mode, bool apply) const
{
    if (!(mode & AURA_EFFECT_HANDLE_REAL))
        return;

    Unit* target = aurApp->GetTarget();

    Unit* caster = GetCaster();

    if (!caster || !caster->IsPlayer())
        return;

    caster->ToPlayer()->SetViewpoint(target, apply);
}

void AuraEffect::HandleFarSight(AuraApplication const* /*aurApp*/, uint8 mode, bool apply) const
{
    if (!(mode & AURA_EFFECT_HANDLE_REAL))
    {
        return;
    }

    Unit* caster = GetCaster();
    if (!caster || !caster->IsPlayer())
    {
        return;
    }

    Player* player = caster->ToPlayer();
    if (apply)
    {
        player->SetFarSightDistance(m_spellInfo->GetMaxRange());
    }
    else
    {
        player->ResetFarSightDistance();
    }

    caster->UpdateObjectVisibility(!apply);
}

void AuraEffect::HandleForceReaction(AuraApplication const* aurApp, uint8 mode, bool apply) const
{
    if (!(mode & AURA_EFFECT_HANDLE_CHANGE_AMOUNT_MASK))
        return;

    Unit* target = aurApp->GetTarget();

    if (!target->IsPlayer())
        return;

    Player* player = target->ToPlayer();

    uint32 faction_id = GetMiscValue();
    ReputationRank faction_rank = ReputationRank(m_amount);

    player->GetReputationMgr().ApplyForceReaction(faction_id, faction_rank, apply);
    player->GetReputationMgr().SendForceReactions();

    // stop fighting if at apply forced rank friendly or at remove real rank friendly
    if ((apply && faction_rank >= REP_FRIENDLY) || (!apply && player->GetReputationRank(faction_id) >= REP_FRIENDLY))
        player->StopAttackFaction(faction_id);
}

void AuraEffect::HandleAuraEmpathy(AuraApplication const* aurApp, uint8 mode, bool apply) const
{
    if (!(mode & AURA_EFFECT_HANDLE_REAL))
        return;

    Unit* target = aurApp->GetTarget();

    if (!apply)
    {
        // do not remove unit flag if there are more than this auraEffect of that kind on unit on unit
        if (target->HasAuraType(GetAuraType()))
            return;
    }

    if (target->GetCreatureType() == CREATURE_TYPE_BEAST)
        target->ApplyModUInt32Value(UNIT_DYNAMIC_FLAGS, UNIT_DYNFLAG_SPECIALINFO, apply);
}

void AuraEffect::HandleAuraModFaction(AuraApplication const* aurApp, uint8 mode, bool apply) const
{
    if (!(mode & AURA_EFFECT_HANDLE_REAL))
        return;

    Unit* target = aurApp->GetTarget();

    if (apply)
    {
        target->SetFaction(GetMiscValue());
        if (target->IsPlayer())
            target->RemoveUnitFlag(UNIT_FLAG_PLAYER_CONTROLLED);
    }
    else
    {
        target->RestoreFaction();
        if (target->IsPlayer())
            target->SetUnitFlag(UNIT_FLAG_PLAYER_CONTROLLED);
    }
}

void AuraEffect::HandleComprehendLanguage(AuraApplication const* aurApp, uint8 mode, bool apply) const
{
    if (!(mode & AURA_EFFECT_HANDLE_SEND_FOR_CLIENT_MASK))
        return;

    Unit* target = aurApp->GetTarget();

    if (apply)
        target->SetUnitFlag2(UNIT_FLAG2_COMPREHEND_LANG);
    else
    {
        if (target->HasAuraType(GetAuraType()))
            return;

        target->RemoveUnitFlag2(UNIT_FLAG2_COMPREHEND_LANG);
    }
}

void AuraEffect::HandleAuraConvertRune(AuraApplication const* aurApp, uint8 mode, bool apply) const
{
    if (!(mode & AURA_EFFECT_HANDLE_REAL))
        return;

    Unit* target = aurApp->GetTarget();

    if (!target->IsPlayer())
        return;

    Player* player = target->ToPlayer();

    if (!player->IsClass(CLASS_DEATH_KNIGHT, CLASS_CONTEXT_ABILITY))
        return;

    uint32 runes = m_amount;
    // convert number of runes specified in aura amount of rune type in miscvalue to runetype in miscvalueb
    if (apply)
    {
        for (uint32 i = 0; i < MAX_RUNES && runes; ++i)
        {
            if (GetMiscValue() != player->GetCurrentRune(i))
                continue;
            if (!player->GetRuneCooldown(i))
            {
                player->AddRuneByAuraEffect(i, RuneType(GetMiscValueB()), this);
                --runes;
            }
        }
    }
    else
        player->RemoveRunesByAuraEffect(this);
}

void AuraEffect::HandleAuraLinked(AuraApplication const* aurApp, uint8 mode, bool apply) const
{
    Unit* target = aurApp->GetTarget();

    uint32 triggeredSpellId = sSpellMgr->GetSpellIdForDifficulty(m_spellInfo->Effects[m_effIndex].TriggerSpell, target);
    SpellInfo const* triggeredSpellInfo = sSpellMgr->GetSpellInfo(triggeredSpellId);
    if (!triggeredSpellInfo)
        return;

    if (mode & AURA_EFFECT_HANDLE_REAL)
    {
        if (apply)
        {
            Unit* caster = triggeredSpellInfo->NeedsToBeTriggeredByCaster(m_spellInfo, GetEffIndex()) ? GetCaster() : target;

            if (!caster)
                return;
            // If amount avalible cast with basepoints (Crypt Fever for example)
            if (GetAmount())
                caster->CastCustomSpell(target, triggeredSpellId, &m_amount, nullptr, nullptr, true, nullptr, this);
            else
                caster->CastSpell(target, triggeredSpellId, true, nullptr, this);
        }
        else
        {
            ObjectGuid casterGUID = triggeredSpellInfo->NeedsToBeTriggeredByCaster(m_spellInfo, GetEffIndex()) ? GetCasterGUID() : target->GetGUID();
            target->RemoveAura(triggeredSpellId, casterGUID, 0, aurApp->GetRemoveMode());
        }
    }
    else if (mode & AURA_EFFECT_HANDLE_REAPPLY && apply)
    {
        ObjectGuid casterGUID = triggeredSpellInfo->NeedsToBeTriggeredByCaster(m_spellInfo, GetEffIndex()) ? GetCasterGUID() : target->GetGUID();
        // change the stack amount to be equal to stack amount of our aura
        if (Aura* triggeredAura = target->GetAura(triggeredSpellId, casterGUID))
            triggeredAura->ModStackAmount(GetBase()->GetStackAmount() - triggeredAura->GetStackAmount());
    }
}

void AuraEffect::HandleAuraOpenStable(AuraApplication const* aurApp, uint8 mode, bool apply) const
{
    if (!(mode & AURA_EFFECT_HANDLE_REAL))
        return;

    Unit* target = aurApp->GetTarget();

    if (!target->IsPlayer() || !target->IsInWorld())
        return;

    if (apply)
        target->ToPlayer()->GetSession()->SendStablePet(target->GetGUID());

    // client auto close stable dialog at !apply aura
}

void AuraEffect::HandleAuraModFakeInebriation(AuraApplication const* aurApp, uint8 mode, bool apply) const
{
    if (!(mode & AURA_EFFECT_HANDLE_CHANGE_AMOUNT_MASK))
        return;

    Player* target = aurApp->GetTarget()->ToPlayer();
    if (!target)
        return;

    target->ApplyModInt32Value(PLAYER_FAKE_INEBRIATION, GetAmount(), apply);
    target->UpdateInvisibilityDrunkDetect();
}

void AuraEffect::HandleAuraOverrideSpells(AuraApplication const* aurApp, uint8 mode, bool apply) const
{
    if (!(mode & AURA_EFFECT_HANDLE_REAL))
        return;

    Player* target = aurApp->GetTarget()->ToPlayer();

    if (!target || !target->IsInWorld())
        return;

    uint32 overrideId = uint32(GetMiscValue());

    if (apply)
    {
        target->SetUInt16Value(PLAYER_FIELD_BYTES2, PLAYER_BYTES_2_OVERRIDE_SPELLS_UINT16_OFFSET, overrideId);
        if (OverrideSpellDataEntry const* overrideSpells = sOverrideSpellDataStore.LookupEntry(overrideId))
            for (uint8 i = 0; i < MAX_OVERRIDE_SPELL; ++i)
                if (uint32 spellId = overrideSpells->spellId[i])
                    target->_addSpell(spellId, SPEC_MASK_ALL, true);
    }
    else
    {
        target->SetUInt16Value(PLAYER_FIELD_BYTES2, PLAYER_BYTES_2_OVERRIDE_SPELLS_UINT16_OFFSET, 0);
        if (OverrideSpellDataEntry const* overrideSpells = sOverrideSpellDataStore.LookupEntry(overrideId))
            for (uint8 i = 0; i < MAX_OVERRIDE_SPELL; ++i)
                if (uint32 spellId = overrideSpells->spellId[i])
                    target->removeSpell(spellId, SPEC_MASK_ALL, true);
    }
}

void AuraEffect::HandleAuraSetVehicle(AuraApplication const* aurApp, uint8 mode, bool apply) const
{
    if (!(mode & AURA_EFFECT_HANDLE_REAL))
        return;

    Unit* target = aurApp->GetTarget();

    if (!target->IsPlayer() || !target->IsInWorld())
        return;

    uint32 vehicleId = GetMiscValue();

    if (apply)
    {
        if (!target->CreateVehicleKit(vehicleId, 0))
            return;
    }
    else if (target->GetVehicleKit())
        target->RemoveVehicleKit();

    WorldPacket data(SMSG_PLAYER_VEHICLE_DATA, target->GetPackGUID().size() + 4);
    data << target->GetPackGUID();
    data << uint32(apply ? vehicleId : 0);
    target->SendMessageToSet(&data, true);

    if (apply)
    {
        data.Initialize(SMSG_ON_CANCEL_EXPECTED_RIDE_VEHICLE_AURA, 0);
        target->ToPlayer()->SendDirectMessage(&data);
    }
}

void AuraEffect::HandlePreventResurrection(AuraApplication const* aurApp, uint8 mode, bool apply) const
{
    if (!(mode & AURA_EFFECT_HANDLE_REAL))
        return;

    if (!aurApp->GetTarget()->IsPlayer())
        return;

    if (apply)
        aurApp->GetTarget()->RemoveByteFlag(PLAYER_FIELD_BYTES, 0, PLAYER_FIELD_BYTE_RELEASE_TIMER);
    else if (!aurApp->GetTarget()->GetMap()->Instanceable())
        aurApp->GetTarget()->SetByteFlag(PLAYER_FIELD_BYTES, 0, PLAYER_FIELD_BYTE_RELEASE_TIMER);
}

void AuraEffect::HandlePeriodicDummyAuraTick(Unit* target, Unit* caster) const
{
    switch (GetSpellInfo()->SpellFamilyName)
    {
        case SPELLFAMILY_DRUID:
            {
                switch (GetSpellInfo()->Id)
                {
                    // Frenzied Regeneration
                    case 22842:
                        {
                            // Converts up to 10 rage per second into health for $d.  Each point of rage is converted into ${$m2/10}.1% of max health.
                            // Should be manauser
                            if (!target->HasActivePowerType(POWER_RAGE))
                                break;
                            uint32 rage = target->GetPower(POWER_RAGE);
                            // Nothing todo
                            if (rage == 0)
                                break;
                            int32 mod = (rage < 100) ? rage : 100;
                            int32 points = target->CalculateSpellDamage(target, GetSpellInfo(), 1);
                            int32 regen = target->GetMaxHealth() * (mod * points / 10) / 1000;
                            target->CastCustomSpell(target, 22845, &regen, 0, 0, true, 0, this);
                            target->SetPower(POWER_RAGE, rage - mod);
                            break;
                        }
                }
                break;
            }
        case SPELLFAMILY_HUNTER:
            {
                // Explosive Shot
                if (GetSpellInfo()->SpellFamilyFlags[1] & 0x80000000)
                {
                    if (caster)
                        caster->CastCustomSpell(53352, SPELLVALUE_BASE_POINT0, m_amount, target, true, nullptr, this);
                    break;
                }
                switch (GetSpellInfo()->Id)
                {
                    // Feeding Frenzy Rank 1
                    case 53511:
                        if (target->GetVictim() && target->GetVictim()->HealthBelowPct(35))
                            target->CastSpell(target, 60096, true, 0, this);
                        return;
                    // Feeding Frenzy Rank 2
                    case 53512:
                        if (target->GetVictim() && target->GetVictim()->HealthBelowPct(35))
                            target->CastSpell(target, 60097, true, 0, this);
                        return;
                    default:
                        break;
                }
                break;
            }
        case SPELLFAMILY_SHAMAN:
            if (GetId() == 52179) // Astral Shift
            {
                // Periodic need for remove visual on stun/fear/silence lost
                if (!(target->GetUnitFlags() & (UNIT_FLAG_STUNNED | UNIT_FLAG_FLEEING | UNIT_FLAG_SILENCED)))
                    target->RemoveAurasDueToSpell(52179);
                break;
            }
            break;
        case SPELLFAMILY_DEATHKNIGHT:
            switch (GetId())
            {
                case 49016: // Hysteria
                    uint32 damage = uint32(target->CountPctFromMaxHealth(1));
                    Unit::DealDamage(target, target, damage, nullptr, NODAMAGE, SPELL_SCHOOL_MASK_NORMAL, nullptr, false);
                    break;
            }
            // Blood of the North
            // Reaping
            // Death Rune Mastery
            if (GetSpellInfo()->SpellIconID == 3041 || GetSpellInfo()->SpellIconID == 22 || GetSpellInfo()->SpellIconID == 2622)
            {
                if (!target->IsPlayer())
                    return;
                if (!target->ToPlayer()->IsClass(CLASS_DEATH_KNIGHT, CLASS_CONTEXT_ABILITY))
                    return;

                // timer expired - remove death runes
                target->ToPlayer()->RemoveRunesByAuraEffect(this);
            }
            break;
        default:
            break;
    }
}

void AuraEffect::HandlePeriodicTriggerSpellAuraTick(Unit* target, Unit* caster) const
{
    // generic casting code with custom spells and target/caster customs
    uint32 triggerSpellId = GetSpellInfo()->Effects[GetEffIndex()].TriggerSpell;

    SpellInfo const* triggeredSpellInfo = sSpellMgr->GetSpellInfo(triggerSpellId);
    SpellInfo const* auraSpellInfo = GetSpellInfo();
    uint32 auraId = auraSpellInfo->Id;

    // specific code for cases with no trigger spell provided in field
    if (!triggeredSpellInfo)
    {
        switch (auraSpellInfo->SpellFamilyName)
        {
            case SPELLFAMILY_GENERIC:
                {
                    switch (auraId)
                    {
                        // Thaumaturgy Channel
                        case 9712:
                            triggerSpellId = 21029;
                            if (caster)
                                caster->CastSpell(caster, triggerSpellId, true);
                            return;
                        // Brood Affliction: Bronze
                        case 23170:
                            // Only 10% chance of triggering spell
                            if (roll_chance_f(10.f))
                            {
                                triggerSpellId = 23171;
                            }
                            break;
                        // Restoration
                        case 24379:
                        case 23493:
                            {
                                if (caster)
                                {
                                    int32 heal = caster->CountPctFromMaxHealth(10);
                                    HealInfo healInfo(caster, target, heal, auraSpellInfo, auraSpellInfo->GetSchoolMask());
                                    caster->HealBySpell(healInfo);

                                    if (int32 mana = caster->GetMaxPower(POWER_MANA))
                                    {
                                        mana /= 10;
                                        caster->EnergizeBySpell(caster, 23493, mana, POWER_MANA);
                                    }
                                }
                                return;
                            }
                        // Nitrous Boost
                        case 27746:
                            if (caster && target->GetPower(POWER_MANA) >= 10)
                            {
                                target->ModifyPower(POWER_MANA, -10);
                                target->SendEnergizeSpellLog(caster, 27746, 10, POWER_MANA);
                            }
                            else
                                target->RemoveAurasDueToSpell(27746);
                            return;
                        // Frost Blast
                        case 27808:
                            if (caster)
                            {
                                caster->CastCustomSpell(29879, SPELLVALUE_BASE_POINT0, int32(target->CountPctFromMaxHealth(21)), target, true, nullptr, this);
                                if (GetTickNumber() == 1)
                                    caster->CastSpell(target, 27808, true);
                            }
                            return;
                        // Inoculate Nestlewood Owlkin
                        case 29528:
                            if (!target->IsCreature()) // prevent error reports in case ignored player target
                                return;
                            break;
                        // Feed Captured Animal
                        case 29917:
                            triggerSpellId = 29916;
                            break;
                        // Extract Gas
                        case 30427:
                            {
                                // move loot to player inventory and despawn target
                                if (caster && caster->IsPlayer() &&
                                        target->IsCreature() &&
                                        target->ToCreature()->GetCreatureTemplate()->type == CREATURE_TYPE_GAS_CLOUD)
                                {
                                    Player* player = caster->ToPlayer();
                                    Creature* creature = target->ToCreature();
                                    // missing lootid has been reported on startup - just return
                                    if (!creature->GetCreatureTemplate()->SkinLootId)
                                        return;

                                    player->AutoStoreLoot(creature->GetCreatureTemplate()->SkinLootId, LootTemplates_Skinning, true);

                                    creature->DespawnOrUnsummon();
                                }
                                return;
                            }
                        // Quake
                        case 30576:
                            triggerSpellId = 30571;
                            break;
                        // Doom
                        /// @todo: effect trigger spell may be independant on spell targets, and executed in spell finish phase
                        // so instakill will be naturally done before trigger spell
                        case 31347:
                            {
                                target->CastSpell(target, 31350, true, nullptr, this);
                                Unit::Kill(target, target);
                                return;
                            }
                        // Tear of Azzinoth Summon Channel - it's not really supposed to do anything, and this only prevents the console spam
                        case 39857:
                            triggerSpellId = 39856;
                            break;
                        // Personalized Weather
                        case 46736:
                            triggerSpellId = 46737;
                            break;
                        // Shield Level 1
                        case 63130:
                        // Shield Level 2
                        case 63131:
                        // Shield Level 3
                        case 63132:
                        // Ball of Flames Visual
                        case 71706:
                            return;
                        // Oculus, Mage-Lord Urom, Time Bomb
                        case 51121:
                        case 59376:
                            {
                                const int32 dmg = target->GetMaxHealth() - target->GetHealth();
                                target->CastCustomSpell(target, 51132, &dmg, 0, 0, true);
                                return;
                            }
                    }
                    break;
                }
            case SPELLFAMILY_SHAMAN:
                {
                    switch (auraId)
                    {
                        // Lightning Shield (The Earthshatterer set trigger after cast Lighting Shield)
                        case 28820:
                            {
                                // Need remove self if Lightning Shield not active
                                if (!target->GetAuraEffect(SPELL_AURA_PROC_TRIGGER_SPELL, SPELLFAMILY_SHAMAN, 0x400, 0, 0))
                                    target->RemoveAurasDueToSpell(28820);
                                return;
                            }
                    }
                    break;
                }
            default:
                break;
        }
    }
    else
    {
        // Spell exist but require custom code
        switch (auraId)
        {
            // Mana Tide
            case 16191:
                target->CastCustomSpell(target, triggerSpellId, &m_amount, nullptr, nullptr, true, nullptr, this);
                return;
            // Poison (Grobbulus)
            case 28158:
            case 54362:
            // Slime Pool (Dreadscale & Acidmaw)
            case 66882:
                target->CastCustomSpell(triggerSpellId, SPELLVALUE_RADIUS_MOD, (int32)((((float)m_tickNumber / 60) * 0.9f + 0.1f) * 10000 * 2 / 3), nullptr, true, nullptr, this);
                return;
            // Eye of Eternity, Malygos, Arcane Overload
            case 56432:
                if (triggerSpellId == 56438)
                {
                    target->CastCustomSpell(triggerSpellId, SPELLVALUE_RADIUS_MOD, (int32)(10000 * (1.0f - 0.02f * (m_tickNumber + 1))), nullptr, true, nullptr, this);
                    return;
                }
                break;
            // Beacon of Light
            case 53563:
                {
                    // area aura owner casts the spell
                    GetBase()->GetUnitOwner()->CastSpell(target, triggeredSpellInfo, true, 0, this, GetBase()->GetUnitOwner()->GetGUID());
                    return;
                }
            // Trial of the Crusader, Jaraxxus, Spinning Pain Spike
            case 66283:
                {
                    const int32 dmg = target->GetMaxHealth() / 2;
                    target->CastCustomSpell(target, 66316, &dmg, nullptr, nullptr, true);
                    return;
                }
            // Violet Hold, Moragg, Ray of Suffering, Ray of Pain
            case 54442:
            case 59524:
            case 54438:
            case 59523:
                {
                    if (caster)
                        if (Unit* victim = caster->GetVictim())
                            if (victim->GetDistance(caster) < 45.0f)
                            {
                                target = victim;
                                break;
                            }
                    return;
                }
            case 24745: // Summon Templar, Trigger
            case 24747: // Summon Templar Fire, Trigger
            case 24757: // Summon Templar Air, Trigger
            case 24759: // Summon Templar Earth, Trigger
            case 24761: // Summon Templar Water, Trigger
            case 24762: // Summon Duke, Trigger
            case 24766: // Summon Duke Fire, Trigger
            case 24769: // Summon Duke Air, Trigger
            case 24771: // Summon Duke Earth, Trigger
            case 24773: // Summon Duke Water, Trigger
            case 24785: // Summon Royal, Trigger
            case 24787: // Summon Royal Fire, Trigger
            case 24791: // Summon Royal Air, Trigger
            case 24792: // Summon Royal Earth, Trigger
            case 24793: // Summon Royal Water, Trigger
                {
                    // All this spells trigger a spell that requires reagents; if the
                    // triggered spell is cast as "triggered", reagents are not consumed
                    if (caster)
                        caster->CastSpell(target, triggerSpellId, false);
                    return;
                }
            // Hunter - Rapid Recuperation
            case 56654:
            case 58882:
                int32 amount = int32(target->GetMaxPower(POWER_MANA) * GetAmount() / 100.0f);
                target->CastCustomSpell(target, triggerSpellId, &amount, nullptr, nullptr, true, nullptr, this);
                return;
        }
    }

    // Reget trigger spell proto
    triggeredSpellInfo = sSpellMgr->GetSpellInfo(triggerSpellId);

    if (triggeredSpellInfo)
    {
        if (Unit* triggerCaster = triggeredSpellInfo->NeedsToBeTriggeredByCaster(m_spellInfo, GetEffIndex()) ? caster : target)
        {
            SpellCastTargets targets;
            targets.SetUnitTarget(target);
            if (triggeredSpellInfo->IsChannelCategorySpell() && m_channelData)
            {
                targets.SetDstChannel(m_channelData->spellDst);
                targets.SetObjectTargetChannel(m_channelData->channelGUID);
            }

            // Xinef: do not skip reagent cost for entry casts
            TriggerCastFlags triggerFlags = TRIGGERED_FULL_MASK;
            if (GetSpellInfo()->Effects[GetEffIndex()].TargetA.GetCheckType() == TARGET_CHECK_ENTRY || GetSpellInfo()->Effects[GetEffIndex()].TargetB.GetCheckType() == TARGET_CHECK_ENTRY)
                triggerFlags = TriggerCastFlags(TRIGGERED_FULL_MASK & ~TRIGGERED_IGNORE_POWER_AND_REAGENT_COST);

            triggerCaster->CastSpell(targets, triggeredSpellInfo, nullptr, triggerFlags, nullptr, this);
            LOG_DEBUG("spells.aura", "AuraEffect::HandlePeriodicTriggerSpellAuraTick: Spell {} Trigger {}", GetId(), triggeredSpellInfo->Id);
        }
    }
}

void AuraEffect::HandlePeriodicTriggerSpellWithValueAuraTick(Unit* target, Unit* caster) const
{
    uint32 triggerSpellId = GetSpellInfo()->Effects[m_effIndex].TriggerSpell;
    if (SpellInfo const* triggeredSpellInfo = sSpellMgr->GetSpellInfo(triggerSpellId))
    {
        if (Unit* triggerCaster = triggeredSpellInfo->NeedsToBeTriggeredByCaster(m_spellInfo, GetEffIndex()) ? caster : target)
        {
            SpellCastTargets targets;
            targets.SetUnitTarget(target);
            if (triggeredSpellInfo->IsChannelCategorySpell() && m_channelData)
            {
                targets.SetDstChannel(m_channelData->spellDst);
                targets.SetObjectTargetChannel(m_channelData->channelGUID);
            }

            CustomSpellValues values;
            values.AddSpellMod(SPELLVALUE_BASE_POINT0, GetAmount());

            triggerCaster->CastSpell(targets, triggeredSpellInfo, &values, TRIGGERED_FULL_MASK, nullptr, this);
            LOG_DEBUG("spells.aura", "AuraEffect::HandlePeriodicTriggerSpellWithValueAuraTick: Spell {} Trigger {}", GetId(), triggeredSpellInfo->Id);
        }
    }
    else
    {
        Creature* c = target->ToCreature();
        if (c && caster)
        {
            sScriptMgr->OnDummyEffect(caster, GetId(), SpellEffIndex(GetEffIndex()), target->ToCreature());
        }

        LOG_DEBUG("spells.aura", "AuraEffect::HandlePeriodicTriggerSpellWithValueAuraTick: Spell {} has non-existent spell {} in EffectTriggered[{}] and is therefor not triggered.", GetId(), triggerSpellId, GetEffIndex());
    }
}

void AuraEffect::HandlePeriodicDamageAurasTick(Unit* target, Unit* caster) const
{
    if (!target->IsAlive())
        return;

    if (target->HasUnitState(UNIT_STATE_ISOLATED) || target->IsImmunedToDamageOrSchool(GetSpellInfo()) || target->IsTotem())
    {
        SendTickImmune(target, caster);
        return;
    }

    // Consecrate ticks can miss and will not show up in the combat log
    if (caster && GetSpellInfo()->Effects[GetEffIndex()].Effect == SPELL_EFFECT_PERSISTENT_AREA_AURA &&
            caster->SpellHitResult(target, GetSpellInfo(), false) != SPELL_MISS_NONE)
        return;

    // some auras remove at specific health level or more
    if (GetAuraType() == SPELL_AURA_PERIODIC_DAMAGE)
    {
        switch (GetSpellInfo()->Id)
        {
            case 43093:
            case 31956:
            case 38801:  // Grievous Wound
            case 35321:
            case 38363:
            case 39215:  // Gushing Wound
                if (target->IsFullHealth())
                {
                    target->RemoveAurasDueToSpell(GetSpellInfo()->Id);
                    return;
                }
                break;
            case 38772: // Grievous Wound
                {
                    uint32 percent = GetSpellInfo()->Effects[EFFECT_1].CalcValue(caster);
                    if (!target->HealthBelowPct(percent))
                    {
                        target->RemoveAurasDueToSpell(GetSpellInfo()->Id);
                        return;
                    }
                    break;
                }
        }
    }

    CleanDamage cleanDamage = CleanDamage(0, 0, BASE_ATTACK, MELEE_HIT_NORMAL);

    // ignore non positive values (can be result apply spellmods to aura damage
    uint32 damage = std::max(GetAmount(), 0);

    // If the damage is percent-max-health based, calculate damage before the Modify hook
    if (GetAuraType() == SPELL_AURA_PERIODIC_DAMAGE_PERCENT)
    {
        // xinef: ceil obtained value, it may happen that 10 ticks for 10% damage may not kill owner
        damage = uint32(std::ceil(CalculatePct<float, float>(target->GetMaxHealth(), damage)));
    }

    // Script Hook For HandlePeriodicDamageAurasTick -- Allow scripts to change the Damage pre class mitigation calculations
    sScriptMgr->ModifyPeriodicDamageAurasTick(target, caster, damage, GetSpellInfo());

    if (target->GetAI())
    {
        target->GetAI()->OnCalculatePeriodicTickReceived(damage, caster);
    }

    if (GetAuraType() == SPELL_AURA_PERIODIC_DAMAGE)
    {
        // xinef: leave only target depending bonuses, rest is handled in calculate amount
        if (GetBase()->GetType() == DYNOBJ_AURA_TYPE && caster)
            damage = caster->SpellDamageBonusDone(target, GetSpellInfo(), damage, DOT, GetEffIndex(), 0.0f, GetBase()->GetStackAmount());
        damage = target->SpellDamageBonusTaken(caster, GetSpellInfo(), damage, DOT, GetBase()->GetStackAmount());

        // Calculate armor mitigation
        if (Unit::IsDamageReducedByArmor(GetSpellInfo()->GetSchoolMask(), GetSpellInfo(), GetEffIndex()))
        {
            uint32 damageReductedArmor = Unit::CalcArmorReducedDamage(caster, target, damage, GetSpellInfo(), GetCasterLevel());
            cleanDamage.mitigated_damage += damage - damageReductedArmor;
            damage = damageReductedArmor;
        }

        // Curse of Agony damage-per-tick calculation
        if (GetSpellInfo()->SpellFamilyName == SPELLFAMILY_WARLOCK && (GetSpellInfo()->SpellFamilyFlags[0] & 0x400) && GetSpellInfo()->SpellIconID == 544)
        {
            uint32 totalTick = GetTotalTicks();
            // 1..4 ticks, 1/2 from normal tick damage
            if (m_tickNumber <= totalTick / 3)
                damage = damage / 2;
            // 9..12 ticks, 3/2 from normal tick damage
            else if (m_tickNumber > totalTick * 2 / 3)
                damage += (damage + 1) / 2;       // +1 prevent 0.5 damage possible lost at 1..4 ticks
            // 5..8 ticks have normal tick damage
        }
    }

    // calculate crit chance
    bool crit = false;
    if ((crit = roll_chance_f(GetCritChance())))
        damage = Unit::SpellCriticalDamageBonus(caster, m_spellInfo, damage, target);

    // Auras reducing damage from AOE spells
    if (!GetSpellInfo()->HasAttribute(SPELL_ATTR4_IGNORE_DAMAGE_TAKEN_MODIFIERS))
    {
        if (GetSpellInfo()->Effects[GetEffIndex()].IsAreaAuraEffect() ||
            GetSpellInfo()->Effects[GetEffIndex()].IsTargetingArea() ||
            GetSpellInfo()->Effects[GetEffIndex()].Effect == SPELL_EFFECT_PERSISTENT_AREA_AURA || // some persistent area auras have targets like A=53 B=28
            GetSpellInfo()->HasAttribute(SPELL_ATTR5_TREAT_AS_AREA_EFFECT) ||
            GetSpellInfo()->HasAttribute(SPELL_ATTR7_TREAT_AS_NPC_AOE))
        {
            bool npcCaster = (caster && !caster->IsControlledByPlayer()) || GetSpellInfo()->HasAttribute(SPELL_ATTR7_TREAT_AS_NPC_AOE);
            damage = target->CalculateAOEDamageReduction(damage, GetSpellInfo()->SchoolMask, npcCaster);
        }
    }

    int32 dmg = damage;
    int32 mitigatedDamage = cleanDamage.mitigated_damage;
    if (CanApplyResilience())
    {
        int32 resilienceReduction = dmg;
        Unit::ApplyResilience(target, nullptr, &resilienceReduction, crit, CR_CRIT_TAKEN_SPELL);

        resilienceReduction = dmg - resilienceReduction;
        dmg -= resilienceReduction;
        mitigatedDamage += resilienceReduction;
    }

    damage = std::max(0, dmg);
    cleanDamage.mitigated_damage = std::max(0, mitigatedDamage);

    DamageInfo dmgInfo(caster, target, damage, GetSpellInfo(), GetSpellInfo()->GetSchoolMask(), DOT, cleanDamage.mitigated_damage);
    Unit::CalcAbsorbResist(dmgInfo);

    uint32 absorb = dmgInfo.GetAbsorb();
    uint32 resist = dmgInfo.GetResist();
    damage = dmgInfo.GetDamage();

    LOG_DEBUG("spells.aura.effect", "PeriodicTick: {} attacked {} for {} dmg inflicted by {} abs is {}",
                    GetCasterGUID().ToString(), target->GetGUID().ToString(), damage, GetId(), absorb);
    Unit::DealDamageMods(target, damage, &absorb);

    // Set trigger flag
    uint32 procAttacker = PROC_FLAG_DONE_PERIODIC;
    uint32 procVictim   = PROC_FLAG_TAKEN_PERIODIC;
    uint32 procEx = (crit ? PROC_EX_CRITICAL_HIT : PROC_EX_NORMAL_HIT) | PROC_EX_INTERNAL_DOT;
    if (absorb > 0)
        procEx |= PROC_EX_ABSORB;

    if (damage)
        procVictim |= PROC_FLAG_TAKEN_DAMAGE;

    int32 overkill = damage - target->GetHealth();
    if (overkill < 0)
        overkill = 0;

    SpellPeriodicAuraLogInfo pInfo(this, damage, overkill, absorb, resist, 0.0f, crit);
    target->SendPeriodicAuraLog(&pInfo);

    Unit::DealDamage(caster, target, damage, &cleanDamage, DOT, GetSpellInfo()->GetSchoolMask(), GetSpellInfo(), true);

    Unit::ProcDamageAndSpell(caster, target, caster ? procAttacker : 0, procVictim, procEx, damage, BASE_ATTACK, GetSpellInfo(), nullptr, GetEffIndex(), nullptr, &dmgInfo);
}

void AuraEffect::HandlePeriodicHealthLeechAuraTick(Unit* target, Unit* caster) const
{
    if (!target->IsAlive())
        return;

    if (target->HasUnitState(UNIT_STATE_ISOLATED) || target->IsImmunedToDamageOrSchool(GetSpellInfo()))
    {
        SendTickImmune(target, caster);
        return;
    }

    if (caster && GetSpellInfo()->Effects[GetEffIndex()].Effect == SPELL_EFFECT_PERSISTENT_AREA_AURA &&
            caster->SpellHitResult(target, GetSpellInfo(), false) != SPELL_MISS_NONE)
        return;

    CleanDamage cleanDamage = CleanDamage(0, 0, BASE_ATTACK, MELEE_HIT_NORMAL);

    uint32 damage = std::max(GetAmount(), 0);

    // Script Hook For HandlePeriodicHealthLeechAurasTick -- Allow scripts to change the Damage pre class mitigation calculations
    sScriptMgr->ModifyPeriodicDamageAurasTick(target, caster, damage, GetSpellInfo());

    if (target->GetAI())
    {
        target->GetAI()->OnCalculatePeriodicTickReceived(damage, caster);
    }

    if (GetBase()->GetType() == DYNOBJ_AURA_TYPE)
        damage = caster->SpellDamageBonusDone(target, GetSpellInfo(), damage, DOT, GetEffIndex(), 0.0f, GetBase()->GetStackAmount());
    damage = target->SpellDamageBonusTaken(caster, GetSpellInfo(), damage, DOT, GetBase()->GetStackAmount());

    bool crit = false;
    if ((crit = roll_chance_f(GetCritChance())))
        damage = Unit::SpellCriticalDamageBonus(caster, m_spellInfo, damage, target);

    // Calculate armor mitigation
    if (Unit::IsDamageReducedByArmor(GetSpellInfo()->GetSchoolMask(), GetSpellInfo(), m_effIndex))
    {
        uint32 damageReductedArmor = Unit::CalcArmorReducedDamage(caster, target, damage, GetSpellInfo(), GetCasterLevel());
        cleanDamage.mitigated_damage += damage - damageReductedArmor;
        damage = damageReductedArmor;
    }

    int32 dmg = damage;
    int32 cleanDamageAmount = cleanDamage.mitigated_damage;
    if (CanApplyResilience())
    {
        int32 resilienceReduction = dmg;
        Unit::ApplyResilience(target, nullptr, &resilienceReduction, crit, CR_CRIT_TAKEN_SPELL);

        resilienceReduction = dmg - resilienceReduction;
        dmg -= resilienceReduction;
        cleanDamageAmount += resilienceReduction;
    }

    damage = std::max(0, dmg);
    cleanDamage.mitigated_damage = std::max(0, cleanDamageAmount);

    DamageInfo dmgInfo(caster, target, damage, GetSpellInfo(), GetSpellInfo()->GetSchoolMask(), DOT, cleanDamage.mitigated_damage);
    Unit::CalcAbsorbResist(dmgInfo);

    uint32 absorb = dmgInfo.GetAbsorb();
    uint32 resist = dmgInfo.GetResist();
    damage = dmgInfo.GetDamage();

    // Set trigger flag
    uint32 procAttacker = PROC_FLAG_DONE_PERIODIC;
    uint32 procVictim   = PROC_FLAG_TAKEN_PERIODIC;
    uint32 procEx = (crit ? PROC_EX_CRITICAL_HIT : PROC_EX_NORMAL_HIT) | PROC_EX_INTERNAL_DOT;
    if (absorb > 0)
        procEx |= PROC_EX_ABSORB;

    if (dmgInfo.GetDamage())
        procVictim |= PROC_FLAG_TAKEN_DAMAGE;

    if (target->GetHealth() < dmgInfo.GetDamage())
    {
        dmgInfo.ModifyDamage(dmgInfo.GetDamage() - target->GetHealth());
    }

    damage = dmgInfo.GetDamage();

    LOG_DEBUG("spells.aura.effect", "PeriodicTick: {} health leech of {} for {} dmg inflicted by {} abs is {}",
                    GetCasterGUID().ToString(), target->GetGUID().ToString(), damage, GetId(), absorb);
    if (caster)
        caster->SendSpellNonMeleeDamageLog(target, GetSpellInfo(), damage, GetSpellInfo()->GetSchoolMask(), absorb, resist, false, 0, crit);

    int32 new_damage;

    new_damage = Unit::DealDamage(caster, target, damage, &cleanDamage, DOT, GetSpellInfo()->GetSchoolMask(), GetSpellInfo(), false);

    Unit::ProcDamageAndSpell(caster, target, caster ? procAttacker : 0, procVictim, procEx, damage, BASE_ATTACK, GetSpellInfo(), nullptr, GetEffIndex(), nullptr, &dmgInfo);

    if (!caster || !caster->IsAlive())
        return;

    float gainMultiplier = GetSpellInfo()->Effects[GetEffIndex()].CalcValueMultiplier(caster);

    uint32 heal = uint32(caster->SpellHealingBonusDone(caster, GetSpellInfo(), uint32(new_damage * gainMultiplier), DOT, GetEffIndex(), 0.0f, GetBase()->GetStackAmount()));
    heal = uint32(caster->SpellHealingBonusTaken(caster, GetSpellInfo(), heal, DOT, GetBase()->GetStackAmount()));

    HealInfo healInfo(caster, caster, heal, GetSpellInfo(), GetSpellInfo()->GetSchoolMask());
    float threat = float(caster->HealBySpell(healInfo)) * 0.5f;
    if (caster->IsClass(CLASS_PALADIN))
        threat *= 0.5f;
    caster->getHostileRefMgr().threatAssist(caster, threat, GetSpellInfo());
}

void AuraEffect::HandlePeriodicHealthFunnelAuraTick(Unit* target, Unit* caster) const
{
    if (!caster || !caster->IsAlive() || !target->IsAlive())
        return;

    if (target->HasUnitState(UNIT_STATE_ISOLATED))
    {
        SendTickImmune(target, caster);
        return;
    }

    uint32 damage = std::max(GetAmount(), 0);
    // do not kill health donator
    if (caster->GetHealth() < damage)
        damage = caster->GetHealth() - 1;
    if (!damage)
        return;

    caster->ModifyHealth(-(int32)damage);
    LOG_DEBUG("spells.aura", "PeriodicTick: donator {} target {} damage {}.", caster->GetEntry(), target->GetEntry(), damage);

    float gainMultiplier = GetSpellInfo()->Effects[GetEffIndex()].CalcValueMultiplier(caster);

    damage = int32(damage * gainMultiplier);

    HealInfo healInfo(caster, target, damage, GetSpellInfo(), GetSpellInfo()->GetSchoolMask());
    caster->HealBySpell(healInfo);
}

void AuraEffect::HandlePeriodicHealAurasTick(Unit* target, Unit* caster) const
{
    if (!target->IsAlive())
        return;

    if (target->HasUnitState(UNIT_STATE_ISOLATED))
    {
        SendTickImmune(target, caster);
        return;
    }

    // heal for caster damage (must be alive)
    if (target != caster && GetSpellInfo()->HasAttribute(SPELL_ATTR2_NO_TARGET_PER_SECOND_COST) && (!caster || !caster->IsAlive()))
        return;

    // don't regen when permanent aura target has full power
    if (GetBase()->IsPermanent() && target->IsFullHealth())
        return;

    // ignore negative values (can be result apply spellmods to aura damage
    int32 damage = std::max(m_amount, 0);

    if (GetAuraType() == SPELL_AURA_OBS_MOD_HEALTH)
    {
        // Taken mods
        float TakenTotalMod = 1.0f;

        // Tenacity increase healing % taken
        if (AuraEffect const* Tenacity = target->GetAuraEffect(58549, 0))
            AddPct(TakenTotalMod, Tenacity->GetAmount());

        // Healing taken percent
        float minval = (float)target->GetMaxNegativeAuraModifier(SPELL_AURA_MOD_HEALING_PCT);
        if (minval)
            AddPct(TakenTotalMod, minval);

        float maxval = (float)target->GetMaxPositiveAuraModifier(SPELL_AURA_MOD_HEALING_PCT);
        if (maxval)
            AddPct(TakenTotalMod, maxval);

        // Healing over time taken percent
        float minval_hot = (float)target->GetMaxNegativeAuraModifier(SPELL_AURA_MOD_HOT_PCT);
        if (minval_hot)
            AddPct(TakenTotalMod, minval_hot);

        float maxval_hot = (float)target->GetMaxPositiveAuraModifier(SPELL_AURA_MOD_HOT_PCT);
        if (maxval_hot)
            AddPct(TakenTotalMod, maxval_hot);

        // Arena / BG Dampening
        float minval_pct = (float)target->GetMaxNegativeAuraModifier(SPELL_AURA_MOD_HEALING_DONE_PERCENT);
        if (minval_pct)
            AddPct(TakenTotalMod, minval_pct);

        TakenTotalMod = std::max(TakenTotalMod, 0.0f);

        // the most ugly hack i made :P the other option is to change all spellvalues to float...
        // demonic aegis
        if (caster && GetSpellInfo()->SpellFamilyName == SPELLFAMILY_WARLOCK && (GetSpellInfo()->SpellFamilyFlags[1] & 0x20000000))
            if (AuraEffect* aurEff = caster->GetAuraEffect(SPELL_AURA_ADD_PCT_MODIFIER, SPELLFAMILY_WARLOCK, 89, 0))
                AddPct(TakenTotalMod, aurEff->GetAmount());

        damage = uint32(target->CountPctFromMaxHealth(damage));
        damage = uint32(damage * TakenTotalMod);
    }
    else
    {
        // Wild Growth = amount + (6 - 2*doneTicks) * ticks* amount / 100
        if (GetSpellInfo()->SpellFamilyName == SPELLFAMILY_DRUID && GetSpellInfo()->SpellIconID == 2864)
        {
            uint32 tickNumber = GetTickNumber() - 1;
            int32 tempAmount = m_spellInfo->Effects[m_effIndex].CalcValue(caster, &m_baseAmount, nullptr);

            float drop = 2.0f;

            // Item - Druid T10 Restoration 2P Bonus
            if (caster)
                if (AuraEffect* aurEff = caster->GetAuraEffect(70658, 0))
                    AddPct(drop, -aurEff->GetAmount());

            damage += GetTotalTicks() * tempAmount * (6 - (drop * tickNumber)) * 0.01f;
        }

        if (GetBase()->GetType() == DYNOBJ_AURA_TYPE)
            damage = caster->SpellHealingBonusDone(target, GetSpellInfo(), damage, DOT, GetEffIndex(), 0.0f, GetBase()->GetStackAmount());
        damage = target->SpellHealingBonusTaken(caster, GetSpellInfo(), damage, DOT, GetBase()->GetStackAmount());
    }

    bool crit = false;
    if ((crit = roll_chance_f(GetCritChance())))
        damage = Unit::SpellCriticalHealingBonus(caster, GetSpellInfo(), damage, target);

    LOG_DEBUG("spells.aura.effect", "PeriodicTick: {} heal of {} for {} health inflicted by {}",
                    GetCasterGUID().ToString(), target->GetGUID().ToString(), damage, GetId());

    uint32 heal = uint32(damage);

    // Script Hook For HandlePeriodicDamageAurasTick -- Allow scripts to change the Damage pre class mitigation calculations
    sScriptMgr->ModifyPeriodicDamageAurasTick(target, caster, heal, GetSpellInfo());
    sScriptMgr->ModifyHealReceived(target, caster, heal, GetSpellInfo());

    if (target->GetAI())
    {
        target->GetAI()->OnCalculatePeriodicTickReceived(heal, caster);
    }

    HealInfo healInfo(caster, target, heal, GetSpellInfo(), GetSpellInfo()->GetSchoolMask());
    Unit::CalcHealAbsorb(healInfo);
    int32 gain = Unit::DealHeal(caster, target, healInfo.GetHeal());
    healInfo.SetEffectiveHeal(gain);

    SpellPeriodicAuraLogInfo pInfo(this, healInfo.GetHeal(), healInfo.GetHeal() - healInfo.GetEffectiveHeal(), healInfo.GetAbsorb(), 0, 0.0f, crit);
    target->SendPeriodicAuraLog(&pInfo);

    if (caster)
    {
        float threat = float(gain) * 0.5f;
        if (caster->IsClass(CLASS_PALADIN))
            threat *= 0.5f;

        target->getHostileRefMgr().threatAssist(caster, threat, GetSpellInfo());
    }

    bool haveCastItem = GetBase()->GetCastItemGUID();

    // Health Funnel
    // damage caster for heal amount
    // xinef: caster is available, checked earlier
    if (target != caster && GetSpellInfo()->HasAttribute(SPELL_ATTR2_NO_TARGET_PER_SECOND_COST))
    {
        uint32 manaPerSecond = GetSpellInfo()->ManaPerSecond;
        if ((int32)manaPerSecond > gain && gain > 0)
        {
            manaPerSecond = gain;
        }

        uint32 absorb2 = 0;
        Unit::DealDamageMods(caster, manaPerSecond, &absorb2);

        CleanDamage cleanDamage = CleanDamage(0, 0, BASE_ATTACK, MELEE_HIT_NORMAL);
        Unit::DealDamage(caster, caster, manaPerSecond, &cleanDamage, SELF_DAMAGE, GetSpellInfo()->GetSchoolMask(), GetSpellInfo(), true);
    }

    uint32 procAttacker = PROC_FLAG_DONE_PERIODIC;
    uint32 procVictim   = PROC_FLAG_TAKEN_PERIODIC;
    uint32 procEx = (crit ? PROC_EX_CRITICAL_HIT : PROC_EX_NORMAL_HIT) | PROC_EX_INTERNAL_HOT;
    if (healInfo.GetAbsorb() > 0)
        procEx |= PROC_EX_ABSORB;

    // ignore item heals
    if (!haveCastItem && GetAuraType() != SPELL_AURA_OBS_MOD_HEALTH) // xinef: dont allow obs_mod_health to proc spells, this is passive regeneration and not hot
        Unit::ProcDamageAndSpell(caster, target, caster ? procAttacker : 0, procVictim, procEx, heal, BASE_ATTACK, GetSpellInfo(), nullptr, GetEffIndex(), nullptr, nullptr, &healInfo);
}

void AuraEffect::HandlePeriodicManaLeechAuraTick(Unit* target, Unit* caster) const
{
    Powers PowerType = Powers(GetMiscValue());

    if (!caster || !caster->IsAlive() || !target->IsAlive() || !target->HasActivePowerType(PowerType))
        return;

    if (target->HasUnitState(UNIT_STATE_ISOLATED) || target->IsImmunedToDamageOrSchool(GetSpellInfo()))
    {
        SendTickImmune(target, caster);
        return;
    }

    if (GetSpellInfo()->Effects[GetEffIndex()].Effect == SPELL_EFFECT_PERSISTENT_AREA_AURA &&
            caster->SpellHitResult(target, GetSpellInfo(), false) != SPELL_MISS_NONE)
        return;

    // ignore negative values (can be result apply spellmods to aura damage
    int32 drainAmount = std::max(m_amount, 0);

    // Special case: draining x% of mana (up to a maximum of 2*x% of the caster's maximum mana)
    // It's mana percent cost spells, m_amount is percent drain from target
    if (m_spellInfo->ManaCostPercentage)
    {
        // max value
        int32 maxmana = CalculatePct(caster->GetMaxPower(PowerType), drainAmount * 2.0f);
        ApplyPct(drainAmount, target->GetMaxPower(PowerType));
        if (drainAmount > maxmana)
            drainAmount = maxmana;
    }

    LOG_DEBUG("spells.aura.effect", "PeriodicTick: {} power leech of {} for {} dmg inflicted by {}",
                    GetCasterGUID().ToString(), target->GetGUID().ToString(), drainAmount, GetId());
    // resilience reduce mana draining effect at spell crit damage reduction (added in 2.4)
    if (PowerType == POWER_MANA)
        drainAmount -= target->GetSpellCritDamageReduction(drainAmount);

    int32 drainedAmount = -target->ModifyPower(PowerType, -drainAmount);

    float gainMultiplier = GetSpellInfo()->Effects[GetEffIndex()].CalcValueMultiplier(caster);

    SpellPeriodicAuraLogInfo pInfo(this, drainedAmount, 0, 0, 0, gainMultiplier, false);
    target->SendPeriodicAuraLog(&pInfo);

    int32 gainAmount = int32(drainedAmount * gainMultiplier);
    int32 gainedAmount = 0;
    if (gainAmount)
    {
        gainedAmount = caster->ModifyPower(PowerType, gainAmount);
        target->AddThreat(caster, float(gainedAmount) * 0.5f, GetSpellInfo()->GetSchoolMask(), GetSpellInfo());
    }

    target->AddThreat(caster, float(gainedAmount) * 0.5f, GetSpellInfo()->GetSchoolMask(), GetSpellInfo());

    // remove CC auras
    target->RemoveAurasWithInterruptFlags(AURA_INTERRUPT_FLAG_TAKE_DAMAGE);

    // Drain Mana
    if (m_spellInfo->SpellFamilyName == SPELLFAMILY_WARLOCK
            && m_spellInfo->SpellFamilyFlags[0] & 0x00000010)
    {
        int32 manaFeedVal = 0;
        if (AuraEffect const* aurEff = GetBase()->GetEffect(1))
            manaFeedVal = aurEff->GetAmount();
        // Mana Feed - Drain Mana
        if (manaFeedVal > 0)
        {
            int32 feedAmount = CalculatePct(gainedAmount, manaFeedVal);
            caster->CastCustomSpell(caster, 32554, &feedAmount, nullptr, nullptr, true, nullptr, this);
        }
    }
}

void AuraEffect::HandleObsModPowerAuraTick(Unit* target, Unit* caster) const
{
    Powers PowerType;
    if (GetMiscValue() == POWER_ALL)
        PowerType = target->getPowerType();
    else
        PowerType = Powers(GetMiscValue());

    if (!target->IsAlive() || !target->GetMaxPower(PowerType))
        return;

    if (target->HasUnitState(UNIT_STATE_ISOLATED))
    {
        SendTickImmune(target, caster);
        return;
    }

    // don't regen when permanent aura target has full power
    if (GetBase()->IsPermanent() && target->GetPower(PowerType) == target->GetMaxPower(PowerType))
        return;

    // ignore negative values (can be result apply spellmods to aura damage
    uint32 amount = std::max(m_amount, 0) * target->GetMaxPower(PowerType) / 100;
    LOG_DEBUG("spells.aura.effect", "PeriodicTick: {} energize {} for {} dmg inflicted by {}",
                    GetCasterGUID().ToString(), target->GetGUID().ToString(), amount, GetId());
    SpellPeriodicAuraLogInfo pInfo(this, amount, 0, 0, 0, 0.0f, false);
    target->SendPeriodicAuraLog(&pInfo);

    int32 gain = target->ModifyPower(PowerType, amount);

    if (caster)
        target->getHostileRefMgr().threatAssist(caster, float(gain) * 0.5f, GetSpellInfo());
}

void AuraEffect::HandlePeriodicEnergizeAuraTick(Unit* target, Unit* caster) const
{
    Powers PowerType = Powers(GetMiscValue());

    if (target->IsPlayer() && !target->HasActivePowerType(PowerType) && !m_spellInfo->HasAttribute(SPELL_ATTR7_ONLY_IN_SPELLBOOK_UNTIL_LEARNED))
        return;

    if (!target->IsAlive() || !target->GetMaxPower(PowerType))
        return;

    if (target->HasUnitState(UNIT_STATE_ISOLATED))
    {
        SendTickImmune(target, caster);
        return;
    }

    // don't regen when permanent aura target has full power
    if (GetBase()->IsPermanent() && target->GetPower(PowerType) == target->GetMaxPower(PowerType))
        return;

    // ignore negative values (can be result apply spellmods to aura damage
    int32 amount = std::max(m_amount, 0);

    SpellPeriodicAuraLogInfo pInfo(this, amount, 0, 0, 0, 0.0f, false);
    target->SendPeriodicAuraLog(&pInfo);

    LOG_DEBUG("spells.aura.effect", "PeriodicTick: {} energize {} for {} dmg inflicted by {}",
                    GetCasterGUID().ToString(), target->GetGUID().ToString(), amount, GetId());
    int32 gain = target->ModifyPower(PowerType, amount);

    if (caster)
        target->getHostileRefMgr().threatAssist(caster, float(gain) * 0.5f, GetSpellInfo());
}

void AuraEffect::HandlePeriodicPowerBurnAuraTick(Unit* target, Unit* caster) const
{
    Powers PowerType = Powers(GetMiscValue());

    if (!caster || !target->IsAlive() || !target->HasActivePowerType(PowerType))
        return;

    if (target->HasUnitState(UNIT_STATE_ISOLATED) || target->IsImmunedToDamageOrSchool(GetSpellInfo()))
    {
        SendTickImmune(target, caster);
        return;
    }

    // ignore negative values (can be result apply spellmods to aura damage
    int32 damage = std::max(m_amount, 0);

    // resilience reduce mana draining effect at spell crit damage reduction (added in 2.4)
    if (PowerType == POWER_MANA)
        damage -= target->GetSpellCritDamageReduction(damage);

    uint32 gain = uint32(-target->ModifyPower(PowerType, -damage));

    float dmgMultiplier = GetSpellInfo()->Effects[GetEffIndex()].CalcValueMultiplier(caster);

    SpellInfo const* spellProto = GetSpellInfo();
    // maybe has to be sent different to client, but not by SMSG_PERIODICAURALOG
    SpellNonMeleeDamage damageInfo(caster, target, spellProto, spellProto->SchoolMask);
    // no SpellDamageBonus for burn mana
    caster->CalculateSpellDamageTaken(&damageInfo, int32(gain * dmgMultiplier), spellProto);

    Unit::DealDamageMods(damageInfo.target, damageInfo.damage, &damageInfo.absorb);

    caster->SendSpellNonMeleeDamageLog(&damageInfo);

    // Set trigger flag
    uint32 procAttacker = PROC_FLAG_DONE_PERIODIC;
    uint32 procVictim   = PROC_FLAG_TAKEN_PERIODIC;
    uint32 procEx       = createProcExtendMask(&damageInfo, SPELL_MISS_NONE) | PROC_EX_INTERNAL_DOT;
    if (damageInfo.damage)
        procVictim |= PROC_FLAG_TAKEN_DAMAGE;

    caster->DealSpellDamage(&damageInfo, true);

    DamageInfo dmgInfo(damageInfo, DOT);
    Unit::ProcDamageAndSpell(caster, damageInfo.target, procAttacker, procVictim, procEx, damageInfo.damage, BASE_ATTACK, spellProto, nullptr, GetEffIndex(), nullptr, &dmgInfo);
}

void AuraEffect::HandleProcTriggerSpellAuraProc(AuraApplication* aurApp, ProcEventInfo& eventInfo)
{
    Unit* triggerCaster = aurApp->GetTarget();
    Unit* triggerTarget = eventInfo.GetProcTarget();

    uint32 triggerSpellId = GetSpellInfo()->Effects[GetEffIndex()].TriggerSpell;
    if (SpellInfo const* triggeredSpellInfo = sSpellMgr->GetSpellInfo(triggerSpellId))
    {
        LOG_DEBUG("spells.aura", "AuraEffect::HandleProcTriggerSpellAuraProc: Triggering spell {} from aura {} proc", triggeredSpellInfo->Id, GetId());
        triggerCaster->CastSpell(triggerTarget, triggeredSpellInfo, true, nullptr, this);
    }
    else
    {
        LOG_DEBUG("spells.aura", "AuraEffect::HandleProcTriggerSpellAuraProc: Could not trigger spell {} from aura {} proc, because the spell does not have an entry in Spell.dbc.", triggerSpellId, GetId());
    }
}

void AuraEffect::HandleProcTriggerSpellWithValueAuraProc(AuraApplication* aurApp, ProcEventInfo& eventInfo)
{
    Unit* triggerCaster = aurApp->GetTarget();
    Unit* triggerTarget = eventInfo.GetProcTarget();

    uint32 triggerSpellId = GetSpellInfo()->Effects[m_effIndex].TriggerSpell;
    if (SpellInfo const* triggeredSpellInfo = sSpellMgr->GetSpellInfo(triggerSpellId))
    {
        // used only with EXTRA_LOGS
        (void)triggeredSpellInfo;

        int32 basepoints0 = GetAmount();
        LOG_DEBUG("spells.aura", "AuraEffect::HandleProcTriggerSpellWithValueAuraProc: Triggering spell {} with value {} from aura {} proc", triggeredSpellInfo->Id, basepoints0, GetId());
        triggerCaster->CastCustomSpell(triggerTarget, triggerSpellId, &basepoints0, nullptr, nullptr, true, nullptr, this);
    }
    else
    {
        LOG_DEBUG("spells.aura", "AuraEffect::HandleProcTriggerSpellWithValueAuraProc: Could not trigger spell {} from aura {} proc, because the spell does not have an entry in Spell.dbc.", triggerSpellId, GetId());
    }
}

void AuraEffect::HandleProcTriggerDamageAuraProc(AuraApplication* aurApp, ProcEventInfo& eventInfo)
{
    Unit* target = aurApp->GetTarget();
    Unit* triggerTarget = eventInfo.GetProcTarget();
    if (triggerTarget->HasUnitState(UNIT_STATE_ISOLATED) || triggerTarget->IsImmunedToDamageOrSchool(GetSpellInfo()))
    {
        SendTickImmune(triggerTarget, target);
        return;
    }

    SpellNonMeleeDamage damageInfo(target, triggerTarget, GetSpellInfo(), GetSpellInfo()->SchoolMask);
    uint32 damage = target->SpellDamageBonusDone(triggerTarget, GetSpellInfo(), GetAmount(), SPELL_DIRECT_DAMAGE, GetEffIndex());
    damage = triggerTarget->SpellDamageBonusTaken(target, GetSpellInfo(), damage, SPELL_DIRECT_DAMAGE);
    target->CalculateSpellDamageTaken(&damageInfo, damage, GetSpellInfo());
    Unit::DealDamageMods(damageInfo.target, damageInfo.damage, &damageInfo.absorb);
    target->SendSpellNonMeleeDamageLog(&damageInfo);
    LOG_DEBUG("spells.aura", "AuraEffect::HandleProcTriggerDamageAuraProc: Triggering {} spell damage from aura {} proc", damage, GetId());
    target->DealSpellDamage(&damageInfo, true);
}

void AuraEffect::HandleRaidProcFromChargeAuraProc(AuraApplication* aurApp, ProcEventInfo& /*eventInfo*/)
{
    Unit* target = aurApp->GetTarget();

    uint32 triggerSpellId;
    switch (GetId())
    {
        case 57949:            // Shiver
            triggerSpellId = 57952;
            //animationSpellId = 57951; dummy effects for jump spell have unknown use (see also 41637)
            break;
        case 59978:            // Shiver
            triggerSpellId = 59979;
            break;
        case 43593:            // Cold Stare
            triggerSpellId = 43594;
            break;
        default:
            LOG_DEBUG("spells.aura", "AuraEffect::HandleRaidProcFromChargeAuraProc: received not handled spell: {}", GetId());
            return;
    }

    int32 jumps = GetBase()->GetCharges();

    // current aura expire on proc finish
    GetBase()->SetCharges(0);
    GetBase()->SetUsingCharges(true);

    // next target selection
    if (jumps > 0)
    {
        if (Unit* caster = GetCaster())
        {
            float radius = GetSpellInfo()->Effects[GetEffIndex()].CalcRadius(caster);

            if (Unit* triggerTarget = target->GetNextRandomRaidMemberOrPet(radius))
            {
                target->CastSpell(triggerTarget, GetSpellInfo(), true, nullptr, this, GetCasterGUID());
                if (Aura* aura = triggerTarget->GetAura(GetId(), GetCasterGUID()))
                    aura->SetCharges(jumps);
            }
        }
    }

    LOG_DEBUG("spells.aura", "AuraEffect::HandleRaidProcFromChargeAuraProc: Triggering spell {} from aura {} proc", triggerSpellId, GetId());
    target->CastSpell(target, triggerSpellId, true, nullptr, this, GetCasterGUID());
}

void AuraEffect::HandleRaidProcFromChargeWithValueAuraProc(AuraApplication* aurApp, ProcEventInfo& /*eventInfo*/)
{
    Unit* target = aurApp->GetTarget();

    // Currently only Prayer of Mending
    if (!(GetSpellInfo()->SpellFamilyName == SPELLFAMILY_PRIEST && GetSpellInfo()->SpellFamilyFlags[1] & 0x20))
    {
        LOG_DEBUG("spells.aura", "AuraEffect::HandleRaidProcFromChargeWithValueAuraProc: received not handled spell: {}", GetId());
        return;
    }
    uint32 triggerSpellId = 33110;

    int32 value = GetAmount();

    int32 jumps = GetBase()->GetCharges();

    // current aura expire on proc finish
    GetBase()->SetCharges(0);
    GetBase()->SetUsingCharges(true);

    // next target selection
    if (jumps > 0)
    {
        if (Unit* caster = GetCaster())
        {
            float radius = GetSpellInfo()->Effects[GetEffIndex()].CalcRadius(caster);

            Unit*                                                         triggerTarget = nullptr;
            Acore::MostHPMissingGroupInRange                              u_check(target, radius, 0);
            Acore::UnitLastSearcher<Acore::MostHPMissingGroupInRange>     searcher(target, triggerTarget, u_check);
            Cell::VisitObjects(target, searcher, radius);

            if (triggerTarget)
            {
                target->CastCustomSpell(triggerTarget, GetId(), &value, nullptr, nullptr, true, nullptr, this, GetCasterGUID());
                if (Aura* aura = triggerTarget->GetAura(GetId(), GetCasterGUID()))
                    aura->SetCharges(jumps);
            }
        }
    }

    LOG_DEBUG("spells.aura", "AuraEffect::HandleRaidProcFromChargeWithValueAuraProc: Triggering spell {} from aura {} proc", triggerSpellId, GetId());
    target->CastCustomSpell(target, triggerSpellId, &value, nullptr, nullptr, true, nullptr, this, GetCasterGUID());
}

int32 AuraEffect::GetTotalTicks() const
{
    uint32 totalTicks = 1;
    if (m_amplitude)
    {
        totalTicks = GetBase()->GetMaxDuration() / m_amplitude;

        if (m_spellInfo->HasAttribute(SPELL_ATTR5_EXTRA_INITIAL_PERIOD))
        {
            ++totalTicks;
        }
    }

    return totalTicks;
}<|MERGE_RESOLUTION|>--- conflicted
+++ resolved
@@ -3002,23 +3002,14 @@
         Player* player = target->ToPlayer();
         if (Item* pItem = player->GetItemByPos(INVENTORY_SLOT_BAG_0, slot))
         {
-<<<<<<< HEAD
-            WeaponAttackType attackType = WeaponAttackType(Player::GetAttackBySlot(slot));
-=======
-            WeaponAttackType attacktype = Player::GetAttackBySlot(slot);
->>>>>>> a791104e
+            WeaponAttackType attackType = Player::GetAttackBySlot(slot);
 
             player->ApplyItemDependentAuras(pItem, !apply);
             if (attackType < MAX_ATTACK)
             {
-<<<<<<< HEAD
                 player->_ApplyWeaponDamage(slot, pItem->GetTemplate(), nullptr, !apply);
                 if (!apply) // apply case already handled on item dependent aura removal (if any)
                     player->UpdateWeaponDependentAuras(attackType);
-=======
-                target->ToPlayer()->_ApplyWeaponDamage(slot, pItem->GetTemplate(), nullptr, !apply);
-                target->ToPlayer()->_ApplyWeaponDependentAuraMods(pItem, attacktype, !apply);
->>>>>>> a791104e
             }
         }
     }
