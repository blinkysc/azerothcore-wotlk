--- conflicted
+++ resolved
@@ -26,17 +26,10 @@
 class PointMovementGenerator : public MovementGeneratorMedium< T, PointMovementGenerator<T> >
 {
 public:
-<<<<<<< HEAD
-    PointMovementGenerator(uint32 _id, float _x, float _y, float _z, float _speed = 0.0f, float orientation = 0.0f, const Movement::PointsArray* _path = nullptr,
-        bool generatePath = false, bool forceDestination = false, ObjectGuid chargeTargetGUID = ObjectGuid::Empty, bool orientationInversed = false)
-        : id(_id), i_x(_x), i_y(_y), i_z(_z), speed(_speed), i_orientation(orientation), _generatePath(generatePath), _forceDestination(forceDestination),
-        _chargeTargetGUID(chargeTargetGUID), _orientationInversed(orientationInversed)
-=======
     PointMovementGenerator(uint32 _id, float _x, float _y, float _z, ForcedMovement forcedMovement, float _speed = 0.0f, float orientation = 0.0f, const Movement::PointsArray* _path = nullptr,
         bool generatePath = false, bool forceDestination = false, ObjectGuid chargeTargetGUID = ObjectGuid::Empty, bool reverseOrientation = false, ObjectGuid facingTargetGuid = ObjectGuid())
         : id(_id), i_x(_x), i_y(_y), i_z(_z), speed(_speed), i_orientation(orientation), _generatePath(generatePath), _forceDestination(forceDestination), _reverseOrientation(reverseOrientation),
         _chargeTargetGUID(chargeTargetGUID), _forcedMovement(forcedMovement), _facingTargetGuid(facingTargetGuid)
->>>>>>> 21d2e99d
     {
         if (_path)
             m_precomputedPath = *_path;
@@ -65,14 +58,8 @@
     bool _forceDestination;
     bool _reverseOrientation;
     ObjectGuid _chargeTargetGUID;
-<<<<<<< HEAD
-    /// Added by mod-playerbots
-    bool _orientationInversed;
-    /// End added
-=======
     ForcedMovement _forcedMovement;
     ObjectGuid _facingTargetGuid;
->>>>>>> 21d2e99d
 };
 
 class AssistanceMovementGenerator : public PointMovementGenerator<Creature>
