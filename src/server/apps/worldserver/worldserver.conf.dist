################################################
# AzerothCore World Server configuration file #
################################################
[worldserver]

###################################################################################################
# SECTION INDEX
#
#    EXAMPLE CONFIG
#    CONNECTIONS AND DIRECTORIES
#    PERFORMANCE SETTINGS
#    SERVER LOGGING
#    SERVER SETTINGS
#    CRYPTOGRAPHY
#    WARDEN SETTINGS
#    PLAYER INTERACTION
#    CREATURE SETTINGS
#    CHAT SETTINGS
#    GAME MASTER SETTINGS
#    VISIBILITY AND DISTANCES
#    SERVER RATES
#    STATS LIMITS
#    AUTO BROADCAST
#    BATTLEGROUND CONFIG
#    BATTLEFIELD CONFIG
#    ARENA CONFIG
#    NETWORK CONFIG
#    CONSOLE AND REMOTE ACCESS
#    CHARACTER DELETE OPTIONS
#    ITEM DELETE OPTIONS
#    CUSTOM SERVER OPTIONS
#    UPDATE SETTINGS
#    LOGGING SYSTEM SETTINGS
#    PACKET SPOOF PROTECTION SETTINGS
#    DEBUG
#    METRIC SETTINGS
#
###################################################################################################

###################################################################################################
# EXAMPLE CONFIG
#
#    Variable
#        Description: Brief description what the variable is doing.
#        Important:   Annotation for important things about this variable.
#        Example:     "Example, i.e. if the value is a string"
#        Default:     10 - (Enabled|Comment|Variable name in case of grouped config options)
#                     0  - (Disabled|Comment|Variable name in case of grouped config options)
#
# Note to developers:
# - Copy this example to keep the formatting.
# - Line breaks should be at column 100.
###################################################################################################

###################################################################################################
# CONNECTIONS AND DIRECTORIES
#
#    RealmID
#        Description: ID of the Realm using this config.
#        Important:   RealmID must match the realmlist inside the auth database.
#        Default:     1

RealmID = 1

#
#    DataDir
#        Description: Data directory setting.
#        Important:   DataDir needs to be quoted, as the string might contain space characters.
#        Example:     "@prefix@\home\youruser\azerothcore\data"
#        Default:     "."

DataDir = "."

#
#    LogsDir
#        Description: Logs directory setting.
#        Important:   LogsDir needs to be quoted, as the string might contain space characters.
#                     Logs directory must exists, or log file creation will be disabled.
#        Example:     "/home/youruser/azerothcore/logs"
#        Default:     "" - (Log files will be stored in the current path)

LogsDir = ""

#
#    LoginDatabaseInfo
#    WorldDatabaseInfo
#    CharacterDatabaseInfo
#        Description: Database connection settings for the world server.
#        Example:     "hostname;port;username;password;database"
#                     ".;somenumber;username;password;database" - (Use named pipes on Windows
#                                                                 "enable-named-pipe" to [mysqld]
#                                                                 section my.ini)
#                     ".;/path/to/unix_socket;username;password;database" - (use Unix sockets on
#                                                                           Unix/Linux)
#        Default:     "127.0.0.1;3306;acore;acore;acore_auth"       - (LoginDatabaseInfo)
#                     "127.0.0.1;3306;acore;acore;acore_world"      - (WorldDatabaseInfo)
#                     "127.0.0.1;3306;acore;acore;acore_characters" - (CharacterDatabaseInfo)

LoginDatabaseInfo     = "127.0.0.1;3306;acore;acore;acore_auth"
WorldDatabaseInfo     = "127.0.0.1;3306;acore;acore;acore_world"
CharacterDatabaseInfo = "127.0.0.1;3306;acore;acore;acore_characters"

#
#    Database.Reconnect.Seconds
#    Database.Reconnect.Attempts
#
#        Description: How many seconds between every reconnection attempt
#                     and how many attempts will be performed in total
#        Default:     20 attempts every 15 seconds
#

Database.Reconnect.Seconds = 15
Database.Reconnect.Attempts = 20

#
#    LoginDatabase.WorkerThreads
#    WorldDatabase.WorkerThreads
#    CharacterDatabase.WorkerThreads
#        Description: The amount of worker threads spawned to handle asynchronous (delayed) MySQL
#                     statements. Each worker thread is mirrored with its own connection to the
#                     MySQL server and their own thread on the MySQL server.
#        Default:     1 - (LoginDatabase.WorkerThreads)
#                     1 - (WorldDatabase.WorkerThreads)
#                     1 - (CharacterDatabase.WorkerThreads)

LoginDatabase.WorkerThreads     = 1
WorldDatabase.WorkerThreads     = 1
CharacterDatabase.WorkerThreads = 1

#
#    LoginDatabase.SynchThreads
#    WorldDatabase.SynchThreads
#    CharacterDatabase.SynchThreads
#        Description: The amount of MySQL connections spawned to handle.
#        Default:     1 - (LoginDatabase.WorkerThreads)
#                     1 - (WorldDatabase.WorkerThreads)
#                     2 - (CharacterDatabase.WorkerThreads)

LoginDatabase.SynchThreads     = 1
WorldDatabase.SynchThreads     = 1
CharacterDatabase.SynchThreads = 2

#
#    MaxPingTime
#        Description: Time (in minutes) between database pings.
#        Default:     30

MaxPingTime = 30

#
#    WorldServerPort
#        Description: TCP port to reach the world server.
#        Default:     8085

WorldServerPort = 8085

#
#    BindIP
#        Description: Bind world server to IP/hostname
#        Default:     "0.0.0.0" - (Bind to all IPs on the system)

BindIP = "0.0.0.0"

#
#    CMakeCommand
#        Description: The path to your CMake binary.
#                     If the path is left empty, the built-in CMAKE_COMMAND is used.
#        Example:     "C:/Program Files/CMake/bin/cmake.exe"
#                     "/usr/bin/cmake"
#        Default:     ""

CMakeCommand = ""

#
#    BuildDirectory
#        Description: The path to your build directory.
#                     If the path is left empty, the built-in CMAKE_BINARY_DIR is used.
#        Example:     "../AzerothCore"
#        Default:     ""

BuildDirectory = ""

#
#    SourceDirectory
#        Description: The path to your AzerothCore source directory.
#                     If the path is left empty, the built-in CMAKE_SOURCE_DIR is used.
#        Example:     "../AzerothCore"
#        Default:     ""

SourceDirectory = ""

#
#    MySQLExecutable
#        Description: The path to your MySQL CLI binary.
#                     If the path is left empty, built-in path from cmake is used.
#        Example:     "C:/Program Files/MySQL/MySQL Server 5.7/bin/mysql.exe"
#                     "mysql.exe"
#                     "/usr/bin/mysql"
#        Default:     ""

MySQLExecutable = ""

#
#    ThreadPool
#        Description: Number of threads to be used for the global thread pool
#                     The thread pool is currently used for:
#                      - Signal handling
#                      - Remote access
#                      - Database keep-alive ping
#                      - Core freeze check
#                      - World socket networking
#        Default:     2

ThreadPool = 2

#
#    IPLocationFile
#        Description: The path to your IP2Location database CSV file.
#        Example:     "C:/acore/IP2LOCATION-LITE-DB1.CSV"
#                     "/home/acore/IP2LOCATION-LITE-DB1.CSV"
#        Default:     ""  - (Disabled)
#

IPLocationFile = ""

#
#    AllowLoggingIPAddressesInDatabase
#        Description: Specifies if IP addresses can be logged to the database
#        Default:     1 - (Enabled)
#                     0 - (Disabled)
#

AllowLoggingIPAddressesInDatabase = 1

#
###################################################################################################

###################################################################################################
# PERFORMANCE SETTINGS
#
#    UseProcessors
#        Description: Processors mask for Windows and Linux based multi-processor systems.
#        Example:  For a computer with 3 CPUs:
#                     1 - 1st CPU only
#                     2 - 2nd CPU only
#                     4 - 3rd CPU only
#                     6 - 2nd + 3rd CPUs, because "2 | 4" -> 6
#        Default:     0  - (Selected by OS)
#                     1+ - (Bit mask value of selected processors)

UseProcessors = 0

#
#    ProcessPriority
#        Description: Process priority setting for Windows based systems.
#        Default:     1 - (High)
#                     0 - (Normal)

ProcessPriority = 1

#
#    Compression
#        Description: Compression level for client update packages
#        Range:       1-9
#        Default:     1   - (Speed)
#                     9   - (Best compression)

Compression = 1

#
#    PlayerLimit
#        Description: Maximum number of players in the world. Excluding Mods, GMs and Admins.
#          Important: If you want to block players and only allow Mods, GMs or Admins to join the
#                     server, use the DB field "auth.realmlist.allowedSecurityLevel".
#            Default: 1000 - (Enabled)
#                     1+   - (Enabled)
#                     0    - (Disabled, No limit)

PlayerLimit = 1000

#
#    SaveRespawnTimeImmediately
#        Description: Save respawn time for creatures at death and gameobjects at use/open.
#        Default:     1 - (Enabled, Save respawn time immediately)
#                     0 - (Disabled, Save respawn time at grid unloading)

SaveRespawnTimeImmediately = 1

#
#    MaxOverspeedPings
#        Description: Maximum overspeed ping count before character is disconnected.
#        Default:     2  - (Enabled, Minimum value)
#                     3+ - (Enabled, More checks before kick)
#                     0  - (Disabled)

MaxOverspeedPings = 2

#
#    CloseIdleConnections
#        Description: Automatically close idle connections.
#                     SocketTimeOutTime and SocketTimeOutTimeActive determine when a connection is considered as idle.
#        Default:     1 - (enable, Automatically close idle connections)
#                     0 - (disable, Do not close idle connections)

CloseIdleConnections = 1

#
#    SocketTimeOutTime
#        Description: Time (in milliseconds) after which a connection being idle on the character
#                     selection screen is disconnected.
#        Default:     900000 - (15 minutes)

SocketTimeOutTime = 900000

#
#    SocketTimeOutTimeActive
#        Description: Time (in milliseconds) after which an idle connection is dropped while
#                     logged into the world.
#                     The client sends keepalive packets every 30 seconds. Values <= 30s are not recommended.
#        Default:     60000 - (1 minute)

SocketTimeOutTimeActive = 60000

#
#    SessionAddDelay
#        Description: Time (in microseconds) that a network thread will sleep after authentication
#                     protocol handling before adding a connection to the world session map.
#        Default:     10000 - (10 milliseconds, 0.01 second)

SessionAddDelay = 10000

#
#    MapUpdateInterval
#        Description: Time (milliseconds) for map update interval.
#        Default:     100 - (0.1 second)

MapUpdateInterval = 100

#
#    ChangeWeatherInterval
#        Description: Time (in milliseconds) for weather update interval.
#        Default:     600000 - (10 min)

ChangeWeatherInterval = 600000

#
#    PlayerSaveInterval
#        Description: Time (in milliseconds) for player save interval.
#        Default:     900000 - (15 min)

PlayerSaveInterval = 900000

#
#    PlayerSave.Stats.MinLevel
#        Description: Minimum level for saving character stats in the database for external usage.
#        Default:     0  - (Disabled, Do not save character stats)
#                     1+ - (Enabled, Level beyond which character stats are saved)

PlayerSave.Stats.MinLevel = 0

#
#    PlayerSave.Stats.SaveOnlyOnLogout
#        Description: Save player stats only on logout.
#        Default:     1 - (Enabled, Only save on logout)
#                     0 - (Disabled, Save on every player save)

PlayerSave.Stats.SaveOnlyOnLogout = 1

#
#    vmap.enableLOS
#    vmap.enableHeight
#        Description: VMmap support for line of sight and height calculation.
#        Default:     1 - (Enabled, vmap.enableLOS)
#                     1 - (Enabled, vmap.enableHeight)
#                     0 - (Disabled)

vmap.enableLOS    = 1
vmap.enableHeight = 1

#
#    vmap.petLOS
#        Description: Check line of sight for pets, to avoid them attacking through walls.
#        Default:     1 - (Enabled, each pet attack will be checked for line of sight)
#                     0 - (Disabled, somewhat less CPU usage)

vmap.petLOS = 1

#    vmap.BlizzlikePvPLOS
#        Description: Check line of sight for battleground and arena gameobjects and other doodads (such as WSG treestumps).
#        Default:     1 - (Enabled, players will be able to fire spells through treestumps and other objects).
#                     0 - (Disabled, players will NOT be able to fire spells through treestumps and other objects).

vmap.BlizzlikePvPLOS = 1

#
#    vmap.enableIndoorCheck
#        Description: VMap based indoor check to remove outdoor-only auras (mounts etc.).
#        Default:     1 - (Enabled)
#                     0 - (Disabled, somewhat less CPU usage)

vmap.enableIndoorCheck = 1

#
#    DetectPosCollision
#        Description: Check final move position, summon position, etc for visible collision with
#                     other objects or walls (walls only if vmaps are enabled).
#        Default:     1 - (Enabled)
#                     0 - (Disabled, Less position precision but less CPU usage)

DetectPosCollision = 1

#
#    CheckGameObjectLoS
#        Description: Include dynamic game objects (doors, chests etc.) in line of sight checks.
#                     This increases CPU usage somewhat.
#        Default:     1 - (Enabled)
#                     0 - (Disabled, may break some boss encounters)

CheckGameObjectLoS = 1

#
#    TargetPosRecalculateRange
#        Description: Max distance from movement target point (+moving unit size) and targeted
#                     object (+size) after that new target movement point calculated.
#        Range:       0.5-5.0
#        Default:     1.5
#                     0.5 - (Minimum, Contact Range, More sensitive reaction to target movement)
#                     5.0 - (Maximum, Melee attack range, Less CPU usage)

TargetPosRecalculateRange = 1.5

#
#    UpdateUptimeInterval
#        Description: Update realm uptime period (in minutes).
#        Default:     10 - (10 minutes)
#                     1+

UpdateUptimeInterval = 1

#
#    LogDB.Opt.ClearInterval
#        Description: Time (in minutes) for the WUPDATE_CLEANDB timer that clears the `logs` table
#                     of old entries.
#        Default:     10 - (10 minutes)
#                     1+

LogDB.Opt.ClearInterval = 10

#
#    LogDB.Opt.ClearTime
#        Description: Time (in seconds) for keeping old `logs` table entries.
#        Default:     1209600 - (Enabled, 14 days)
#                     0       - (Disabled, Do not clear entries)

LogDB.Opt.ClearTime = 1209600

#
#    MaxCoreStuckTime
#        Description: Time (in seconds) before the server is forced to crash if it is frozen.
#        Default:     0   - (Disabled)
#                     10+ - (Enabled, Recommended 30+)
# Note: If enabled and the setting is too low, it can cause unexpected crash.

MaxCoreStuckTime = 0

#
#    AddonChannel
#        Description: Configure the use of the addon channel through the server (some client side
#                     addons will not work correctly with disabled addon channel)
#        Default:     1 - (Enabled)
#                     0 - (Disabled)

AddonChannel = 1

#
#    MapUpdate.Threads
#        Description: Number of threads to update maps.
#        Default:     1

MapUpdate.Threads = 1

#
#    CleanCharacterDB
#        Description: Clean out deprecated achievements, skills, spells and talents from the db.
#        Default:     0 - (Disabled)
#                     1 - (Enable)

CleanCharacterDB = 0

#
#    PersistentCharacterCleanFlags
#        Description: Determines the character clean flags that remain set after cleanups.
#                     This is a bitmask value, you can use one of the following values:
#
#                     CLEANING_FLAG_ACHIEVEMENT_PROGRESS  = 0x1
#                     CLEANING_FLAG_SKILLS                = 0x2
#                     CLEANING_FLAG_SPELLS                = 0x4
#                     CLEANING_FLAG_TALENTS               = 0x8
#                     CLEANING_FLAG_QUESTSTATUS           = 0x10
#
#                     Before use this feature, make a backup of your database.
#
#        Example:     14 - (CLEANING_FLAG_SKILLS + CLEANING_FLAG_SPELLS + CLEANING_FLAG_TALENTS
#                           2+4+8 => 14. This will clean up skills, talents and spells will
#                           remain enabled after the next cleanup)
#        Default:     0  - (All cleanup methods will be disabled after the next cleanup)

PersistentCharacterCleanFlags = 0

#
#    PreloadAllNonInstancedMapGrids
#        Description: Preload all grids on all non-instanced maps. This will take a great amount
#                     of additional RAM (ca. 9 GB) and causes the server to take longer to start,
#                     but can increase performance if used on a server with a high amount of players.
#                     It will also activate all creatures which are set active (e.g. the Fel Reavers
#                     in Hellfire Peninsula) on server start.
#        Default:     0 - (Disabled)
#                     1 - (Enabled)

PreloadAllNonInstancedMapGrids = 0

#
#    SetAllCreaturesWithWaypointMovementActive
#        Description: Set all creatures with waypoint movement active. This means that they will start
#                     movement once they are loaded (which happens on grid load) and keep moving even
#                     when no player is near. This will increase CPU usage significantly and can be
#                     used with enabled "PreloadAllNonInstancedMapGrids" to start waypoint movement on
#                     server startup.
#        Default:     0 - (Disabled)
#                     1 - (Enabled)

SetAllCreaturesWithWaypointMovementActive = 0

#
###################################################################################################

###################################################################################################
# SERVER LOGGING
#
#    PidFile
#        Description: World daemon PID file.
#        Example:     "./world.pid" - (Enabled)
#        Default:     ""            - (Disabled)

PidFile = ""

#
#    PacketLogFile
#        Description: Binary packet logging file for the world server.
#                     Filename extension must be .pkt to be parsable with WowPacketParser.
#        Example:     "World.pkt" - (Enabled)
#        Default:     ""          - (Disabled)

PacketLogFile = ""

# Extended Logging system configuration moved to end of file (on purpose)
#
###################################################################################################

###################################################################################################
# SERVER SETTINGS
#
#    GameType
#        Description: Server realm type.
#        Default:     0  - (NORMAL)
#                     1  - (PVP)
#                     4  - (NORMAL)
#                     6  - (RP)
#                     8  - (RPPVP)
#                     16 - (FFA_PVP, Free for all PvP mode like arena PvP in all zones except rest
#                          activated places and sanctuaries)

GameType = 0

#
#    RealmZone
#        Description: Server realm zone. Set allowed alphabet in character, etc. names.
#        Default      1  - (Development   - any language)
#                     2  - (United States - extended-Latin)
#                     3  - (Oceanic       - extended-Latin)
#                     4  - (Latin America - extended-Latin)
#                     5  - (Tournament    - basic-Latin at create, any at login)
#                     6  - (Korea         - East-Asian)
#                     7  - (Tournament    - basic-Latin at create, any at login)
#                     8  - (English       - extended-Latin)
#                     9  - (German        - extended-Latin)
#                     10 - (French        - extended-Latin)
#                     11 - (Spanish       - extended-Latin)
#                     12 - (Russian       - Cyrillic)
#                     13 - (Tournament    - basic-Latin at create, any at login)
#                     14 - (Taiwan        - East-Asian)
#                     15 - (Tournament    - basic-Latin at create, any at login)
#                     16 - (China         - East-Asian)
#                     17 - (CN1           - basic-Latin at create, any at login)
#                     18 - (CN2           - basic-Latin at create, any at login)
#                     19 - (CN3           - basic-Latin at create, any at login)
#                     20 - (CN4           - basic-Latin at create, any at login)
#                     21 - (CN5           - basic-Latin at create, any at login)
#                     22 - (CN6           - basic-Latin at create, any at login)
#                     23 - (CN7           - basic-Latin at create, any at login)
#                     24 - (CN8           - basic-Latin at create, any at login)
#                     25 - (Tournament    - basic-Latin at create, any at login)
#                     26 - (Test Server   - any language)
#                     27 - (Tournament    - basic-Latin at create, any at login)
#                     28 - (QA Server     - any language)
#                     29 - (CN9           - basic-Latin at create, any at login)

RealmZone = 1

#
#    World.RealmAvailability
#        Description: If enabled, players will enter the realm normally.
#                     Character creation will still be possible even when realm is disabled.
#        Default:     1 - (Enabled)
#                     0 - (Disabled)

World.RealmAvailability = 1

#
#    StrictPlayerNames
#        Description: Limit player name to language specific symbol set. Prevents character
#                     creation and forces rename request if not allowed symbols are used
#        Default:     0 - (Disable, Limited server timezone dependent client check)
#                     1 - (Enabled, Strictly basic Latin characters)
#                     2 - (Enabled, Strictly realm zone specific, See RealmZone setting,
#                         Note: Client needs to have the appropriate fonts installed which support
#                         the charset. For non-official localization, custom fonts need to be
#                         placed in clientdir/Fonts.
#                     3 - (Enabled, Basic Latin characters + server timezone specific)

StrictPlayerNames = 0

#
#    StrictCharterNames
#        Description: Limit guild/arena team charter names to language specific symbol set.
#                     Prevents charter creation if not allowed symbols are used.
#        Default:     0 - (Disable, Limited server timezone dependent client check)
#                     1 - (Enabled, Strictly basic Latin characters)
#                     2 - (Enabled, Strictly realm zone specific, See RealmZone setting,
#                         Note: Client needs to have the appropriate fonts installed which support
#                         the charset. For non-official localization, custom fonts need to be
#                         placed in clientdir/Fonts.
#                     3 - (Enabled, Basic Latin characters + server timezone specific)

StrictCharterNames = 0

#
#    StrictPetNames
#        Description: Limit pet names to language specific symbol set.
#                     Prevents pet naming if not allowed symbols are used.
#        Default:     0 - (Disable, Limited server timezone dependent client check)
#                     1 - (Enabled, Strictly basic Latin characters)
#                     2 - (Enabled, Strictly realm zone specific, See RealmZone setting,
#                         Note: Client needs to have the appropriate fonts installed which support
#                         the charset. For non-official localization, custom fonts need to be
#                         placed in clientdir/Fonts.
#                     3 - (Enabled, Basic Latin characters + server timezone specific)

StrictPetNames = 0

#
#    DBC.Locale
#        Description: DBC language settings.
#        Default:     255 - (Auto Detect)
#                     0   - (English)
#                     1   - (Korean)
#                     2   - (French)
#                     3   - (German)
#                     4   - (Chinese)
#                     5   - (Taiwanese)
#                     6   - (Spanish)
#                     7   - (Spanish Mexico)
#                     8   - (Russian)

DBC.Locale = 255

#
#    DeclinedNames
#        Description: Allow Russian clients to set and use declined names.
#        Default:     0 - (Disabled, Except when the Russian RealmZone is set)
#                     1 - (Enabled)

DeclinedNames = 0

#
#    Expansion
#        Description: Allow server to use content from expansions. Checks for expansion-related
#                     map files, client compatibility and class/race character creation.
#        Default:     2 - (Expansion 2)
#                     1 - (Expansion 1)
#                     0 - (Disabled, Ignore and disable expansion content (maps, races, classes)

Expansion = 2

#
#    MinPlayerName
#        Description: Minimal player name length.
#        Range:       1-12
#        Default:     2

MinPlayerName = 2

#
#    MinCharterName
#        Description: Minimal charter name length.
#        Range:       1-24
#        Default:     2

MinCharterName = 2

#
#    MinPetName
#        Description: Minimal pet name length.
#        Range:       1-12
#        Default:     2

MinPetName = 2

#
#    Guild.CharterCost
#    ArenaTeam.CharterCost.2v2
#    ArenaTeam.CharterCost.3v3
#    ArenaTeam.CharterCost.5v5
#        Description: Amount of money (in Copper) the petitions costs.
#        Default:     1000 - (10 Silver)
#                     800000 - (80 Gold)
#                     1200000 - (120 Gold)
#                     2000000 - (200 Gold)

Guild.CharterCost = 1000
ArenaTeam.CharterCost.2v2 = 800000
ArenaTeam.CharterCost.3v3 = 1200000
ArenaTeam.CharterCost.5v5 = 2000000

#
#    MaxWhoListReturns
#        Description: Set the max number of players returned in the /who list and interface.
#        Default:     49 - (stable)

MaxWhoListReturns = 49

#
#    CharacterCreating.Disabled
#        Description: Disable character creation for players based on faction.
#        Default:     0 - (Enabled, All factions are allowed)
#                     1 - (Disabled, Alliance)
#                     2 - (Disabled, Horde)
#                     3 - (Disabled, Both factions)

CharacterCreating.Disabled = 0

#
#    CharacterCreating.Disabled.RaceMask
#        Description: Mask of races which cannot be created by players.
#        Example:     1536 - (1024 + 512, Blood Elf and Draenei races are disabled)
#        Default:     0    - (Enabled, All races are allowed)
#                     1    - (Disabled, Human)
#                     2    - (Disabled, Orc)
#                     4    - (Disabled, Dwarf)
#                     8    - (Disabled, Night Elf)
#                     16   - (Disabled, Undead)
#                     32   - (Disabled, Tauren)
#                     64   - (Disabled, Gnome)
#                     128  - (Disabled, Troll)
#                     512  - (Disabled, Blood Elf)
#                     1024 - (Disabled, Draenei)

CharacterCreating.Disabled.RaceMask = 0

#
#    CharacterCreating.Disabled.ClassMask
#        Description: Mask of classes which cannot be created by players.
#        Example:     288 - (32 + 256, Death Knight and Warlock classes are disabled)
#        Default:     0    - (Enabled, All classes are allowed)
#                     1    - (Disabled, Warrior)
#                     2    - (Disabled, Paladin)
#                     4    - (Disabled, Hunter)
#                     8    - (Disabled, Rogue)
#                     16   - (Disabled, Priest)
#                     32   - (Disabled, Death Knight)
#                     64   - (Disabled, Shaman)
#                     128  - (Disabled, Mage)
#                     256  - (Disabled, Warlock)
#                     1024 - (Disabled, Druid)

CharacterCreating.Disabled.ClassMask = 0

#
#    CharactersPerAccount
#        Description: Limit number of characters per account on all realms on this realmlist.
#        Important:   Number must be >= CharactersPerRealm
#        Default:     50

CharactersPerAccount = 50
#
#    CharactersPerRealm
#        Description: Limit number of characters per account on this realm.
#        Range:       1-10
#        Default:     10 - (Client limitation)

CharactersPerRealm = 10

#
#    HeroicCharactersPerRealm
#        Description: Limit number of heroic class characters per account on this realm.
#        Range:       1-10
#        Default:     1

HeroicCharactersPerRealm = 1

#
#    CharacterCreating.MinLevelForHeroicCharacter
#        Description: Limit creating heroic characters only for account with another
#                     character of specific level (ignored for GM accounts)
#        Default:     55 - (Enabled, Requires at least another level 55 character)
#                     0  - (Disabled)
#                     1  - (Enabled, Requires at least another level 1 character)

CharacterCreating.MinLevelForHeroicCharacter = 55

#
#    SkipCinematics
#        Description: Disable cinematic intro at first login after character creation.
#                     Prevents buggy intros in case of custom start location coordinates.
#        Default:     0 - (Show intro for each new character)
#                     1 - (Show intro only for first character of selected race)
#                     2 - (Disable intro for all classes)

SkipCinematics = 0

#
#    MaxPlayerLevel
#        Description: Maximum level that can be reached by players.
#        Important:   Levels beyond 100 are not recommended at all.
#        Range:       1-255
#        Default:     80

MaxPlayerLevel = 80

#
#    MinDualSpecLevel
#        Description: Level requirement for Dual Talent Specialization
#        Default:     40

MinDualSpecLevel = 40

#
#    StartPlayerLevel
#        Description: Starting level for characters after creation.
#        Range:       1-MaxPlayerLevel
#        Default:     1

StartPlayerLevel = 1

#
#    StartHeroicPlayerLevel
#        Description: Staring level for heroic class characters after creation.
#        Range:       1-MaxPlayerLevel
#        Default:     55

StartHeroicPlayerLevel = 55

#
#    StartPlayerMoney
#        Description: Amount of money (in Copper) that a character has after creation.
#        Default:     0
#                     100 - (1 Silver)

StartPlayerMoney = 0

#
#    MaxHonorPoints
#        Description: Maximum honor points a character can have.
#        Default:     75000

MaxHonorPoints = 75000

#
#    MaxHonorPointsMoneyPerPoint
#        Description: Convert excess honor points into money if players got more points than allowed after changing the honor cap.
#                     Honor points will be converted into copper according to the value set in this config.
#        Default: 0 - Disabled

MaxHonorPointsMoneyPerPoint = 0

#
#    StartHonorPoints
#        Description: Amount of honor points that characters have after creation.
#        Default:     0

StartHonorPoints = 0

#
#    MaxArenaPoints
#        Description: Maximum arena points a character can have.
#        Default:     10000

MaxArenaPoints = 10000

#
#    StartArenaPoints
#        Description: Amount of arena points that characters has after creation.
#        Default:     0

StartArenaPoints = 0

#
#    RecruitAFriend.MaxLevel
#        Description: Highest level up to which a character can benefit from the Recruit-A-Friend
#                     experience multiplier.
#        Default:     60

RecruitAFriend.MaxLevel = 60

#
#    RecruitAFriend.MaxDifference
#        Description: Highest level difference between linked Recruiter and Friend benefit from
#                     the Recruit-A-Friend experience multiplier.
#        Default:     4

RecruitAFriend.MaxDifference = 4

#
#    InstantLogout
#        Description: Required security level for instantly logging out everywhere.
#                     Does not work while in combat, dueling or falling.
#        Default:     1  - (Enabled, Mods/GMs/Admins)
#                     0  - (Enabled, Everyone)
#                     2  - (Enabled, GMs/Admins)
#                     3  - (Enabled, Admins)
#                     4  - (Disabled)

InstantLogout = 1

#
#    PreventAFKLogout
#        Description: Prevent players AFK from being logged out
#        Default:     0  - (Disabled)
#                     1  - (Enabled, prevent players AFK from being logged out in Sanctuary zones)
#                     2  - (Enabled, prevent players AFK from being logged out in all zones)

PreventAFKLogout = 0

#
#    DisableWaterBreath
#        Description: Required security level for water breathing.
#        Default:     4  - (Disabled)
#                     0  - (Enabled, Everyone)
#                     1  - (Enabled, Mods/GMs/Admins)
#                     2  - (Enabled, GMs/Admins)
#                     3  - (Enabled, Admins)

DisableWaterBreath = 4

#
#    AllFlightPaths
#        Description: Character knows all flight paths (of both factions) after creation.
#        Default:     0 - (Disabled)
#                     1 - (Enabled)

AllFlightPaths = 0

#
#    InstantFlightPaths
#        Description: Flight paths will take players to their destination instantly instead
#                     of making them wait while flying.
#        Default:     0 - (Disabled)
#                     1 - (Enabled)
#                     2 - (Enabled, but the player can toggle instant flight off or on at each flight master)

InstantFlightPaths = 0

#
#    AlwaysMaxSkillForLevel
#        Description: Players will automatically gain max skill level when logging in or leveling
#                     up.
#        Default:     0 - (Disabled)
#                     1 - (Enabled)

AlwaysMaxSkillForLevel = 0

#
#    ActivateWeather
#        Description: Activate the weather system.
#        Default:     1 - (Enabled)
#                     0 - (Disabled)

ActivateWeather = 1

#
#    CastUnstuck
#        Description: Allow casting the Unstuck spell using .start or unstuck button in client
#                     help options.
#        Default:     1 - (Enabled)
#                     0 - (Disabled)

CastUnstuck = 1

#
#    Instance.IgnoreLevel
#        Description: Ignore level requirement when entering instances.
#        Default:     0 - (Disabled)
#                     1 - (Enabled)

Instance.IgnoreLevel = 0

#
#    Instance.IgnoreRaid
#        Description: Ignore raid group requirement when entering instances.
#        Default:     0 - (Disabled)
#                     1 - (Enabled)

Instance.IgnoreRaid = 0

#
#    Instance.GMSummonPlayer
#        Description: Allow GM to summon players or only other GM accounts inside instances.
#        Default:     0 - (Disabled, Only GM accounts can be summoned by GM)
#                     1 - (Enabled, GM and Player accounts can be summoned by GM)

Instance.GMSummonPlayer = 0

#
#    Instance.ResetTimeHour
#        Description: Hour of the day when the global instance reset occurs.
#        Range:       0-23
#        Default:     4 - (04:00 AM)

Instance.ResetTimeHour = 4

#
#    Instance.UnloadDelay
#        Description: Time (in milliseconds) before instance maps are unloaded from memory if no
#                     characters are inside.
#        Default:     1800000 - (Enabled, 30 minutes)
#                     0       - (Disabled, Instance maps are kept in memory until the instance
#                               resets)

Instance.UnloadDelay = 1800000

#
#    Quests.EnableQuestTracker
#        Description: Store data in the database about quest completion and abandonment to help finding bugged quests.
#        Default:     0  - (Disabled)
#                     1  - (Enabled)

Quests.EnableQuestTracker = 0

#
#    Quests.LowLevelHideDiff
#        Description: Level difference between player and quest level at which quests are
#                     considered low-level and are not shown via exclamation mark (!) at quest
#                     givers.
#        Default:     4  - (Enabled, Hide quests that have 4 levels less than the character)
#                     -1 - (Disabled, Show all available quest marks)

Quests.LowLevelHideDiff = 4

#
#    Quests.HighLevelHideDiff
#        Description: Level difference between player and quest level at which quests are
#                     considered high-level and are not shown via exclamation mark (!) at quest
#                     givers.
#        Default:     7  - (Enabled, Hide quests that have 7 levels more than the character)
#                     -1 - (Disabled, Show all available quest marks)

Quests.HighLevelHideDiff = 7

#
#    Quests.IgnoreRaid
#        Description: Allow non-raid quests to be completed while in a raid group.
#        Default:     0 - (Disabled)
#                     1 - (Enabled)

Quests.IgnoreRaid = 0

#
#    Quests.IgnoreAutoAccept
#        Description: Ignore auto accept flag. Clients will have to manually accept all quests.
#        Default:     0 - (Disabled, DB values determine if quest is marked auto accept or not.)
#                     1 - (Enabled, clients will not be told to automatically accept any quest.)

Quests.IgnoreAutoAccept = 0

#
#    Quests.IgnoreAutoComplete
#        Description: Ignore auto complete flag. Clients will have to manually complete all quests.
#        Default:     0 - (Disabled, DB values determine if quest is marked auto complete or not.)
#                     1 - (Enabled, clients will not be told to automatically complete any quest.)

Quests.IgnoreAutoComplete = 0

#
#    Calendar.DeleteOldEventsHour
#        Description: Hour of the day when the daily deletion of old calendar events occurs.
#        Range:       0-23
#        Default:     6 - (06:00 AM)

Calendar.DeleteOldEventsHour = 6

#
#    Guild.EventLogRecordsCount
#        Description: Number of log entries for guild events that are stored per guild. Old entries
#                     will be overwritten if the number of log entries exceed the configured value.
#                     High numbers prevent this behavior but may have performance impacts.
#        Default:     100

Guild.EventLogRecordsCount = 100

#
#    Guild.ResetHour
#        Description: Hour of the day when the daily cap resets occur.
#        Range:       0-23
#        Default:     6 - (06:00 AM)

Guild.ResetHour = 6

#
#    Guild.BankEventLogRecordsCount
#        Description: Number of log entries for guild bank events that are stored per guild. Old
#                     entries will be overwritten if the number of log entries exceed the
#                     configured value. High numbers prevent this behavior but may have performance
#                     impacts.
#        Default:     25 - (Minimum)

Guild.BankEventLogRecordsCount = 25

#
#    MaxPrimaryTradeSkill
#        Description: Maximum number of primary professions a character can learn.
#        Range:       0-11
#        Default:     2

MaxPrimaryTradeSkill = 2

#
#    MinPetitionSigns
#        Description: Number of required signatures on charters to create a guild.
#        Range:       0-9
#        Default:     9

MinPetitionSigns = 9

#
#    MaxGroupXPDistance
#        Description: Max distance to creature for group member to get experience at creature
#                     death.
#        Default:     74

MaxGroupXPDistance = 74

#
#    MaxRecruitAFriendBonusDistance
#        Description: Max distance between character and and group to gain the Recruit-A-Friend
#                     XP multiplier.
#        Default:     100

MaxRecruitAFriendBonusDistance = 100

#
#    MailDeliveryDelay
#        Description: Time (in seconds) mail delivery is delayed when sending items.
#        Default:     3600 - (1 hour)

MailDeliveryDelay = 3600

#
#    SkillChance.Prospecting
#        Description: Allow skill increase from prospecting.
#        Default:     0 - (Disabled)
#                     1 - (Enabled)

SkillChance.Prospecting = 0

#
#    SkillChance.Milling
#        Description: Allow skill increase from milling.
#        Default:     0 - (Disabled)
#                     1 - (Enabled)

SkillChance.Milling = 0

#
#    OffhandCheckAtSpellUnlearn
#        Description: Unlearning certain spells can change offhand weapon restrictions
#                     for equip slots.
#        Default:     1 - (Recheck offhand slot weapon at unlearning a spell)
#                     0 - (Recheck offhand slot weapon only at zone update)

OffhandCheckAtSpellUnlearn = 1

#
#    ClientCacheVersion
#        Description: Client cache version for client cache data reset. Use any value different
#                     from DB and not recently been used to trigger client side cache reset.
#        Default:     0 - (Use DB value from world DB db_version.cache_id field)

ClientCacheVersion = 0

#
#    Event.Announce
#        Description: Announce events.
#        Default:     0 - (Disabled)
#                     1 - (Enabled)

Event.Announce = 0

#
#    BeepAtStart
#        Description: Beep when the world server finished starting (Unix/Linux systems).
#        Default:     1 - (Enabled)
#                     0 - (Disabled)

BeepAtStart = 1

#
#    FlashAtStart
#        Description: Flashes in taskbar when the world server finished starting. (Works on Windows only)
#        Default:     1 - (Enabled)
#                     0 - (Disabled)

FlashAtStart = 1

#
#    Motd
#        Description: Message of the Day, displayed at login.
#                     Use '@' for a newline and be sure to escape special characters.
#        Example:     "Welcome to John\'s Server@"
#        Default:     "Welcome to an AzerothCore server."

Motd = "Welcome to an AzerothCore server."

#    PLEASE NOTE: another (hardcoded) text will appear below the MOTD:
#
#        "This server runs on AzerothCore www.azerothcore.org"
#
#    All the AzerothCore contributors, as well as its father projects (MaNGOS, TrinityCore, etc..),
#    have worked for free to provide you this software. Please do not remove the credits.
#
#    Changing or removing such hardcoded text is considered a violation of our license
#    and it's not allowed. We reserve the right to take legal action in case of violations.
#    Furthermore, any kind of support will be always denied.
#
#    All AzerothCore contributors and its father projects are publicly listed in
#    our official repository. Credits to open source contributions should always be shown.
#

#
#    Server.LoginInfo
#        Description: Display core version (.server info) on login.
#        Default:     0 - (Disabled)
#                     1 - (Enabled)

Server.LoginInfo = 0

#
#    Command.LookupMaxResults
#        Description: Number of results being displayed using a .lookup command.
#        Default:     0 - (Unlimited)

Command.LookupMaxResults = 0

#
#    AllowTickets
#        Description: Allow/disallow sending new tickets.
#        Default:     1 - (Enabled)
#                     0 - (Disabled)

AllowTickets = 1

#    DeletedCharacterTicketTrace
#        Description: Keep trace of tickets opened by deleted characters
#                     gm_ticket.playerGuid will be 0, old GUID and character name
#                     will be included in gm_ticket.comment
#        Default:     0 - (Disabled)
#                     1 - (Enabled)

DeletedCharacterTicketTrace = 0

#
#     DungeonFinder.OptionsMask
#        Description: Dungeon and raid finder system.
#        Value is a bitmask consisting of:
#           LFG_OPTION_ENABLE_DUNGEON_FINDER    = 1,     Enable the dungeon finder browser
#           LFG_OPTION_ENABLE_RAID_BROWSER      = 2,     Enable the raid browser
#           LFG_OPTION_ENABLE_SEASONAL_BOSSES   = 4,     Enable seasonal bosses

#        Default:     5

DungeonFinder.OptionsMask = 5

#
#   AccountInstancesPerHour
#        Description: Controls the max amount of different instances player can enter within hour
#        Default:     5

AccountInstancesPerHour = 5

#
#   BirthdayTime
#        Description: Set to date of project's birth in UNIX time. By default Thu Oct 2, 2008
#        Default:     1222964635
#
#

BirthdayTime = 1222964635

#
#   IsContinentTransport.Enabled
#        Description: Controls the continent transport (ships, zeppelins etc..)
#        Default:     1 - (Enabled)
#
#

IsContinentTransport.Enabled = 1

#
#   IsPreloadedContinentTransport.Enabled
#        Description: Should we preload the transport?
#           (Not recommended on low-end servers as it consumes 100% more ram)
#           and it's not really necessary to be enabled.
#
#        Default:     0 - (Disabled)
#
#

IsPreloadedContinentTransport.Enabled = 0

#
###################################################################################################

###################################################################################################
# CRYPTOGRAPHY
#
#    TOTPMasterSecret
#        Description: The key used by authserver to decrypt TOTP secrets from database storage.
#                     You only need to set this here if you plan to use the in-game 2FA
#                     management commands (.account 2fa), otherwise this can be left blank.
#
#                     The server will auto-detect if this does not match your authserver setting,
#                     in which case any commands reliant on the secret will be disabled.
#
#        Default:     <blank>
#

TOTPMasterSecret =

#
###################################################################################################

###################################################################################################
# UPDATE SETTINGS
#
#    Updates.EnableDatabases
#        Description: A mask that describes which databases shall be updated.
#
#        Following flags are available
#           DATABASE_LOGIN     = 1, // Auth database
#           DATABASE_CHARACTER = 2, // Character database
#           DATABASE_WORLD     = 4, // World database
#
#        Default:     7  - (All enabled)
#                     4  - (Enable world only)
#                     0  - (All disabled)

Updates.EnableDatabases = 7

#
#    Updates.AutoSetup
#        Description: Auto populate empty databases.
#        Default:     1 - (Enabled)
#                     0 - (Disabled)

Updates.AutoSetup   = 1

#
#    Updates.Redundancy
#        Description: Perform data redundancy checks through hashing
#                     to detect changes on sql updates and reapply it.
#        Default:     1 - (Enabled)
#                     0 - (Disabled)

Updates.Redundancy  = 1

#
#    Updates.ArchivedRedundancy
#        Description: Check hashes of archived updates (slows down startup).
#        Default:     0 - (Disabled)
#                     1 - (Enabled)

Updates.ArchivedRedundancy = 0

#
#    Updates.AllowRehash
#        Description: Inserts the current file hash in the database if it is left empty.
#                     Useful if you want to mark a file as applied but you don't know its hash.
#        Default:     1 - (Enabled)
#                     0 - (Disabled)

Updates.AllowRehash = 1

#
#    Updates.CleanDeadRefMaxCount
#        Description: Cleans dead/ orphaned references that occur if an update was removed or renamed and edited in one step.
#                     It only starts the clean up if the count of the missing updates is below or equal the Updates.CleanDeadRefMaxCount value.
#                     This way prevents erasing of the update history due to wrong source directory state (maybe wrong branch or bad revision).
#                     Disable this if you want to know if the database is in a possible "dirty state".
#        Default:     3 - (Enabled)
#                     0 - (Disabled)
#                    -1 - (Enabled - unlimited)

Updates.CleanDeadRefMaxCount = 3

#
###################################################################################################

###################################################################################################
# WARDEN SETTINGS
#
#    Warden.Enabled
#        Description: Enable Warden anti-cheat system.
#        Default:     1 - (Enabled)
#                     0 - (Disabled)

Warden.Enabled = 1

#
#    Warden.NumMemChecks
#        Description: Number of Warden memory checks that are sent to the client each cycle.
#        Default:     3 - (Enabled)
#                     0 - (Disabled)

Warden.NumMemChecks = 3

#
#    Warden.NumLuaChecks
#        Description: Number of Warden LUA checks that are sent to the client each cycle.
#        Default:     1 - (Enabled)
#                     0 - (Disabled)

Warden.NumLuaChecks = 1

#
#    Warden.NumOtherChecks
#        Description: Number of Warden checks other than memory checks that are added to request
#                     each checking cycle.
#        Default:     7 - (Enabled)
#                     0 - (Disabled)

Warden.NumOtherChecks = 7

#
#    Warden.ClientResponseDelay
#        Description: Time (in seconds) before client is getting disconnecting for not responding.
#        Default:     600 - (10 Minutes)
#                     0 - (Disabled, client won't be kicked)

Warden.ClientResponseDelay = 600

#
#    Warden.ClientCheckHoldOff
#        Description: Time (in seconds) to wait before sending the next check request to the client.
#                     A low number increases traffic and load on client and server side.
#        Default:     30 - (30 Seconds)
#                     0  - (Send check as soon as possible)

Warden.ClientCheckHoldOff = 30

#
#    Warden.ClientCheckFailAction
#        Description: Default action being taken if a client check failed. Actions can be
#                     overwritten for each single check via warden_action table in characters
#                     database.
#        Default:     0 - (Disabled, Logging only)
#                     1 - (Kick)
#                     2 - (Ban)

Warden.ClientCheckFailAction = 0

#
#    Warden.BanDuration
#        Description: Time (in seconds) an account will be banned if ClientCheckFailAction is set
#                     to ban.
#        Default:     86400 - (24 hours)
#                     0     - (Permanent ban)

Warden.BanDuration = 259200

#
###################################################################################################

###################################################################################################
# PLAYER INTERACTION
#
#    AllowTwoSide.Accounts
#        Description: Allow creating characters of both factions on the same account.
#        Default:     1 - (Enabled)
#                     0 - (Disabled)

AllowTwoSide.Accounts = 1

#
#    AllowTwoSide.Interaction.Calendar
#        Description: Allow calendar invites between factions.
#        Default:     0 - (Disabled)
#                     1 - (Enabled)

AllowTwoSide.Interaction.Calendar = 0

#
#    AllowTwoSide.Interaction.Chat
#        Description: Allow say chat between factions.
#        Default:     0 - (Disabled)
#                     1 - (Enabled)

AllowTwoSide.Interaction.Chat = 0

#
#    AllowTwoSide.Interaction.Emote
#        Description: Allow emote messages between factions (e.g. "/e looks into the sky")
#        Default:     0 - (Disabled)
#                     1 - (Enabled)

AllowTwoSide.Interaction.Emote = 0

#
#    AllowTwoSide.Interaction.Channel
#        Description: Allow channel chat between factions.
#        Default:     0 - (Disabled)
#                     1 - (Enabled)

AllowTwoSide.Interaction.Channel = 0

#
#    AllowTwoSide.Interaction.Group
#        Description: Allow group joining between factions.
#        Default:     0 - (Disabled)
#                     1 - (Enabled)

AllowTwoSide.Interaction.Group = 0

#
#    AllowTwoSide.Interaction.Guild
#        Description: Allow guild joining between factions.
#        Default:     0 - (Disabled)
#                     1 - (Enabled)

AllowTwoSide.Interaction.Guild = 0

#
#    AllowTwoSide.Interaction.Auction
#        Description: Allow auctions between factions.
#        Default:     0 - (Disabled)
#                     1 - (Enabled)

AllowTwoSide.Interaction.Auction = 0

#
#    AllowTwoSide.Interaction.Mail
#        Description: Allow sending mails between factions.
#        Default:     0 - (Disabled)
#                     1 - (Enabled)

AllowTwoSide.Interaction.Mail = 0

#
#    AllowTwoSide.WhoList
#        Description: Show characters from both factions in the /who list.
#        Default:     0 - (Disabled)
#                     1 - (Enabled)

AllowTwoSide.WhoList = 0

#
#    AllowTwoSide.AddFriend
#        Description: Allow adding friends from other faction the friends list.
#        Default:     0 - (Disabled)
#                     1 - (Enabled)

AllowTwoSide.AddFriend = 0

#
#    AllowTwoSide.Trade
#        Description: Allow trading between factions.
#        Default:     0 - (Disabled)
#                     1 - (Enabled)

AllowTwoSide.Trade = 0

#
#    TalentsInspecting
#        Description: Allow inspecting characters from the opposing faction.
#                     Doesn't affect characters in gamemaster mode.
#        Default:     1 - (Enabled)
#                     0 - (Disabled)

TalentsInspecting = 1

#
###################################################################################################

###################################################################################################
# CREATURE SETTINGS
#
#    ThreatRadius
#        Description: Distance for creatures to evade after being pulled away from the combat
#                     starting point. If ThreatRadius is less than creature aggro radius then aggro
#                     radius will be used.
#        Default:     60

ThreatRadius = 60

#
#    Rate.Creature.Aggro
#        Description: Aggro radius percentage.
#        Default:     1   - (Enabled, 100%)
#                     1.5 - (Enabled, 150%)
#                     0   - (Disabled, 0%)

Rate.Creature.Aggro = 1

#
#    CreatureFamilyFleeAssistanceRadius
#        Description: Distance for fleeing creatures seeking assistance from other creatures.
#        Default:     30 - (Enabled)
#                     0  - (Disabled)

CreatureFamilyFleeAssistanceRadius = 30

#
#    CreatureFamilyAssistanceRadius
#        Description: Distance for creatures calling for assistance from other creatures without
#                     moving.
#        Default:     10 - (Enabled)
#                     0  - (Disabled)

CreatureFamilyAssistanceRadius = 10

#
#    CreatureFamilyAssistanceDelay
#        Description: Time (in milliseconds) before creature assistance call.
#        Default:     2000 - (2 Seconds)

CreatureFamilyAssistanceDelay = 2000

#
#    CreatureFamilyAssistancePeriod
#        Description: Time (in milliseconds) before next creature assistance call.
#        Default:     3000 - (3 Seconds)
#                     0    - (Disabled)

CreatureFamilyAssistancePeriod = 3000

#
#    CreatureFamilyFleeDelay
#        Description: Time (in milliseconds) during which creature can flee if no assistance was
#                     found.
#        Default:     7000 (7 Seconds)

CreatureFamilyFleeDelay = 7000

#
#    WorldBossLevelDiff
#        Description: World boss level difference.
#        Default:     3

WorldBossLevelDiff = 3

#
#    Corpse.Decay.NORMAL
#    Corpse.Decay.RARE
#    Corpse.Decay.ELITE
#    Corpse.Decay.RAREELITE
#    Corpse.Decay.WORLDBOSS
#        Description: Time (in seconds) until creature corpse will decay if not looted or skinned.
#        Default:     60   - (1 Minute, Corpse.Decay.NORMAL)
#                     300  - (5 Minutes, Corpse.Decay.RARE)
#                     300  - (5 Minutes, Corpse.Decay.ELITE)
#                     300  - (5 Minutes, Corpse.Decay.RAREELITE)
#                     3600 - (1 Hour, Corpse.Decay.WORLDBOSS)

Corpse.Decay.NORMAL    = 60
Corpse.Decay.RARE      = 300
Corpse.Decay.ELITE     = 300
Corpse.Decay.RAREELITE = 300
Corpse.Decay.WORLDBOSS = 3600

#
#    Rate.Corpse.Decay.Looted
#        Description: Multiplier for Corpse.Decay.* to configure how long creature corpses stay
#                     after they have been looted.
#         Default:    0.5

Rate.Corpse.Decay.Looted = 0.5

#
#    Rate.Creature.Normal.Damage
#    Rate.Creature.Elite.Elite.Damage
#    Rate.Creature.Elite.RARE.Damage
#    Rate.Creature.Elite.RAREELITE.Damage
#    Rate.Creature.Elite.WORLDBOSS.Damage
#        Description: Multiplier for creature melee damage.
#        Default:     1 - (Rate.Creature.Normal.Damage)
#                     1 - (Rate.Creature.Elite.Elite.Damage)
#                     1 - (Rate.Creature.Elite.RARE.Damage)
#                     1 - (Rate.Creature.Elite.RAREELITE.Damage)
#                     1 - (Rate.Creature.Elite.WORLDBOSS.Damage)
#

Rate.Creature.Normal.Damage          = 1
Rate.Creature.Elite.Elite.Damage     = 1
Rate.Creature.Elite.RARE.Damage      = 1
Rate.Creature.Elite.RAREELITE.Damage = 1
Rate.Creature.Elite.WORLDBOSS.Damage = 1

#
#    Rate.Creature.Normal.SpellDamage
#    Rate.Creature.Elite.Elite.SpellDamage
#    Rate.Creature.Elite.RARE.SpellDamage
#    Rate.Creature.Elite.RAREELITE.SpellDamage
#    Rate.Creature.Elite.WORLDBOSS.SpellDamage
#        Description: Multiplier for creature spell damage.
#        Default:     1 - (Rate.Creature.Normal.SpellDamage)
#                     1 - (Rate.Creature.Elite.Elite.SpellDamage)
#                     1 - (Rate.Creature.Elite.RARE.SpellDamage)
#                     1 - (Rate.Creature.Elite.RAREELITE.SpellDamage)
#                     1 - (Rate.Creature.Elite.WORLDBOSS.SpellDamage)

Rate.Creature.Normal.SpellDamage          = 1
Rate.Creature.Elite.Elite.SpellDamage     = 1
Rate.Creature.Elite.RARE.SpellDamage      = 1
Rate.Creature.Elite.RAREELITE.SpellDamage = 1
Rate.Creature.Elite.WORLDBOSS.SpellDamage = 1

#
#    Rate.Creature.Normal.HP
#    Rate.Creature.Elite.Elite.HP
#    Rate.Creature.Elite.RARE.HP
#    Rate.Creature.Elite.RAREELITE.HP
#    Rate.Creature.Elite.WORLDBOSS.HP
#        Description: Multiplier for creature health.
#        Default:     1 - (Rate.Creature.Normal.HP)
#                     1 - (Rate.Creature.Elite.Elite.HP)
#                     1 - (Rate.Creature.Elite.RARE.HP)
#                     1 - (Rate.Creature.Elite.RAREELITE.HP)
#                     1 - (Rate.Creature.Elite.WORLDBOSS.HP)

Rate.Creature.Normal.HP          = 1
Rate.Creature.Elite.Elite.HP     = 1
Rate.Creature.Elite.RARE.HP      = 1
Rate.Creature.Elite.RAREELITE.HP = 1
Rate.Creature.Elite.WORLDBOSS.HP = 1

#
#    ListenRange.Say
#        Description: Distance in which players can read say messages from creatures or
#                     gameobjects.
#        Default:     40

ListenRange.Say = 40

#
#    ListenRange.TextEmote
#        Description: Distance in which players can read emotes from creatures or gameobjects.
#        Default:     40

ListenRange.TextEmote = 40

#
#    ListenRange.Yell
#        Description: Distance in which players can read yell messages from creatures or
#                     gameobjects.
#        Default:     300

ListenRange.Yell = 300

#
#    Creature.MovingStopTimeForPlayer
#        Description: Time (in milliseconds) during which creature will not move after
#                     interaction with player.
#        Default: 180000

Creature.MovingStopTimeForPlayer = 180000

#    WaypointMovementStopTimeForPlayer
#        Description: Specifies the time (in seconds) that a creature with waypoint
#                     movement will wait after a player interacts with it.
#        default:     120

WaypointMovementStopTimeForPlayer = 120

#    NpcEvadeIfTargetIsUnreachable
#        Description: Specifies the time (in seconds) that a creature whom target
#                     is unreachable to end up in evade mode.
#        Default:     5

NpcEvadeIfTargetIsUnreachable = 5

#    NpcRegenHPIfTargetIsUnreachable
#        Description: Regenerates HP for Creatures in Raids if they cannot reach the target.
#                     Keep disabled if you are experiencing mmaps/pathing issues.
#
#        Default:     1 - (Enabled)
#                     0 - (Disabled)

NpcRegenHPIfTargetIsUnreachable = 1

#    NpcRegenHPTimeIfTargetIsUnreachable
#        Description: Specifies the time (in seconds) that a creature whom target
#                     is unreachable in raid to end up regenerate health.
#        Default:     10

NpcRegenHPTimeIfTargetIsUnreachable = 10

#    Creatures.CustomIDs
#        Description: The list of custom creatures with gossip dialogues hardcoded in core,
#                     divided by "," without spaces.
#                     It is implied that you do not use for these NPC dialogs data from "gossip_menu" table.
#                     Server will skip these IDs during the definitions validation process.
#        Example:     Creatures.CustomIDs = "190010,55005,999991,25462,98888,601014" - Npcs for Transmog, Guild-zone, 1v1-arena, Skip Dk,
#                                                                                      Racial Trait Swap, NPC - All Mounts Modules
#        Default:     ""

Creatures.CustomIDs = "190010,55005,999991,25462,98888,601014,34567,34568"

#
###################################################################################################

###################################################################################################
# CHAT SETTINGS
#
#    ChatFakeMessagePreventing
#        Description: Additional protection from creating fake chat messages using spaces.
#                     Collapses multiple subsequent whitespaces into a single whitespace.
#                     Not applied to the addon language, but may break old addons that use
#                     "normal" chat messages for sending data to other clients.
#        Default:     1 - (Enabled, Blizzlike)
#                     0 - (Disabled)
#

ChatFakeMessagePreventing = 1

#
#    ChatStrictLinkChecking.Severity
#        Description: Check chat messages for in-game links to spells, items, quests, etc.
#                     -1 - (Only verify validity of link data, but permit use of custom colors)
#        Default:      0 - (Only verify that link data and color are valid without checking text)
#                      1 - (Additionally verifies that the link text matches the provided data)
#
#        Note:        If this is set to '1', you must additionally provide .dbc files for all
#                     client locales that are in use on your server.
#                     If any files are missing, messages with links from clients using those
#                     locales will likely be blocked by the server.
#

ChatStrictLinkChecking.Severity = 0

#
#    ChatStrictLinkChecking.Kick
#        Description: Defines what should be done if a message containing invalid control characters
#                     is received.
#        Default:     0 - (Silently ignore message)
#                     1 - (Ignore message and kick player)
#

ChatStrictLinkChecking.Kick = 0

#
#    ChatFlood.MessageCount
#        Description: Chat flood protection, number of messages before player gets muted.
#        Default:     10 - (Enabled)
#                     0  - (Disabled)

ChatFlood.MessageCount = 10

#
#    ChatFlood.MessageDelay
#        Description: Time (in seconds) between messages to be counted into ChatFlood.MessageCount.
#        Default:     1

ChatFlood.MessageDelay = 1

#
#    ChatFlood.MuteTime
#        Description: Time (in seconds) characters get muted for violating ChatFlood.MessageCount.
#        Default:     10

ChatFlood.MuteTime = 10

#
#    Chat.MuteFirstLogin
#        Description: Speaking is allowed after playing for Chat.MuteTimeFirstLogin minutes. You may use party and guild chat.
#        Default:     0 - (Disabled)
#                     1 - (Enabled)

Chat.MuteFirstLogin = 0

#
#    Chat.MuteTimeFirstLogin
#        Description: The time after which the player will be able to speak.
#        Default:     120 - (Minutes)

Chat.MuteTimeFirstLogin = 120

#
#    Channel.RestrictedLfg
#        Description: Restrict LookupForGroup channel to characters registered in the LFG tool.
#        Default:     1 - (Enabled, Allow join to channel only if registered in LFG)
#                     0 - (Disabled, Allow join to channel in any time)

Channel.RestrictedLfg = 1

#
#    Channel.SilentlyGMJoin
#        Description: Silently join GM characters to channels. If set to 1, channel kick and ban
#                     commands issued by a GM will not be broadcasted.
#        Default:     0 - (Disabled, Join with announcement)
#                     1 - (Enabled, Join without announcement)

Channel.SilentlyGMJoin = 0

#    Channel.ModerationGMLevel
#        Min GM account security level required for executing moderator in-game commands in the channels
#        This also bypasses password prompts on joining channels which require password
#                 0 (in-game channel moderator privileges only)
#        Default: 1 (enabled for moderators and above)

Channel.ModerationGMLevel = 1

#
#    ChatLevelReq.Channel
#        Description: Level requirement for characters to be able to write in chat channels.
#        Default:     1

ChatLevelReq.Channel = 1

#
#    ChatLevelReq.Whisper
#        Description: Level requirement for characters to be able to whisper other characters.
#        Default:     1

ChatLevelReq.Whisper = 1

#
#    ChatLevelReq.Say
#        Description: Level requirement for characters to be able to use say/yell/emote.
#        Default:     1

ChatLevelReq.Say = 1

#
#    PartyLevelReq
#        Description: Minimum level at which players can invite to group, even if they aren't on
#                     the invite friends list. (Players who are on that friend list can always
#                     invite despite having lower level)
#        Default:     1

PartyLevelReq = 1

#
#    AllowPlayerCommands
#        Description: Allow players to use commands.
#        Default:     1 - (Enabled)
#                     0 - (Disabled)

AllowPlayerCommands = 1

#
#    PreserveCustomChannels
#        Description: Store custom chat channel settings like password, automatic ownership handout
#                     or ban list in the database. Needs to be enabled to save custom
#                     world/trade/etc. channels that have automatic ownership handout disabled.
#                     (.channel set ownership $channel off)
#        Default:     0 - (Disabled, Blizzlike, Channel settings are lost if last person left)
#                     1 - (Enabled)

PreserveCustomChannels = 1

#
#    PreserveCustomChannelDuration
#        Description: Time (in days) that needs to pass before the customs chat channels get
#                     cleaned up from the database. Only channels with ownership handout enabled
#                     (default behavior) will be cleaned.
#        Default:     14 - (Enabled, Clean channels that haven't been used for 14 days)
#                     0  - (Disabled, Infinite channel storage)

PreserveCustomChannelDuration = 14

#
###################################################################################################

###################################################################################################
# GAME MASTER SETTINGS
#
#    GM.LoginState
#        Description: GM mode at login.
#        Default:     2 - (Last save state)
#                     0 - (Disable)
#                     1 - (Enable)

GM.LoginState = 2

#
#    GM.Visible
#        Description: GM visibility at login.
#        Default:     2 - (Last save state)
#                     0 - (Invisible)
#                     1 - (Visible)

GM.Visible = 2

#
#    GM.Chat
#        Description: GM chat mode at login.
#        Default:     2 - (Last save state)
#                     0 - (Disable)
#                     1 - (Enable)

GM.Chat = 2

#
#    GM.WhisperingTo
#        Description: Is GM accepting whispers from player by default or not.
#        Default:     2 - (Last save state)
#                     0 - (Disable)
#                     1 - (Enable)

GM.WhisperingTo = 2

#
#    GM.InGMList.Level
#        Description: Maximum GM level shown in GM list (if enabled) in non-GM state (.gm off).
#        Default:     3 - (Anyone)
#                     0 - (Only players)
#                     1 - (Only moderators)
#                     2 - (Only gamemasters)

GM.InGMList.Level = 3

#
#    GM.InWhoList.Level
#        Description: Max GM level showed in who list (if visible).
#        Default:     3 - (Anyone)
#                     0 - (Only players)
#                     1 - (Only moderators)
#                     2 - (Only gamemasters)

GM.InWhoList.Level = 3

#
#    GM.StartLevel
#        Description: GM character starting level.
#        Default:     1

GM.StartLevel = 1

#
#    GM.AllowInvite
#        Description: Allow players to invite GM characters.
#        Default:     0 - (Disabled)
#                     1 - (Enabled)

GM.AllowInvite = 0

#
#    GM.AllowFriend
#        Description: Allow players to add GM characters to their friends list.
#        Default:     0 - (Disabled)
#                     1 - (Enabled)

GM.AllowFriend = 0

#
#    GM.LowerSecurity
#        Description: Allow lower security levels to use commands on higher security level
#                     characters.
#        Default:     0 - (Disabled)
#                     1 - (Enabled)

GM.LowerSecurity = 0

#
#    GM.TicketSystem.ChanceOfGMSurvey
#        Description: Chance of sending a GM survey after ticket completion.
#        Default:     50 - (Enabled)
#                     0  - (Disabled)

GM.TicketSystem.ChanceOfGMSurvey = 50

#
###################################################################################################

###################################################################################################
# VISIBILITY AND DISTANCES
#
#    Visibility.GroupMode
#        Description: Group visibility modes. Defines which groups can aways detect invisible
#                     characters of the same raid, group or faction.
#        Default:     1 - (Raid)
#                     0 - (Party)
#                     2 - (Faction)

Visibility.GroupMode = 1

#
#    Visibility.Distance.Continents
#    Visibility.Distance.Instances
#    Visibility.Distance.BGArenas
#        Description: Visibility distance to see other players or gameobjects.
#                     Visibility on continents on retail ~90 yards. In BG/Arenas ~180.
#                     For instances default ~120.
#                     Max limited by active player zone: ~ 333
#                     Min limit is max aggro radius (45) * Rate.Creature.Aggro
#        Default:     90  - (Visibility.Distance.Continents)
#                     120 - (Visibility.Distance.Instances)
#                     180 - (Visibility.Distance.BGArenas)

Visibility.Distance.Continents = 90
Visibility.Distance.Instances = 120
Visibility.Distance.BGArenas = 180

#
#    Visibility.Notify.Period.OnContinents
#    Visibility.Notify.Period.InInstances
#    Visibility.Notify.Period.InBGArenas
#        Description: Time (in milliseconds) for visibility update period. Lower values may have
#                     performance impact.
#        Default:     1000 - (Visibility.Notify.Period.OnContinents)
#                     1000 - (Visibility.Notify.Period.InInstances)
#                     1000 - (Visibility.Notify.Period.InBGArenas)

Visibility.Notify.Period.OnContinents = 1000
Visibility.Notify.Period.InInstances  = 1000
Visibility.Notify.Period.InBGArenas   = 1000

#
###################################################################################################

###################################################################################################
# SERVER RATES
#
#    Rate.Health
#    Rate.Mana
#    Rate.Rage.Income
#    Rate.Rage.Loss
#    Rate.RunicPower.Income
#    Rate.RunicPower.Loss
#    Rate.Focus
#    Rate.Energy
#    Rate.Loyalty
#        Description: Multiplier to configure health, mana, incoming rage, loss of rage, focus
#                     energy and loyalty increase or decrease.
#        Default:     1 - (Rate.Health)
#                     1 - (Rate.Mana)
#                     1 - (Rate.Rage.Income)
#                     1 - (Rate.Rage.Loss)
#                     1 - (Rate.RunicPower.Income)
#                     1 - (Rate.RunicPower.Loss)
#                     1 - (Rate.Focus)
#                     1 - (Rate.Energy)
#                     1 - (Rate.Loyalty)

Rate.Health            = 1
Rate.Mana              = 1
Rate.Rage.Income       = 1
Rate.Rage.Loss         = 1
Rate.RunicPower.Income = 1
Rate.RunicPower.Loss   = 1
Rate.Focus             = 1
Rate.Energy            = 1
Rate.Loyalty           = 1

#
#    Rate.Skill.Discovery
#        Description: Multiplier for skill discovery.
#        Default:     1

Rate.Skill.Discovery = 1

#
#    Rate.Drop.Item.Poor
#    Rate.Drop.Item.Normal
#    Rate.Drop.Item.Uncommon
#    Rate.Drop.Item.Rare
#    Rate.Drop.Item.Epic
#    Rate.Drop.Item.Legendary
#    Rate.Drop.Item.Artifact
#    Rate.Drop.Item.Referenced
#    Rate.Drop.Money
#        Description: Drop rates for money and items based on quality.
#        Default:     1 - (Rate.Drop.Item.Poor)
#                     1 - (Rate.Drop.Item.Normal)
#                     1 - (Rate.Drop.Item.Uncommon)
#                     1 - (Rate.Drop.Item.Rare)
#                     1 - (Rate.Drop.Item.Epic)
#                     1 - (Rate.Drop.Item.Legendary)
#                     1 - (Rate.Drop.Item.Artifact)
#                     1 - (Rate.Drop.Item.Referenced)
#                     1 - (Rate.Drop.Money)

Rate.Drop.Item.Poor             = 1
Rate.Drop.Item.Normal           = 1
Rate.Drop.Item.Uncommon         = 1
Rate.Drop.Item.Rare             = 1
Rate.Drop.Item.Epic             = 1
Rate.Drop.Item.Legendary        = 1
Rate.Drop.Item.Artifact         = 1
Rate.Drop.Item.Referenced       = 1
Rate.Drop.Money                 = 1

#    RewardBonusMoney
#        Description: Allows to further tweak the amount of extra money rewarded by quests when the player
#                     is at MaxPlayerLevel (this amount is specified in quest_template.RewardBonusMoney).
#                     NOTE: the final amount will also affected by Rate.Drop.Money
#        Default:     1

Rate.RewardBonusMoney = 1

#
#    Rate.SellValue.Item.Poor
#    Rate.SellValue.Item.Normal
#    Rate.SellValue.Item.Uncommon
#    Rate.SellValue.Item.Rare
#    Rate.SellValue.Item.Epic
#    Rate.SellValue.Item.Legendary
#    Rate.SellValue.Item.Artifact
#    Rate.SellValue.Item.Heirloom
#        Description: Item Sale Value rates based on quality.
#        Default:     1 - (Rate.SellValue.Item.Poor)
#                     1 - (Rate.SellValue.Item.Normal)
#                     1 - (Rate.SellValue.Item.Uncommon)
#                     1 - (Rate.SellValue.Item.Rare)
#                     1 - (Rate.SellValue.Item.Epic)
#                     1 - (Rate.SellValue.Item.Legendary)
#                     1 - (Rate.SellValue.Item.Artifact)
#                     1 - (Rate.SellValue.Item.Heirloom)

Rate.SellValue.Item.Poor             = 1
Rate.SellValue.Item.Normal           = 1
Rate.SellValue.Item.Uncommon         = 1
Rate.SellValue.Item.Rare             = 1
Rate.SellValue.Item.Epic             = 1
Rate.SellValue.Item.Legendary        = 1
Rate.SellValue.Item.Artifact         = 1
Rate.SellValue.Item.Heirloom         = 1

#
#    Rate.BuyValue.Item.Poor
#    Rate.BuyValue.Item.Normal
#    Rate.BuyValue.Item.Uncommon
#    Rate.BuyValue.Item.Rare
#    Rate.BuyValue.Item.Epic
#    Rate.BuyValue.Item.Legendary
#    Rate.BuyValue.Item.Artifact
#    Rate.BuyValue.Item.Heirloom
#        Description: Item Sale Value rates based on quality.
#        Default:     1 - (Rate.BuyValue.Item.Poor)
#                     1 - (Rate.BuyValue.Item.Normal)
#                     1 - (Rate.BuyValue.Item.Uncommon)
#                     1 - (Rate.BuyValue.Item.Rare)
#                     1 - (Rate.BuyValue.Item.Epic)
#                     1 - (Rate.BuyValue.Item.Legendary)
#                     1 - (Rate.BuyValue.Item.Artifact)
#                     1 - (Rate.BuyValue.Item.Heirloom)

Rate.BuyValue.Item.Poor             = 1
Rate.BuyValue.Item.Normal           = 1
Rate.BuyValue.Item.Uncommon         = 1
Rate.BuyValue.Item.Rare             = 1
Rate.BuyValue.Item.Epic             = 1
Rate.BuyValue.Item.Legendary        = 1
Rate.BuyValue.Item.Artifact         = 1
Rate.BuyValue.Item.Heirloom         = 1

#
#    Rate.Drop.Item.ReferencedAmount
#        Description: Multiplier for referenced loot amount.
#        Default:     1

Rate.Drop.Item.ReferencedAmount = 1

#
#    Rate.XP.Kill
#    Rate.XP.Quest
#    Rate.XP.Explore
#    Rate.XP.Pet
#        Description: Experience rates (outside battleground)
#        Default:     1 - (Rate.XP.Kill)
#                     1 - (Rate.XP.Quest)
#                     1 - (Rate.XP.Quest.DF) - Dungeon Finder/LFG quests only.
#                     1 - (Rate.XP.Explore)
#                     1 - (Rate.XP.Pet)

Rate.XP.Kill      = 1
Rate.XP.Quest     = 1
Rate.XP.Quest.DF  = 1
Rate.XP.Explore   = 1
Rate.XP.Pet       = 1

#
#    Rate.XP.BattlegroundKill...
#        Description: Experience rate for honorable kills in battlegrounds. Not affected by Rate.XP.Kill. Defined for each battleground.
#                     Only works if Battleground.GiveXPForKills = 1
#        Default:     1

Rate.XP.BattlegroundKillAV   = 1
Rate.XP.BattlegroundKillWSG  = 1
Rate.XP.BattlegroundKillAB   = 1
Rate.XP.BattlegroundKillEOTS = 1
Rate.XP.BattlegroundKillSOTA = 1
Rate.XP.BattlegroundKillIC   = 1

#
#    Rate.RepairCost
#        Description: Repair cost rate.
#        Default:     1

Rate.RepairCost = 1

#
#    Rate.Rest.InGame
#    Rate.Rest.Offline.InTavernOrCity
#    Rate.Rest.Offline.InWilderness
#        Description: Resting points grow rates.
#        Default:     1 - (Rate.Rest.InGame)
#                     1 - (Rate.Rest.Offline.InTavernOrCity)
#                     1 - (Rate.Rest.Offline.InWilderness)

Rate.Rest.InGame                 = 1
Rate.Rest.Offline.InTavernOrCity = 1
Rate.Rest.Offline.InWilderness   = 1

#
#    Rate.Damage.Fall
#        Description: Damage after fall rate.
#        Default:     1

Rate.Damage.Fall = 1

#
#    Rate.Auction.Time
#    Rate.Auction.Deposit
#    Rate.Auction.Cut
#        Description: Auction rates (auction time, deposit get at auction start,
#                     auction cut from price at auction end)
#        Default:     1 - (Rate.Auction.Time)
#                     1 - (Rate.Auction.Deposit)
#                     1 - (Rate.Auction.Cut)

Rate.Auction.Time    = 1
Rate.Auction.Deposit = 1
Rate.Auction.Cut     = 1

#
#    Rate.Honor
#        Description: Honor gain rate.
#        Default:     1

Rate.Honor = 1

#
#    Rate.ArenaPoints
#        Description: Arena points gain rate.
#        Default:     1

Rate.ArenaPoints = 1

#
#    Rate.Talent
#        Description: Talent point rate.
#        Default:     1

Rate.Talent = 1

#
#    Rate.Reputation.Gain
#        Description: Reputation gain rate.
#        Default:     1

Rate.Reputation.Gain = 1

#
#    Rate.Reputation.LowLevel.Kill
#        Description: Reputation gain from killing low level (grey) creatures.
#        Default:     1

Rate.Reputation.LowLevel.Kill = 1

#
#    Rate.Reputation.LowLevel.Quest
#        Description: Reputation gain rate.
#        Default:     1

Rate.Reputation.LowLevel.Quest = 1

#
#    Rate.Reputation.RecruitAFriendBonus
#        Description: Reputation bonus rate for recruit-a-friend.
#        Default:     0.1

Rate.Reputation.RecruitAFriendBonus = 0.1

#
#    Rate.MoveSpeed
#        Description: Movement speed rate.
#        Default:     1

Rate.MoveSpeed = 1

#
#    Rate.InstanceResetTime
#        Description: Multiplier for the rate between global raid/heroic instance resets
#                     (dbc value). Higher value increases the time between resets,
#                     lower value lowers the time, you need clean instance_reset in
#                     characters db in order to let new values work.
#        Default:     1

Rate.InstanceResetTime = 1

#
#    Rate.Pet.LevelXP
#        Description: Modifies the amount of experience required to level up a pet.
#       The lower the rate the less experience is required.
#        Default:     0.05
#

Rate.Pet.LevelXP = 0.05

#
#    WaterBreath.Timer
<<<<<<< HEAD
#        Description: The timer for player's breath underwater in minutes
#        Default:     3
#
WaterBreath.Timer = 3
=======
#        Description: The timer for player's breath underwater in milliseconds
#        Default:     180000 (3 minutes)
#

WaterBreath.Timer = 180000
>>>>>>> 35dfcf58

#
#    SkillGain.Crafting
#    SkillGain.Defense
#    SkillGain.Gathering
#    SkillGain.Weapon
#        Description: Crafting/defense/gathering/weapon skills gain rate.
#        Default:     1 - (SkillGain.Crafting)
#                     1 - (SkillGain.Defense)
#                     1 - (SkillGain.Gathering)
#                     1 - (SkillGain.Weapon)

SkillGain.Crafting  = 1
SkillGain.Defense   = 1
SkillGain.Gathering = 1
SkillGain.Weapon    = 1

#
#    SkillChance.Orange
#    SkillChance.Yellow
#    SkillChance.Green
#    SkillChance.Grey
#        Description: Chance to increase skill based on recipe color.
#        Default:     100 - (SkillChance.Orange)
#                     75  - (SkillChance.Yellow)
#                     25  - (SkillChance.Green)
#                     0   - (SkillChance.Grey)

SkillChance.Orange = 100
SkillChance.Yellow = 75
SkillChance.Green  = 25
SkillChance.Grey   = 0

#
#    SkillChance.MiningSteps
#    SkillChance.SkinningSteps
#        Description: Skinning and Mining chance decreases with skill level.
#        Default:     0  - (Disabled)
#                     75 - (In 2 times each 75 skill points)

SkillChance.MiningSteps   = 0
SkillChance.SkinningSteps = 0

#
#    DurabilityLoss.InPvP
#        Description: Durability loss on death during PvP.
#        Default:     0 - (Disabled)
#                     1 - (Enabled)

DurabilityLoss.InPvP = 0

#
#    DurabilityLoss.OnDeath
#        Description: Durability loss percentage on death.
#        Note:        On 3.3.5 client always shows log message "Your items have lost 10% durability"
#        Default:     10

DurabilityLoss.OnDeath = 10

#
#    DurabilityLossChance.Damage
#        Description: Chance to lose durability on one equipped item from damage.
#        Default:     0.5 - (100/0.5 = 200, Each 200 damage one equipped item will use durability)

DurabilityLossChance.Damage = 0.5

#
#    DurabilityLossChance.Absorb
#        Description: Chance to lose durability on one equipped armor item when absorbing damage.
#        Default:     0.5 - (100/0.5 = 200, Each 200 absorbed damage one equipped item will lose
#                           durability)

DurabilityLossChance.Absorb = 0.5

#
#    DurabilityLossChance.Parry
#        Description: Chance to lose durability on main weapon when parrying attacks.
#        Default:     0.05 - (100/0.05 = 2000, Each 2000 parried damage the main weapon will lose
#                            durability)

DurabilityLossChance.Parry = 0.05

#
#    DurabilityLossChance.Block
#        Description: Chance to lose durability on shield when blocking attacks.
#        Default:     0.05 - (100/0.05 = 2000, Each 2000 blocked damage the shield will lose
#                            durability)

DurabilityLossChance.Block = 0.05

#
#    Death.SicknessLevel
#        Description: Starting level for resurrection sickness.
#        Example:     11 - (Level 1-10 characters will not be affected,
#                           Level 11-19 characters will be affected for 1 minute,
#                           Level 20-MaxPlayerLevel characters will be affected for 10 minutes)
#         Default:    11               - (Enabled, See Example)
#                     MaxPlayerLevel+1 - (Disabled)
#                     -10              - (Enabled, Level 1+ characters have 10 minute duration)

Death.SicknessLevel = 11

#
#    Death.CorpseReclaimDelay.PvP
#    Death.CorpseReclaimDelay.PvE
#        Description: Increase corpse reclaim delay at PvP/PvE deaths.
#        Default:     1 - (Enabled)
#                     0 - (Disabled)

Death.CorpseReclaimDelay.PvP = 1
Death.CorpseReclaimDelay.PvE = 0

#
#    Death.Bones.World
#    Death.Bones.BattlegroundOrArena
#        Description: Create bones instead of corpses at resurrection in normal zones, instances,
#                     battleground or arenas.
#        Default:     1 - (Enabled, Death.Bones.World)
#                     1 - (Enabled, Death.Bones.BattlegroundOrArena)
#                     0 - (Disabled)

Death.Bones.World               = 1
Death.Bones.BattlegroundOrArena = 1

#
#    Die.Command.Mode
#        Description: Do not trigger things like loot from .die command.
#        Default:     1 - (Enabled)
#                     0 - (Disabled)

Die.Command.Mode = 1

#    Rate.MissChanceMultiplier.Creature
#    Rate.MissChanceMultiplier.Player
#    Rate.MissChanceMultiplier.OnlyAffectsPlayer
#
#        Description: When the target is 3 or more level higher than the player,
#                     the chance to hit is determined by the formula: 94 - (levelDiff - 2) * Rate.MissChanceMultiplier
#                     The higher the Rate.MissChanceMultiplier constant, the higher is the chance to miss.
#
#                     Note: this does not affect when the player is less than 3 levels different than the target,
#                     where this (linear) formula is used instead to calculate the hit chance: 96 - levelDiff.
#                     You can set Rate.MissChanceMultiplier.OnlyAffectsPlayer to 1 if you only want to affect the MissChance
#                     for player casters only. This way you won't be affecting creature missing chance.
#
#                     Example: if you want the chance to keep growing linearly, use 1.
#
#        Default:     Rate.MissChanceMultiplier.TargetCreature = 11
#                     Rate.MissChanceMultiplier.TargetPlayer = 7
#                     Rate.MissChanceMultiplier.OnlyAffectsPlayer = 0
#

Rate.MissChanceMultiplier.TargetCreature = 11
Rate.MissChanceMultiplier.TargetPlayer = 7
Rate.MissChanceMultiplier.OnlyAffectsPlayer = 0

#
###################################################################################################

###################################################################################################
# STATS LIMITS
#
#    Stats.Limits.Enable
#        Description: Enable or disable stats system limitations
#        Default:     0 - Disabled
#                     1 - Enabled

Stats.Limits.Enable = 0

#
#    Stats.Limit.[STAT]
#        Description: Set percentage limit for dodge, parry, block and crit rating
#        Default:     95.0 (95%)

Stats.Limits.Dodge = 95.0
Stats.Limits.Parry = 95.0
Stats.Limits.Block = 95.0
Stats.Limits.Crit  = 95.0

#
###################################################################################################

###################################################################################################
# AUTO BROADCAST
#
#    AutoBroadcast.On
#        Description: Enable auto broadcast.
#        Default:     0 - (Disabled)
#                     1 - (Enabled)

AutoBroadcast.On = 0

#
#    AutoBroadcast.Center
#        Description: Auto broadcasting display method.
#        Default:     0 - (Announce)
#                     1 - (Notify)
#                     2 - (Both)

AutoBroadcast.Center = 0

#
#    AutoBroadcast.Timer
#        Description: Timer (in milliseconds) for auto broadcasts.
#        Default:     60000 - (60 seconds)

AutoBroadcast.Timer = 60000

#
#    AutoBroadcast.MinDisableLevel
#        Description: Minimum level required to disable autobroadcast announcements if EnablePlayerSettings option is enabled.
#        Default:     0 - (Not allowed to disable it)

AutoBroadcast.MinDisableLevel = 0

#
###################################################################################################

###################################################################################################
# BATTLEGROUND CONFIG
#
#    Battleground.CastDeserter
#        Description: Cast Deserter spell at players who leave battlegrounds in progress.
#        Default:     1 - (Enabled)
#                     0 - (Disabled)

Battleground.CastDeserter = 1

#
#    Battleground.QueueAnnouncer.Enable
#        Description: Announce battleground queue status to chat.
#        Default:     0 - (Disabled)
#                     1 - (Enabled)

Battleground.QueueAnnouncer.Enable = 0

#
#    Battleground.QueueAnnouncer.Limit.MinLevel
#        Description: Limit the QueueAnnouncer starting from a certain level.
#                     When limited, it announces only if there are at least MinPlayers queued (see below)
#                     At 80 it only limits RBG, at lower level only limits Warsong Gulch.
#        Default:     0 - (Disabled, no limits)
#                     10 - (Enabled for all, because BGs start at 10)
#                     20 - (Enabled for 20 and higher)
#                     80 - (Enabled only for 80)

Battleground.QueueAnnouncer.Limit.MinLevel = 0

#
#    Battleground.QueueAnnouncer.Limit.MinPlayers
#        Description: When the Battleground.QueueAnnouncer.Limit.MinLevel limit is enabled (not 0)
#                     only show when at least MinPlayers are queued.
#        Default:     3 - (Show only when 3 or more players are queued)

Battleground.QueueAnnouncer.Limit.MinPlayers = 3

#
#    Battleground.QueueAnnouncer.SpamProtection.Delay
#        Description: Show announce if player rejoined in queue after sec
#        Default:     30
#

Battleground.QueueAnnouncer.SpamProtection.Delay = 30

#
#    Battleground.QueueAnnouncer.PlayerOnly
#        Description: Battleground queue announcement type.
#        Default:     0 - (System message, Anyone can see it)
#                     1 - (Private, Only queued players can see it)

Battleground.QueueAnnouncer.PlayerOnly = 0

#
#    Battleground.QueueAnnouncer.Timed
#        Description: Enabled battleground queue announcements based on timer
#        Default:     0 - (Disabled)
#                     1 - (Enabled - Set Arena.QueueAnnouncer.Timer)
#

Battleground.QueueAnnouncer.Timed = 0

#
#    Battleground.QueueAnnouncer.Timer
#        Description: Set timer for queue announcements
#        Default:     30000 (30 sec)
#

Battleground.QueueAnnouncer.Timer = 30000

#
#    Battleground.PrematureFinishTimer
#        Description: Time (in milliseconds) before battleground will end prematurely if there are
#                     not enough players on one team. (Values defined in battleground template)
#        Default:     300000 - (Enabled, 5 minutes)
#                     0      - (Disabled, Not recommended)

Battleground.PrematureFinishTimer = 300000

#
#    Battleground.PremadeGroupWaitForMatch
#        Description: Time (in milliseconds) a pre-made group has to wait for matching group of the
#                     other faction.
#        Default:     1800000 - (Enabled, 30 minutes)
#                     0       - (Disabled, Not recommended)

Battleground.PremadeGroupWaitForMatch = 1800000

#
#    Battleground.GiveXPForKills
#        Description: Give experience for honorable kills in battlegrounds.
#        Default:     0 - (Disabled)
#                     1 - (Enabled)

Battleground.GiveXPForKills = 0

#
#    Battleground.Random.ResetHour
#        Description: Hour of the day when the global instance resets occur.
#        Range:       0-23
#        Default:     6 - (06:00 AM)

Battleground.Random.ResetHour = 6

#    Battleground.StoreStatistics.Enable
#        Description: Store Battleground scores in the database.
#        Default:     0 - (Disabled)
#                     1 - (Enabled)

Battleground.StoreStatistics.Enable = 1

#    Battleground.TrackDeserters.Enable
#        Description: Track deserters of Battlegrounds.
#        Default:     0 - (Disabled)
#                     1 - (Enabled)

Battleground.TrackDeserters.Enable = 1

#
#    Battleground.InvitationType
#        Description: Set Battleground invitation type.
#        Default:     0 - (Normal, Invite as much players to battlegrounds as queued,
#                          Don't bother with balance)
#                     1 - (Experimental, Don't allow to invite much more players
#                          of one faction)
#                     2 - (Experimental, Try to have even teams)

Battleground.InvitationType = 0

#
#    Battleground.ReportAFK.Timer
#         Description: After a few minutes that battle started you can report the player.
#         Default:     4

Battleground.ReportAFK.Timer = 4

#
#    Battleground.ReportAFK
#        Description: Number of reports needed to kick someone AFK from Battleground.
#        Range:       1-9
#        Default:     3

Battleground.ReportAFK = 3

#    Battleground.DisableQuestShareInBG
#        Description: Disables the ability to share quests while in a Battleground.
#        Default:     0 - (Disabled)
#                     1 - (Enabled)

Battleground.DisableQuestShareInBG = 0

#
#    Battleground.DisableReadyCheckInBG
#        Description: Disables the ability to send a Ready Check survey while in a Battleground.
#        Default:     0 - (Disabled)
#                     1 - (Enabled)

Battleground.DisableReadyCheckInBG = 0

#
#     Battleground.RewardWinnerHonorFirst
#     Battleground.RewardWinnerArenaFirst
#     Battleground.RewardWinnerHonorLast
#     Battleground.RewardWinnerArenaLast
#     Battleground.RewardLoserHonorFirst
#     Battleground.RewardLoserHonorLast
#        Description: Random Battlegrounds / call to the arms rewards
#        Default:     30 - Battleground.RewardWinnerHonorFirst
#                     25 - Battleground.RewardWinnerArenaFirst
#                     15 - Battleground.RewardWinnerHonorLast
#                     0  - Battleground.RewardWinnerArenaLast
#                     5  - Battleground.RewardLoserHonorFirst
#                     5  - Battleground.RewardLoserHonorLast
#

Battleground.RewardWinnerHonorFirst = 30
Battleground.RewardWinnerArenaFirst = 25
Battleground.RewardWinnerHonorLast  = 15
Battleground.RewardWinnerArenaLast  = 0
Battleground.RewardLoserHonorFirst  = 5
Battleground.RewardLoserHonorLast   = 5

#
#    Battleground.PlayerRespawn
#        Description: Battleground player resurrection interval (in seconds).
#        Default:     30

Battleground.PlayerRespawn = 30

#
#    Battleground.RestorationBuffRespawn
#        Description: Battleground restoration buff respawn time (in seconds).
#        Default:     20 (Recommended 10+)

Battleground.RestorationBuffRespawn = 20

#
#    Battleground.BerserkingBuffRespawn
#        Description: Battleground berserking buff respawn time (in seconds).
#        Default:     120 (Recommended 10+)

Battleground.BerserkingBuffRespawn = 120

#
#    Battleground.SpeedBuffRespawn
#        Description: Battleground speed buff respawn time (in seconds).
#        Default:     150 (Recommended 10+)

Battleground.SpeedBuffRespawn = 150

#
###################################################################################################

###################################################################################################
# BATTLEFIELD CONFIG
#
#     Wintergrasp.Enable
#         Description: Enable the Wintergrasp battlefield.
#         Default:     0 - (Disabled)
#                      1 - (Enabled, Experimental as of still being in development)

Wintergrasp.Enable = 1

#
#     Wintergrasp.PlayerMax
#         Description: Maximum number of players allowed in Wintergrasp.
#         Default:     100

Wintergrasp.PlayerMax = 120

#
#     Wintergrasp.PlayerMin
#         Description: Minimum number of players required for Wintergrasp.
#         Default:     0

Wintergrasp.PlayerMin = 0

#
#     Wintergrasp.PlayerMinLvl
#         Description: Required character level for the Wintergrasp battle.
#         Default:     77

Wintergrasp.PlayerMinLvl = 77

#
#     Wintergrasp.BattleTimer
#         Description: Time (in minutes) for the Wintergrasp battle to last.
#         Default:     30

Wintergrasp.BattleTimer = 30

#
#     Wintergrasp.NoBattleTimer
#         Description: Time (in minutes) between Wintergrasp battles.
#         Default:     150

Wintergrasp.NoBattleTimer = 150

#
#     Wintergrasp.CrashRestartTimer
#         Description: Time (in minutes) to delay the restart of Wintergrasp if the world server
#                      crashed during a running battle.
#         Default:     10

Wintergrasp.CrashRestartTimer = 10

#
###################################################################################################

###################################################################################################
# ARENA CONFIG
#
#    Arena.MaxRatingDifference
#        Description: Maximum rating difference between two teams in rated matches.
#        Default:     150 - (Enabled)
#                     0   - (Disabled)

Arena.MaxRatingDifference = 150

#
#    Arena.RatingDiscardTimer
#        Description: Time (in milliseconds) after which rating differences are ignored when
#                     setting up matches.
#        Default:     600000 - (Enabled, 10 minutes)
#                     0      - (Disabled)

Arena.RatingDiscardTimer = 600000

#
#    Arena.PreviousOpponentsDiscardTimer
#        Description: Time (in milliseconds) after which the previous opponents will be ignored.
#        Default:     120000 - (Enabled, 2 minutes - Blizzlike)
#                     0      - (Disabled)

Arena.PreviousOpponentsDiscardTimer = 120000

#
#    Arena.AutoDistributePoints
#        Description: Automatically distribute arena points.
#        Default:     0 - (Disabled)
#                     1 - (Enabled)

Arena.AutoDistributePoints = 0

#
#    Arena.AutoDistributeInterval
#        Description: Time (in days) how often arena points should be distributed if automatic
#                     distribution is enabled.
#        Default:     7 - (Weekly)

Arena.AutoDistributeInterval = 7

#
#    Arena.GamesRequired
#        Description: Number of arena matches teams must participate in to be eligible for arena point distribution.
#        Default:     10

Arena.GamesRequired = 10

#
#    Arena.QueueAnnouncer.Enable
#        Description: Announce arena queue status to chat.
#        Default:     0 - (Disabled)
#                     1 - (Enabled)

Arena.QueueAnnouncer.Enable = 0

#
#    Battleground.QueueAnnouncer.PlayerOnly
#        Description: Battleground queue announcement type.
#        Default:     0 - (System message, Anyone can see it)
#                     1 - (Private, Only queued players can see it)
#

Arena.QueueAnnouncer.PlayerOnly = 0

#
#    Arena.ArenaSeason.ID
#        Description: Current arena season id shown in clients.
#        Default:     8

Arena.ArenaSeason.ID = 8

#
#    Arena.ArenaSeason.InProgress
#        Description: State of current arena season.
#        Default:     1 - (Active)
#                     0 - (Finished)

Arena.ArenaSeason.InProgress = 1

#
#    Arena.ArenaStartRating
#        Description: Start rating for new arena teams.
#        Default:     0

Arena.ArenaStartRating = 0

#
#    Arena.ArenaStartPersonalRating
#        Description: Start personal rating when joining a team.
#        Default:     0

Arena.ArenaStartPersonalRating = 0

#
#    Arena.ArenaStartMatchmakerRating
#        Description: Start matchmaker rating for players.
#        Default:     1500

Arena.ArenaStartMatchmakerRating = 1500

#
#    Arena.ArenaWinRatingModifier1
#        Description: Modifier of rating addition when winner team rating is less than 1300
#                     be aware that from 1000 to 1300 it gradually decreases automatically down to the half of it
#                     (increasing this value will give more rating)
#        Default:     48

Arena.ArenaWinRatingModifier1 = 48

#
#    Arena.ArenaWinRatingModifier2
#        Description: Modifier of rating addition when winner team rating is equal or more than 1300
#                     (increasing this value will give more rating)
#        Default:     24

Arena.ArenaWinRatingModifier2 = 24

#
#    Arena.ArenaLoseRatingModifier
#        Description: Modifier of rating subtraction for loser team
#                     (increasing this value will subtract more rating)
#        Default:     24

Arena.ArenaLoseRatingModifier = 24

#
#    Arena.ArenaMatchmakerRatingModifier
#        Description: Modifier of matchmaker rating
#        Default:     24

Arena.ArenaMatchmakerRatingModifier = 24

#
###################################################################################################

###################################################################################################
# NETWORK CONFIG
#
#    Network.Threads
#        Description: Number of threads for network.
#         Default:    1 - (Recommended 1 thread per 1000 connections)

Network.Threads = 1

#
#    Network.OutKBuff
#        Description: Amount of memory (in bytes) used for the output kernel buffer (see SO_SNDBUF
#                     socket option, TCP manual).
#        Default:     -1 - (Use system default setting)

Network.OutKBuff = -1

#
#    Network.OutUBuff
#        Description: Amount of memory (in bytes) reserved in the user space per connection for
#                     output buffering.
#         Default:    65536

Network.OutUBuff = 65536

#
#    Network.TcpNoDelay:
#        Description: TCP Nagle algorithm setting.
#         Default:    0 - (Enabled, Less traffic, More latency)
#                     1 - (Disabled, More traffic, Less latency, TCP_NO_DELAY)

Network.TcpNodelay = 1

#
###################################################################################################

###################################################################################################
# CONSOLE AND REMOTE ACCESS
#
#    Console.Enable
#        Description: Enable console.
#        Default:     1 - (Enabled)
#                     0 - (Disabled)

Console.Enable = 1

#
#    Ra.Enable
#        Description: Enable remote console (telnet).
#        Default:     0 - (Disabled)
#                     1 - (Enabled)

Ra.Enable = 0

#
#    Ra.IP
#        Description: Bind remote access to IP/hostname.
#        Default:     "0.0.0.0" - (Bind to all IPs on the system)

Ra.IP = "0.0.0.0"

#
#    Ra.Port
#        Description: TCP port to reach the remote console.
#        Default:     3443

Ra.Port = 3443

#
#    Ra.MinLevel
#        Description: Required security level to use the remote console.
#        Default:     3

Ra.MinLevel = 3

#
#    SOAP.Enable
#        Description: Enable soap service
#        Default:     0 - (Disabled)
#                     1 - (Enabled)

SOAP.Enabled = 0

#
#    SOAP.IP
#        Description: Bind SOAP service to IP/hostname
#        Default:     "127.0.0.1" - (Bind to localhost)

SOAP.IP = "127.0.0.1"

#
#    SOAP.Port
#        Description: TCP port to reach the SOAP service.
#        Default:     7878

SOAP.Port = 7878

#
###################################################################################################

###################################################################################################
# CHARACTER DELETE OPTIONS
#
#    CharDelete.Method
#        Description: Character deletion behavior.
#        Default:     0 - (Completely remove character from the database)
#                     1 - (Unlink the character from account and free up the name, Appears as
#                         deleted ingame)

CharDelete.Method = 0

#
#    CharDelete.MinLevel
#        Description: Required level to use the unlinking method if enabled.
#        Default:     0  - (Same method for every level)
#                     1+ - (Only characters with the specified level will use the unlinking method)

CharDelete.MinLevel = 0

#
#    CharDelete.KeepDays
#        Description: Time (in days) before unlinked characters will be removed from the database.
#        Default:     30 - (Enabled)
#                     0  - (Disabled, Don't delete any characters)

CharDelete.KeepDays = 30

#
###################################################################################################

###################################################################################################
# ITEM DELETE OPTIONS
#
#    ItemDelete.Method
#        Description: Item deletion behavior.
#        Default:     0 - (Completely remove item from the database)
#                     1 - (Save Item to database)

ItemDelete.Method = 0

#
#    ItemDelete.Vendor
#        Description: Saving items into database when the player sells items to vendor
#        Default:     0 (disabled)
#                     1 (enabled)
#

ItemDelete.Vendor = 0

#
#    ItemDelete.Quality
#        Description: Saving items into database that have quality greater or equal to ItemDelete.Quality
#
#        ID | Color | Quality
#        0  | Grey  | Poor
#        1  | White | Common
#        2  | Green | Uncommon
#        3  | Blue  | Rare
#        4  | Purple| Epic
#        5  | Orange| Legendary
#        6  | Red   | Artifact
#        7  | Gold  | Bind to Account
#
#        Default:     3
#

ItemDelete.Quality = 3

#
#    ItemDelete.ItemLevel
#        Description: Saving items into database that are Item Levels greater or equal to ItemDelete.ItemLevel
#        Default:     80
#

ItemDelete.ItemLevel = 80

#
###################################################################################################

###################################################################################################
# CUSTOM SERVER OPTIONS
#
#    PlayerStart.AllReputation
#        Description: Players will start with most of the high level reputations that are needed
#                     for items, mounts etc.
#        Default:     0 - (Disabled)
#                     1 - (Enabled)

PlayerStart.AllReputation = 0

#
#    PlayerStart.CustomSpells
#        Description: If enabled, players will start with custom spells defined in
#                     playercreateinfo_spell_custom table.
#        Default:     0 - (Disabled)
#                     1 - (Enabled)

PlayerStart.CustomSpells = 0

#
#    PlayerStart.MapsExplored
#        Description: Characters start with all maps explored.
#        Default:     0 - (Disabled)
#                     1 - (Enabled)

PlayerStart.MapsExplored = 0

#
#    HonorPointsAfterDuel
#        Description: Amount of honor points the duel winner will get after a duel.
#        Default:     0  - (Disabled)
#                     1+ - (Enabled)

HonorPointsAfterDuel = 0

#
#    AlwaysMaxWeaponSkill
#        Description: Players will automatically gain max weapon/defense skill when logging in,
#                     or leveling.
#        Default:     0 - (Disabled)
#                     1 - (Enabled)

AlwaysMaxWeaponSkill = 0

#
#    PvPToken.Enable
#        Description: Character will receive a token after defeating another character that yields
#                     honor.
#        Default:     0 - (Disabled)
#                     1 - (Enabled)

PvPToken.Enable = 0

#
#    PvPToken.MapAllowType
#        Description: Define where characters can receive tokens.
#        Default:     4 - (All maps)
#                     3 - (Battlegrounds)
#                     2 - (FFA areas only like Gurubashi arena)
#                     1 - (Battlegrounds and FFA areas)

PvPToken.MapAllowType = 4

#
#    PvPToken.ItemID
#        Description: Item characters will receive after defeating another character if PvP Token
#                     system is enabled.
#        Default:     29434 - (Badge of justice)

PvPToken.ItemID = 29434

#
#    PvPToken.ItemCount
#        Description: Number of tokens a character will receive.
#        Default:     1

PvPToken.ItemCount = 1

#
#    NoResetTalentsCost
#        Description: Resetting talents doesn't cost anything.
#        Default:     0 - (Disabled)
#                     1 - (Enabled)

NoResetTalentsCost = 0

#
#    ToggleXP.Cost
#        Description: Cost of locking/unlocking XP
#        Default:     100000 - (10 Gold)
#

ToggleXP.Cost = 100000

#
#     Guild.AllowMultipleGuildMaster
#        Description: Allow more than one guild master. Additional Guild Masters must be set using
#                     the ".guild rank" command.
#        Default:     0 - (Disabled)
#                     1 - (Enabled)

Guild.AllowMultipleGuildMaster = 0

#
#     Guild.BankInitialTabs
#        Description: Changes the amounts of available tabs of the guild bank on guild creation
#        Default:     0   (no tabs given for free)
#                     1-6 (amount of tabs of the guild bank at guild creation)

Guild.BankInitialTabs = 0

#
#     Guild.BankTabCost0-5
#        Description: Changes the price of the guild tabs. Note that the client will still show the default values.
#        Default:     1000000  - (100 Gold)
#                     2500000  - (250 Gold)
#                     5000000  - (500 Gold)
#                     10000000 - (1000 Gold)
#                     25000000 - (2500 Gold)
#                     50000000 - (5000 Gold)

Guild.BankTabCost0 = 1000000
Guild.BankTabCost1 = 2500000
Guild.BankTabCost2 = 5000000
Guild.BankTabCost3 = 10000000
Guild.BankTabCost4 = 25000000
Guild.BankTabCost5 = 50000000

#
#     ShowKickInWorld
#        Description: Determines whether a message is broadcast to the entire server when a
#                     player gets kicked
#        Default:     0 - (Disabled)
#                     1 - (Enabled)

ShowKickInWorld = 0

#
#     ShowMuteInWorld
#        Description: Determines whether a message is broadcast to the entire server when a
#                     player gets muted.
#        Default:     0 - (Disabled)
#                     1 - (Enabled)

ShowMuteInWorld = 0

#
#     ShowBanInWorld
#        Description: Determines whether a message is broadcast to the entire server when a
#                     player gets banned.
#        Default:     0 - (Disabled)
#                     1 - (Enabled)

ShowBanInWorld = 0

#
#     RecordUpdateTimeDiffInterval
#        Description: Time (in milliseconds) update time diff is written to the log file.
#                     Update diff can be used as a performance indicator. Diff < 300: good
#                     performance. Diff > 600 bad performance, may be caused by high CPU usage.
#        Default:     300000 - (Enabled, 5 minutes)
#                     0      - (Disabled)

RecordUpdateTimeDiffInterval = 300000

#
#     MinRecordUpdateTimeDiff
#        Description: Only record update time diff which is greater than this value.
#        Default:     100

MinRecordUpdateTimeDiff = 100

#
#     PlayerStart.String
#        Description: String to be displayed at first login of newly created characters.
#         Default:    "" - (Disabled)

PlayerStart.String = ""

#
#     LevelReq.Trade
#        Description: Level requirement for characters to be able to trade.
#        Default:     1

LevelReq.Trade = 1

#
#     LevelReq.Ticket
#        Description: Level requirement for characters to be able to write tickets.
#        Default:     1

LevelReq.Ticket = 1

#
#     LevelReq.Auction
#        Description: Level requirement for characters to be able to use the auction house.
#        Default:     1

LevelReq.Auction = 1

#
#     LevelReq.Mail
#        Description: Level requirement for characters to be able to send and receive mails.
#        Default:     1

LevelReq.Mail = 1

#
#     PlayerDump.DisallowPaths
#        Description: Disallow using paths in PlayerDump output files
#        Default:     1

PlayerDump.DisallowPaths = 1

#
#     PlayerDump.DisallowOverwrite
#        Description: Disallow overwriting existing files with PlayerDump
#        Default:     1

PlayerDump.DisallowOverwrite = 1

#
#     DisconnectToleranceInterval
#        Description: Allows to skip queue after being disconnected for a given number of seconds.
#        Default:     0

DisconnectToleranceInterval = 0

#
#     MonsterSight
#        Description: The maximum distance in yards that a "monster" creature can see
#                     regardless of level difference (through CreatureAI::IsVisible).
#                     Increases CONFIG_SIGHT_MONSTER to 50 yards. Used to be 20 yards.
#        Default:     50.000000

MonsterSight = 50.000000

#
#    StrictChannelNames
#        Description: Limit channel names to language specific symbol set.
#                     Prevents charter creation if not allowed symbols are used.
#        Default:     0 - (Disable, Limited server timezone dependent client check)
#                     1 - (Enabled, Strictly basic Latin characters)
#                     2 - (Enabled, Strictly realm zone specific, See RealmZone setting,
#                         Note: Client needs to have the appropriate fonts installed which support
#                         the charset. For non-official localization, custom fonts need to be
#                         placed in clientdir/Fonts.
#                     3 - (Enabled, Basic Latin characters + server timezone specific)

StrictChannelNames = 0

#
# Instance.SharedNormalHeroicId
#  Description:  Forces ICC and RS Normal and Heroic to share lockouts.  ToC is uneffected and Normal and Heroic will be separate.
#  Default:  1 - Enable
#      0 - Disable
#

Instance.SharedNormalHeroicId = 1

#
#     Instance.ResetTimeRelativeTimestamp
#        Description: Needed for displaying valid instance reset times in ingame calendar.
#                     This timestamp should be set to a date in the past (midnight) on which
#                     both 3-day and 7-day raids were reset.
#        Default:     1135814400 - (Thu, 29 Dec 2005 00:00:00 GMT - meaning that 7-day raid reset falls on Thursdays,
#                                   while 3-day reset falls on "Thu 29 Dec 2005", "Sun 01 Jan 2006", "Wed 04 Jan 2006", and so on)

Instance.ResetTimeRelativeTimestamp = 1135814400

#
# TeleportTimeoutNear
#  Description:  No description
#  Default:  25
#

TeleportTimeoutNear = 25

#
# TeleportTimeoutFar
#  Description:  No description
#  Default:  45
#

TeleportTimeoutFar = 45

#
#     MaxAllowedMMRDrop
#        Description: Some players continuously lose arena matches to lower their MMR and then fight with weaker opponents.
#                     This setting prevents lowering MMR too much from max achieved MMR.
#                     Eg. if max achieved MMR for a character was 2400, with default setting (MaxAllowedMMRDrop = 500) the character can't get below 1900 MMR no matter what.
#        Default:     500

MaxAllowedMMRDrop = 500

#
#     EnableLoginAfterDC
#        Description: After not logging out properly (clicking Logout and waiting 20 seconds),
#                     characters stay in game world for a full minute, even if the client connection was closed.
#                     Such behaviour prevents for example exploiting boss encounters by alt+f4
#                     and skipping crucial boss abilities, or escaping opponents in PvP.
#                     This setting is used to allow/disallow players to log back into characters that are left in world.
#        Default:     1 - (by clicking "Enter World" player will log back into a character that is already in world)
#                     0 - (by clicking "Enter World" player will get an error message when trying to log into a character
#                          that is left in world, and has to wait a minute for the character to be removed from world)

EnableLoginAfterDC = 1

#
#     DontCacheRandomMovementPaths
#        Description: Random movement paths (calculated using MoveMaps) can be cached to save cpu time,
#                     but this may use up considerable amount of memory and can be prevented by setting this option to 1.
#                     Recommended setting for populated servers is having enough RAM and setting this to 0.
#        Default:     0 - (cache paths, uses more memory)
#                     1 - (don't cache, uses more cpu)

DontCacheRandomMovementPaths = 0

#
#    MoveMaps.Enable
#        Description: Enable/Disable pathfinding using mmaps - recommended.
#        Default:     0 - (Disabled)
#                     1 - (Enabled)

MoveMaps.Enable = 1

#
#     Minigob.Manabonk.Enable
#        Description: Enable/ Disable Minigob Manabonk
#        Default:     1

Minigob.Manabonk.Enable = 1

#
#    Allow.IP.Based.Action.Logging
#        Description: Logs actions, e.g. account login and logout to name a few, based on IP of current session.
#        Default:     0 - (Disabled)
#                     1 - (Enabled)
#

Allow.IP.Based.Action.Logging = 0

#
#     Calculate.Creature.Zone.Area.Data
#        Description: Calculate at loading creature zoneId / areaId and save in creature table (WARNING: SLOW WORLD SERVER STARTUP)
#        Default:     0  - (Do not show)
#

Calculate.Creature.Zone.Area.Data = 0

#
#     Calculate.Gameoject.Zone.Area.Data
#        Description: Calculate at loading gameobject zoneId / areaId and save in gameobject table (WARNING: SLOW WORLD SERVER STARTUP)
#        Default:     0  - (Do not show)
#

Calculate.Gameoject.Zone.Area.Data = 0

#
#    Group.Raid.LevelRestriction
#
#     The Group members need to the same, or higher level than the specified value.
#     Minimum level is 10.
#        Default: 10
#

Group.Raid.LevelRestriction = 10

#
#    LFG.Location.All
#
#     Includes satellite to search for work elsewhere LFG
#        Default: 0 - Disable
#                 1 - Enable
#

LFG.Location.All = 0

#
#    DungeonAccessRequirements.PrintMode
#
#        Description: Select the preferred format to display information to the player who cannot enter a portal dungeon because when has not met the access requirements:
#        Default:     1 - (Display only one requirement at a time (BlizzLike, like in the LFG interface))
#                     0 - (Display no extra information, only "Requirements  not met")
#                     2 - (Display detailed requirements, all at once, with clickable links)
#

DungeonAccessRequirements.PrintMode = 1

#
#    DungeonAccessRequirements.PortalAvgIlevelCheck
#
#        Description: Enable average item level requirement when entering a dungeon/raid's portal (= deny the entry if player has too low average ilevel, like in LFG).
#        Default:     0 - (Disabled  -> Blizzlike)
#                     1 - (Enabled)

DungeonAccessRequirements.PortalAvgIlevelCheck = 0

#
#    DungeonAccessRequirements.LFGLevelDBCOverride
#
#        Description: If enabled, use `min_level` and `max_level` values from table `dungeon_access_requirements` to list or to hide a dungeon from the LFG window.
#        Default:     0 - (Disabled)
#                     1 - (Enabled)

DungeonAccessRequirements.LFGLevelDBCOverride = 0

#
#    DungeonAccessRequirements.OptionalStringID
#
#        Description: Display an extra message from acore_strings in the chat after printing the dungeon access requirements.
#                     To enable it set the ID of your desired string from the table acore_strings
#        Default:     0 - (Disabled)
#                     1+ - (Enabled)

DungeonAccessRequirements.OptionalStringID = 0

#
#    ICC Buff
#       Description: Specify ICC buff
#                    (It is necessary to restart the server after changing the values!)
#       Default:     ICC.Buff.Horde    = 73822
#                    ICC.Buff.Alliance = 73828
#
#                    Spell IDs for the auras:
#                    73816 -  5% buff Horde
#                    73818 - 10% buff Horde
#                    73819 - 15% buff Horde
#                    73820 - 20% buff Horde
#                    73821 - 25% buff Horde
#                    73822 - 30% buff Horde
#                    73762 -  5% buff Alliance
#                    73824 - 10% buff Alliance
#                    73825 - 15% buff Alliance
#                    73826 - 20% buff Alliance
#                    73827 - 25% buff Alliance
#                    73828 - 30% buff Alliance

ICC.Buff.Horde    = 73822
ICC.Buff.Alliance = 73828

#
#     Item.SetItemTradeable
#        Description: Enabled/Disabled trading BoP items among raid members.
#        Default:     1  - (Set BoP items tradeable timer to 2 hours)
#                     0  - (Disable trading BoP items among raid members)

Item.SetItemTradeable = 1

#
#     FFAPvPTimer
#        Description: Specify time offset when player unset FFAPvP flag when leaving FFAPvP area. (e.g. Gurubashi Arena)
#        Default:     30 sec

FFAPvPTimer = 30

#
#     LootNeedBeforeGreedILvlRestriction
#        Description: Specify level restriction for items below player's subclass in Need Before Greed loot mode in DF groups
#        Default:     70
#                     0 - Disabled

LootNeedBeforeGreedILvlRestriction = 70

#
#     LFG.MaxKickCount
#        Description: Specify the maximum number of kicks allowed in LFG groups (max 3 kicks)
#        Default:     2
#                     0 - Disabled (kicks are never allowed)

LFG.MaxKickCount = 2

#
#     LFG.KickPreventionTimer
#        Description: Specify for how long players are prevented from being kicked after just joining LFG groups
#        Default:     900 secs (15 minutes)
#                     0 - Disabled

LFG.KickPreventionTimer = 900

#
#     EnablePlayerSettings
#        Description: Enables the usage of character specific settings.
#        Default:     0 - Disabled
#                     1 - Enabled

EnablePlayerSettings = 0

#
#     JoinBGAndLFG.Enable
#        Description: Allow queueing for BG and LFG at the same time.
#        Default:     0 - Disabled
#                     1 - Enabled

JoinBGAndLFG.Enable = 0

#
#   LeaveGroupOnLogout.Enabled
#        Description: Should the player leave their group when they log out?
#                     (It does not affect raids or dungeon finder groups)
#
#        Default:     1 - (Enabled)

LeaveGroupOnLogout.Enabled = 1

#
#     ChangeFaction.MaxMoney
#        Description: Maximum amount of gold allowed on the character to perform a faction change.
#        Default:     0 - Disabled
#                     > 0 - Enabled (money in copper)
#        Example:     If set to 10000, the maximum amount of money allowed on the character would be 1 gold.

ChangeFaction.MaxMoney = 0

#
###################################################################################################

###################################################################################################
# LOGGING SYSTEM SETTINGS
#
#  Appender config values: Given an appender "name"
#    Appender.name
#        Description: Defines 'where to log'.
#        Format:      Type,LogLevel,Flags,optional1,optional2,optional3
#
#                     Type
#                         0 - (None)
#                         1 - (Console)
#                         2 - (File)
#                         3 - (DB)
#
#                     LogLevel
#                         0 - (Disabled)
#                         1 - (Fatal)
#                         2 - (Error)
#                         3 - (Warning)
#                         4 - (Info)
#                         5 - (Debug)
#                         6 - (Trace)
#
#                     Flags:
#                         0 - None
#                         1 - Prefix Timestamp to the text
#                         2 - Prefix Log Level to the text
#                         4 - Prefix Log Filter type to the text
#                         8 - Append timestamp to the log file name. Format: YYYY-MM-DD_HH-MM-SS
#                             (Only used with Type = 2)
#                        16 - Make a backup of existing file before overwrite
#                             (Only used with Mode = w)
#
#                     Colors (read as optional1 if Type = Console)
#                         Format: "fatal error warn info debug trace"
#                         0 - BLACK
#                         1 - RED
#                         2 - GREEN
#                         3 - BROWN
#                         4 - BLUE
#                         5 - MAGENTA
#                         6 - CYAN
#                         7 - GREY
#                         8 - YELLOW
#                         9 - LRED
#                        10 - LGREEN
#                        11 - LBLUE
#                        12 - LMAGENTA
#                        13 - LCYAN
#                        14 - WHITE
#                         Example: "1 9 3 6 5 8"
#
#                     File: Name of the file (read as optional1 if Type = File)
#                         Allows to use one "%s" to create dynamic files
#
#                     Mode: Mode to open the file (read as optional2 if Type = File)
#                          a - (Append)
#                          w - (Overwrite)
#
#                     MaxFileSize: Maximum file size of the log file before creating a new log file
#                     (read as optional3 if Type = File)
#                         Size is measured in bytes expressed in a 64-bit unsigned integer.
#                         Maximum value is 4294967295 (4 GB). Leave blank for no limit.
#                         NOTE: Does not work with dynamic filenames.
#                         Example:  536870912 (512 MB)
#

Appender.Console=1,4,0,"1 9 3 6 5 8"
Appender.Server=2,5,0,Server.log,w
Appender.GM=2,5,15,gm_%s.log
Appender.DBErrors=2,5,0,DBErrors.log
# Appender.DB=3,5,0

#  Logger config values: Given a logger "name"
#    Logger.name
#        Description: Defines 'What to log'
#        Format:      LogLevel,AppenderList
#
#                     LogLevel
#                         0 - (Disabled)
#                         1 - (Fatal)
#                         2 - (Error)
#                         3 - (Warning)
#                         4 - (Info)
#                         5 - (Debug)
#                         6 - (Trace)
#
#                     AppenderList: List of appenders linked to logger
#                     (Using spaces as separator).
#

Logger.root=2,Console Server
Logger.commands.gm=4,Console GM
Logger.diff=3,Console Server
Logger.mmaps=4,Server
Logger.scripts.hotswap=4,Console Server
Logger.server=4,Console Server
Logger.sql.sql=2,Console DBErrors
Logger.sql=4,Console Server
Logger.time.update=4,Console Server
Logger.module=4,Console Server

#Logger.achievement=4,Console Server
#Logger.addon=4,Console Server
#Logger.ahbot=4,Console Server
#Logger.auctionHouse=4,Console Server
#Logger.bg.arena=4,Console Server
#Logger.bg.battlefield=4,Console Server
#Logger.bg.battleground=4,Console Server
#Logger.bg.reportpvpafk=4,Console Server
#Logger.calendar=4,Console Server
#Logger.chat.log=4,Console Server
#Logger.chat.log.addon=4,Console Server
#Logger.chat.system=4,Console Server
#Logger.cheat=4,Console Server
#Logger.commands.ra=4,Console Server
#Logger.condition=4,Console Server
#Logger.dbc=4,Console Server
#Logger.disable=4,Console Server
#Logger.entities.dyobject=4,Console Server
#Logger.entities.faction=4,Console Server
#Logger.entities.gameobject=4,Console Server
#Logger.entities.object=4,Console Server
#Logger.entities.pet=4,Console Server
#Logger.entities.player.character=4,Console Server
#Logger.entities.player.dump=4,Console Server
#Logger.entities.player.items=4,Console Server
#Logger.entities.player.loading=4,Console Server
#Logger.entities.player.skills=4,Console Server
#Logger.entities.player=4,Console Server
#Logger.entities.transport=4,Console Server
#Logger.entities.unit.ai=4,Console Server
#Logger.entities.unit=4,Console Server
#Logger.entities.vehicle=4,Console Server
#Logger.gameevent=4,Console Server
#Logger.group=4,Console Server
#Logger.guild=4,Console Server
#Logger.instance.save=4,Console Server
#Logger.instance.script=4,Console Server
#Logger.lfg=4,Console Server
#Logger.loot=4,Console Server
#Logger.mail=4,Console Server
#Logger.maps.script=4,Console Server
#Logger.maps=4,Console Server
#Logger.misc=4,Console Server
#Logger.mmaps.tiles=4,Console Server
#Logger.movement.flightpath=4,Console Server
#Logger.movement.motionmaster=4,Console Server
#Logger.movement.splinechain=4,Console Server
#Logger.movement=4,Console Server
#Logger.network.kick=4,Console Server
#Logger.network.opcode=4,Console Server
#Logger.network.soap=4,Console Server
#Logger.network=4,Console Server
#Logger.outdoorpvp=4,Console Server
#Logger.pool=4,Console Server
#Logger.rbac=4,Console Server
#Logger.reputation=4,Console Server
#Logger.scripts.ai.escortai=4,Console Server
#Logger.scripts.ai.followerai=4,Console Server
#Logger.scripts.ai.petai=4,Console Server
#Logger.scripts.ai.sai=4,Console Server
#Logger.scripts.ai=4,Console Server
#Logger.scripts.cos=4,Console Server
#Logger.scripts=4,Console Server
#Logger.server.authserver=4,Console Server
#Logger.spells.aura.effect.nospell=4,Console Server
#Logger.spells.aura.effect=4,Console Server
#Logger.spells.effect.nospell=4,Console Server
#Logger.spells.effect=4,Console Server
#Logger.spells.scripts=4,Console Server
#Logger.spells=4,Console Server
#Logger.sql.dev=4,Console Server
#Logger.sql.driver=4,Console Server
#Logger.vehicles=4,Console Server
#Logger.warden=4,Console Server
#Logger.weather=4,Console Server

#
#    Log.Async.Enable
#        Description: Enables asynchronous message logging.
#        Default:     0 - (Disabled)
#                     1 - (Enabled)

Log.Async.Enable = 0

#
###################################################################################################

###################################################################################################
# PACKET SPOOF PROTECTION SETTINGS
#
# These settings determine which action to take when harmful packet spoofing is detected.
#
#    PacketSpoof.Policy
#        Description: Determines the course of action when packet spoofing is detected.
#        Values:     0 - Log only
#                    1 - Log + kick
#                    2 - Log + kick + ban

PacketSpoof.Policy = 1

#
#    PacketSpoof.BanMode
#        Description: If PacketSpoof.Policy equals 2, this will determine the ban mode.
#        Values:     0 - Ban Account
#                    1 - Ban IP
#        Note: Banning by character not supported for logical reasons.
#

PacketSpoof.BanMode = 0

#
#    PacketSpoof.BanDuration
#        Description: Duration of the ban in seconds. Only valid if PacketSpoof.Policy is set to 2.
#                     Set to 0 for permanent ban.
#        Default:     86400 seconds (1 day)
#

PacketSpoof.BanDuration = 86400

#
###################################################################################################

###################################################################################################
# DEBUG
#
#    Debug.Battleground
#        Description: Enable or disable Battleground 1v0 mode. (If enabled, the in-game command is disabled.)
#        Default: 0 - (Disabled)
#                 1 - (Enabled)

Debug.Battleground = 0

#
#    Debug.Arena
#        Description: Enable or disable Arena 1v1 mode. (If enabled, the in-game command is disabled.)
#        Default: 0 - (Disabled)
#                 1 - (Enabled)

Debug.Arena = 0

#
###################################################################################################

###################################################################################################
# METRIC SETTINGS
#
# These settings control the statistics sent to the metric database (currently InfluxDB)
#
#    Metric.Enable
#        Description: Enables statistics sent to the metric database.
#        Default:     0 - (Disabled)
#                     1 - (Enabled)
#

Metric.Enable = 0

#
#    Metric.Interval
#        Description: Interval between every batch of data sent in seconds
#        Default:     10 seconds
#

Metric.Interval = 10

#
#    Metric.ConnectionInfo
#        Description: Connection settings for metric database (currently InfluxDB).
#        Example:     "hostname;port;database"
#        Default:     "127.0.0.1;8086;worldserver"
#

Metric.ConnectionInfo = "127.0.0.1;8086;worldserver"

#
#    Metric.OverallStatusInterval
#        Description: Interval between every gathering of overall worldserver status data in seconds
#        Default:     1 second
#

Metric.OverallStatusInterval = 1

#
#  Metric threshold values: Given a metric "name"
#    Metric.Threshold.name
#        Description: Skips sending statistics with a value lower than the config value.
#                     If the threshold is commented out, the metric will be ignored.
#                     Only metrics logged with METRIC_DETAILED_TIMER in the sources are affected.
#                     Disabled by default. Requires WITH_DETAILED_METRICS CMake flag.
#
#        Format:      Value as integer
#

#Metric.Threshold.world_update_sessions_time = 100
#Metric.Threshold.worldsession_update_opcode_time = 50

#
###################################################################################################<|MERGE_RESOLUTION|>--- conflicted
+++ resolved
@@ -2428,18 +2428,11 @@
 
 #
 #    WaterBreath.Timer
-<<<<<<< HEAD
-#        Description: The timer for player's breath underwater in minutes
-#        Default:     3
-#
-WaterBreath.Timer = 3
-=======
 #        Description: The timer for player's breath underwater in milliseconds
 #        Default:     180000 (3 minutes)
 #
 
 WaterBreath.Timer = 180000
->>>>>>> 35dfcf58
 
 #
 #    SkillGain.Crafting
